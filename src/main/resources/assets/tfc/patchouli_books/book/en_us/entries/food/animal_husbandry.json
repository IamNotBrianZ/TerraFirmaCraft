{
<<<<<<< HEAD
    "name": "Animal Husbandry",
    "icon": "minecraft:textures/items/egg.png",
    "category": "food",
	"advancement": "tfc:main/make_quern",
	"sortnum": 0,
    "pages": [
		
		{
			"type": "text",
			"text": "TFC has $(thing)livestock$(), animals that you can raise. The following animals count as livestock: $(item)Chickens, Cows, Horses, Sheep, Llamas, Alpacas, Camels, Goats, and Pigs.$()$(br2)In order for an animal to trust you, you need to $(thing)familiarize$() it. Do this by holding shift and $(4)right-clicking$() on the animal with grain."
		},
		{
			"type": "text",
			"text": "Feed the animal once every 24 hours, and the heart displayed above the animal while you hold shift will begin to fill up."
		},
		{
			"type": "text",
			"text": "Familiarity will decrease slightly each day if it hasn't reached at least 30% and the animal hasn't been interacted with in the past 24 hours. Adult animals have a limit of how tame they can become through familiarization, with only baby animals having the ability to become fully domesticated, gaining familiarity much faster than adults. Baby animals retain 50% of their mother’s familiarity when born, unless she is close to maximum familiarity, in which case they will retain 90%. "
		},
		{
			"type": "text",
			"text": "Most livestock in TFC experience $(thing)sexual dimorphism$(). For example, male cows have long horns, whereas female cows have none.$(br2)Feeding two familiarized animals of opposite genders will cause them to breed. A pregnancy can last months to a year, and will often produce multiple children. Animals take a while to grow into adults, and will also eventually grow $(thing)old$(). Old animals appear greyer and cannot become pregnant or produce food."
		},
		{
			"type": "text",
			"text": "Some livestock are able to produce different products when they are familiarized and an adult. Cows and goats produce milk (right-click with a bucket to retrieve), while sheep and alpacas will allow you to shear them."
		},
		{
			"type": "crafting",
			"recipe": "tfc:nest_box",
			"title": "Nest Box",
			"text": "Chickens lay eggs daily if you give them a $(item)nest box$() to use. As long as a rooster is near the nest box when the egg is laid, the egg will become fertilized and will hatch eventually. Eggs can also be cooked for food."
		},
		{
			"type": "text",
			"text": "Wolves and Ocelots are also found in TFC, and can be hunted for food. However, it is also possible to tame them with meat in the vanilla manner."
		},
		{
			"type": "crafting",
			"recipe": "tfc:lead",
			"title": "Lead",
			"text": "In order to tame a horse, you need a $(item)lead$(). Leads are made from $(l:processes/barrels)Jute Fiber, which is made by sealing Jute in a Fresh Water Barrel.$()"
		},
		{
			"type": "crafting",
      "recipe": "tfc:halter",
      "title": "Taming Horses",
			"text": "Horses, mules, and donkeys also exist in TFC. To tame one, first familiarize it, and then use the $(item)halter$() to tame it. Then, Then you can place a saddle on the animal to control it. Mules and Donkeys can also carry chests for you to store stuff in."
		},
    {
      "type": "tfc:leather_knapping_recipe",
      "recipe": "tfc:leather_saddle",
      "text": "The saddle must be knapped."
    }
    ]
=======
  "name": "Animal Husbandry",
  "icon": "minecraft:textures/items/egg.png",
  "category": "food",
  "advancement": "tfc:main/make_quern",
  "sortnum": 0,
  "pages": [
    {
      "type": "text",
      "text": "TFC has $(thing)livestock$(), animals that you can raise. The following animals count as livestock: $(item)Chickens, Cows, Horses, Sheep, Llamas, Alpacas, Camels, Goats, and Pigs.$()$(br2)In order for an animal to trust you, you need to $(thing)familiarize$() it. Do this by holding shift and $(4)right-clicking$() on the animal with grain."
    },
    {
      "type": "text",
      "text": "Feed the animal once every 24 hours, and the heart displayed above the animal while you hold shift will begin to fill up."
    },
    {
      "type": "text",
      "text": "Familiarity will decrease slightly each day if it hasn't reached at least 30% and the animal hasn't been interacted with in the past 24 hours. Adult animals have a limit of how tame they can become through familiarization, with only baby animals having the ability to become fully domesticated, gaining familiarity much faster than adults. Baby animals retain 50% of their mother’s familiarity when born, unless she is close to maximum familiarity, in which case they will retain 90%. "
    },
    {
      "type": "text",
      "text": "Most livestock in TFC experience $(thing)sexual dimorphism$(). For example, male cows have long horns, whereas female cows have none.$(br2)Feeding two familiarized animals of opposite genders will cause them to breed. A pregnancy can last months to a year, and will often produce multiple children. Animals take a while to grow into adults, and will also eventually grow $(thing)old$(). Old animals appear greyer and cannot become pregnant or produce food."
    },
    {
      "type": "text",
      "text": "Some livestock are able to produce different products when they are familiarized and an adult. Cows and goats produce milk (right-click with a bucket to retrieve), while sheep and alpacas will allow you to shear them."
    },
    {
      "type": "crafting",
      "recipe": "tfc:nest_box",
      "title": "Nest Box",
      "text": "Chickens lay eggs daily if you give them a $(item)nest box$() to use. As long as a rooster is near the nest box when the egg is laid, the egg will become fertilized and will hatch eventually. Eggs can also be cooked for food."
    },
    {
      "type": "text",
      "text": "Wolves and Ocelots are also found in TFC, and can be hunted for food. However, it is also possible to tame them with meat in the vanilla manner."
    },
    {
      "type": "crafting",
      "recipe": "tfc:lead",
      "title": "Lead",
      "text": "In order to tame a horse, you need a $(item)lead$(). Leads are made from $(l:processes/barrels)Jute Fiber, which is made by sealing Jute in a Fresh Water Barrel.$()"
    },
    {
      "type": "text",
      "text": "Horses, mules, and donkeys also exist in TFC. To tame one, first familiarize it, and then tie it with a lead to a fence. Then, follow the vanilla process of attempting to ride the animal until hearts appear. You then can place a saddle on the animal to control it. Mules and Donkeys can also carry chests for you to store stuff in."
    }
  ]
>>>>>>> cea10491
}<|MERGE_RESOLUTION|>--- conflicted
+++ resolved
@@ -1,12 +1,10 @@
 {
-<<<<<<< HEAD
-    "name": "Animal Husbandry",
-    "icon": "minecraft:textures/items/egg.png",
-    "category": "food",
+  "name": "Animal Husbandry",
+  "icon": "minecraft:textures/items/egg.png",
+  "category": "food",
 	"advancement": "tfc:main/make_quern",
 	"sortnum": 0,
     "pages": [
-		
 		{
 			"type": "text",
 			"text": "TFC has $(thing)livestock$(), animals that you can raise. The following animals count as livestock: $(item)Chickens, Cows, Horses, Sheep, Llamas, Alpacas, Camels, Goats, and Pigs.$()$(br2)In order for an animal to trust you, you need to $(thing)familiarize$() it. Do this by holding shift and $(4)right-clicking$() on the animal with grain."
@@ -55,53 +53,4 @@
       "text": "The saddle must be knapped."
     }
     ]
-=======
-  "name": "Animal Husbandry",
-  "icon": "minecraft:textures/items/egg.png",
-  "category": "food",
-  "advancement": "tfc:main/make_quern",
-  "sortnum": 0,
-  "pages": [
-    {
-      "type": "text",
-      "text": "TFC has $(thing)livestock$(), animals that you can raise. The following animals count as livestock: $(item)Chickens, Cows, Horses, Sheep, Llamas, Alpacas, Camels, Goats, and Pigs.$()$(br2)In order for an animal to trust you, you need to $(thing)familiarize$() it. Do this by holding shift and $(4)right-clicking$() on the animal with grain."
-    },
-    {
-      "type": "text",
-      "text": "Feed the animal once every 24 hours, and the heart displayed above the animal while you hold shift will begin to fill up."
-    },
-    {
-      "type": "text",
-      "text": "Familiarity will decrease slightly each day if it hasn't reached at least 30% and the animal hasn't been interacted with in the past 24 hours. Adult animals have a limit of how tame they can become through familiarization, with only baby animals having the ability to become fully domesticated, gaining familiarity much faster than adults. Baby animals retain 50% of their mother’s familiarity when born, unless she is close to maximum familiarity, in which case they will retain 90%. "
-    },
-    {
-      "type": "text",
-      "text": "Most livestock in TFC experience $(thing)sexual dimorphism$(). For example, male cows have long horns, whereas female cows have none.$(br2)Feeding two familiarized animals of opposite genders will cause them to breed. A pregnancy can last months to a year, and will often produce multiple children. Animals take a while to grow into adults, and will also eventually grow $(thing)old$(). Old animals appear greyer and cannot become pregnant or produce food."
-    },
-    {
-      "type": "text",
-      "text": "Some livestock are able to produce different products when they are familiarized and an adult. Cows and goats produce milk (right-click with a bucket to retrieve), while sheep and alpacas will allow you to shear them."
-    },
-    {
-      "type": "crafting",
-      "recipe": "tfc:nest_box",
-      "title": "Nest Box",
-      "text": "Chickens lay eggs daily if you give them a $(item)nest box$() to use. As long as a rooster is near the nest box when the egg is laid, the egg will become fertilized and will hatch eventually. Eggs can also be cooked for food."
-    },
-    {
-      "type": "text",
-      "text": "Wolves and Ocelots are also found in TFC, and can be hunted for food. However, it is also possible to tame them with meat in the vanilla manner."
-    },
-    {
-      "type": "crafting",
-      "recipe": "tfc:lead",
-      "title": "Lead",
-      "text": "In order to tame a horse, you need a $(item)lead$(). Leads are made from $(l:processes/barrels)Jute Fiber, which is made by sealing Jute in a Fresh Water Barrel.$()"
-    },
-    {
-      "type": "text",
-      "text": "Horses, mules, and donkeys also exist in TFC. To tame one, first familiarize it, and then tie it with a lead to a fence. Then, follow the vanilla process of attempting to ride the animal until hearts appear. You then can place a saddle on the animal to control it. Mules and Donkeys can also carry chests for you to store stuff in."
-    }
-  ]
->>>>>>> cea10491
 }