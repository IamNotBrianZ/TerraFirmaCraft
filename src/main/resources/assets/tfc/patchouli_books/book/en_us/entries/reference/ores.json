{
  "name": "Ores & Minerals",
  "icon": "tfc:textures/items/ore/limonite.png",
  "category": "reference",
  "advancement": "tfc:world/pick_nugget",
  "sortnum": 7,
  "pages": [
    {
      "type": "text",
<<<<<<< HEAD
	  "text": "TFC has 21 stone types, broken up into 4 categories: $(thing)Igneous Extrusive, Igneous Intrusive, Metamorphic, and Sedimentary$().$(2br)$(item)Igneous Extrusive$(): Andesite, Basalt, Dacite, Rhyolite$(2br)$(item)Igneous Intrusive$(): Diorite, Gabbro, Granite"
    },
    {
        "type": "text",
      "text": "$(item)Metamorphic$(): Gneiss, Marble, Phyllite, Quartzite, Schist, Slate$(br2)$(item)Sedimentary$(): Chalk, Chert, Claystone, Conglomerate, Dolomite, Limestone, Rock Salt, Shale$(br2)$(thing)Note: Igneous rocks generate on all three layers, Metamorphic in the top and middle, and Sedimentary on the top only."
    },
    {
        "type": "spotlight",
=======
      "text": "TFC has 21 stone types, broken up into 4 categories: $(thing)Igneous Extrusive, Igneous Intrusive, Metamorphic, and Sedimentary$().$(2br)$(item)Igneous Extrusive$(): Andesite, Basalt, Dacite, Rhyolite$(2br)$(item)Igneous Intrusive$(): Diorite, Gabbro, Granite"
    },
    {
      "type": "text",
      "text": "$(item)Metamorphic$(): Gneiss, Marble, Phyllite, Quartzite, Schist, Slate$(br2)$(item)Sedimentary$(): Chalk, Chert, Claystone, Conglomerate, Dolomite, Limestone, Rock Salt, Shale$(br2)$(thing)Note: Igneous rocks generate on all three layers, Metamorphic in the top and middle, and Sedimentary on the top only."
    },
    {
      "type": "spotlight",
>>>>>>> 11b2a02a
      "title": "Bismuthinite",
      "item": "tfc:ore/bismuthinite",
      "text": "Bismuth.$(br2)Igneous Extrusive, Sedimentary (surface vein)"
    },
    {
<<<<<<< HEAD
        "type": "spotlight",
=======
      "type": "spotlight",
>>>>>>> 11b2a02a
      "title": "Cassiterite",
      "item": "tfc:ore/cassiterite",
      "text": "Tin.$(br2)Igneous Intrusive (surface in Granite only)"
    },
    {
<<<<<<< HEAD
        "type": "spotlight",
=======
      "type": "spotlight",
>>>>>>> 11b2a02a
      "title": "Garnierite",
      "item": "tfc:ore/garnierite",
      "text": "Nickel.$(br2)Gabbro only."
    },
    {
<<<<<<< HEAD
        "type": "spotlight",
=======
      "type": "spotlight",
>>>>>>> 11b2a02a
      "title": "Hematite",
      "item": "tfc:ore/hematite",
      "text": "Iron.$(br2)Igneous Extrusive"
    },
    {
<<<<<<< HEAD
        "type": "spotlight",
=======
      "type": "spotlight",
>>>>>>> 11b2a02a
      "title": "Limonite",
      "item": "tfc:ore/limonite",
      "text": "Iron.$(br2)Sedimentary"
    },
    {
<<<<<<< HEAD
        "type": "spotlight",
=======
      "type": "spotlight",
>>>>>>> 11b2a02a
      "title": "Magnetite",
      "item": "tfc:ore/magnetite",
      "text": "Iron.$(br2)Sedimentary"
    },
    {
<<<<<<< HEAD
        "type": "spotlight",
=======
      "type": "spotlight",
>>>>>>> 11b2a02a
      "title": "Malachite",
      "item": "tfc:ore/malachite",
      "text": "Copper.$(br2)marble and Limestone only."
    },
    {
<<<<<<< HEAD
        "type": "spotlight",
=======
      "type": "spotlight",
>>>>>>> 11b2a02a
      "title": "Native Copper",
      "item": "tfc:ore/native_copper",
      "text": "Copper.$(br2)Igneous Extrusive"
    },
    {
<<<<<<< HEAD
        "type": "spotlight",
      "title": "Gold",
      "item": "tfc:ore/native_gold",
      "text": "Gold.$(br2)Igneous Extrusive and Intrusive."
    },
    {
        "type": "spotlight",
=======
      "type": "spotlight",
      "title": "Gold",
      "item": "tfc:ore/gold",
      "text": "Gold.$(br2)Igneous Extrusive and Intrusive."
    },
    {
      "type": "spotlight",
>>>>>>> 11b2a02a
      "title": "Native Silver",
      "item": "tfc:ore/native_silver",
      "text": "Silver.$(br2)Granite and Gneiss only."
    },
    {
<<<<<<< HEAD
        "type": "spotlight",
=======
      "type": "spotlight",
>>>>>>> 11b2a02a
      "title": "Sphalerite",
      "item": "tfc:ore/sphalerite",
      "text": "Zinc.$(br2)Metamorphic (surface)"
    },
    {
<<<<<<< HEAD
        "type": "spotlight",
=======
      "type": "spotlight",
>>>>>>> 11b2a02a
      "title": "Tetrahedrite",
      "item": "tfc:ore/tetrahedrite",
      "text": "Copper.$(br2)Metamorphic (surface)"
    },
    {
<<<<<<< HEAD
        "type": "spotlight",
=======
      "type": "spotlight",
>>>>>>> 11b2a02a
      "title": "Bituminous Coal",
      "item": "tfc:ore/bituminous_coal",
      "text": "Coal.$(br2)Sedimentary."
    },
    {
<<<<<<< HEAD
        "type": "spotlight",
=======
      "type": "spotlight",
>>>>>>> 11b2a02a
      "title": "Borax",
      "item": "tfc:ore/borax",
      "text": "Flux.$(br2)Rock Salt only."
    },
    {
<<<<<<< HEAD
        "type": "spotlight",
=======
      "type": "spotlight",
>>>>>>> 11b2a02a
      "title": "Cinnabar",
      "item": "tfc:ore/cinnabar",
      "text": "Redstone.$(br2)igneous Extrusive, Quartzite, and Shale."
    },
    {
<<<<<<< HEAD
        "type": "spotlight",
=======
      "type": "spotlight",
>>>>>>> 11b2a02a
      "title": "Cryolite",
      "item": "tfc:ore/cryolite",
      "text": "Redstone.$(br2)Granite only."
    },
    {
<<<<<<< HEAD
        "type": "spotlight",
=======
      "type": "spotlight",
>>>>>>> 11b2a02a
      "title": "Graphite",
      "item": "tfc:ore/graphite",
      "text": "Graphite Powder.$(br2)Gneiss, Marble, Quatzite, and Schist only."
    },
    {
<<<<<<< HEAD
        "type": "spotlight",
=======
      "type": "spotlight",
>>>>>>> 11b2a02a
      "title": "Gypsum",
      "item": "tfc:ore/gypsum",
      "text": "Alabaster.$(br2)Sedimentary."
    },
    {
<<<<<<< HEAD
        "type": "spotlight",
=======
      "type": "spotlight",
>>>>>>> 11b2a02a
      "title": "Kaolinite",
      "item": "tfc:ore/kaolinite",
      "text": "Kaolinite Powder.$(br2)Sedimentary."
    },
    {
<<<<<<< HEAD
        "type": "spotlight",
=======
      "type": "spotlight",
>>>>>>> 11b2a02a
      "title": "Kimberlite",
      "item": "tfc:ore/kimberlite",
      "text": "Diamonds.$(br2)Gabbro only."
    },
    {
<<<<<<< HEAD
        "type": "spotlight",
=======
      "type": "spotlight",
>>>>>>> 11b2a02a
      "title": "Lapis Lazuli",
      "item": "tfc:ore/lapis_lazuli",
      "text": "Lapis Lazuli Powder.$(br2)Marble only."
    },
    {
<<<<<<< HEAD
        "type": "spotlight",
=======
      "type": "spotlight",
>>>>>>> 11b2a02a
      "title": "Lignite",
      "item": "tfc:ore/lignite",
      "text": "Coal.$(br2)Sedimentary."
    },
    {
<<<<<<< HEAD
        "type": "spotlight",
=======
      "type": "spotlight",
>>>>>>> 11b2a02a
      "title": "Saltpeter",
      "item": "tfc:ore/saltpeter",
      "text": "Saltpeter powder.$(br2)All Sedimentary except Rock Salt."
    },
    {
<<<<<<< HEAD
        "type": "spotlight",
=======
      "type": "spotlight",
>>>>>>> 11b2a02a
      "title": "Sylvite (useless)",
      "item": "tfc:ore/sylvite",
      "text": "Fertilizer powder (useless).$(br2)Rock Salt only."
    },
    {
<<<<<<< HEAD
        "type": "spotlight",
=======
      "type": "spotlight",
>>>>>>> 11b2a02a
      "title": "Native Platinum (useless)",
      "item": "tfc:ore/native_platinum",
      "text": "Melts into Platinum metal, which is only possible at extremely high temperatures. Theoretically possible to make into a lamp.$(br2)Sedimentary.$(br2)$(br2)"
    },
    {
      "type": "text",
      "text": "In addition, these ores and minerals still exist, but do not currently spawn in the world: Galena (Lead), Jet, Microcline, Olivine, Petrified Wood, Pitchblende, Satinspar, Selenite, Serpentine"
    }
  ]
}<|MERGE_RESOLUTION|>--- conflicted
+++ resolved
@@ -1,23 +1,13 @@
 {
-  "name": "Ores & Minerals",
-  "icon": "tfc:textures/items/ore/limonite.png",
-  "category": "reference",
-  "advancement": "tfc:world/pick_nugget",
-  "sortnum": 7,
-  "pages": [
+	"name": "Ores & Minerals",
+	"icon": "tfc:textures/items/ore/limonite.png",
+	"category": "reference",
+	"advancement": "tfc:world/pick_nugget",
+	"sortnum": 7,
+	"pages": [
     {
       "type": "text",
-<<<<<<< HEAD
 	  "text": "TFC has 21 stone types, broken up into 4 categories: $(thing)Igneous Extrusive, Igneous Intrusive, Metamorphic, and Sedimentary$().$(2br)$(item)Igneous Extrusive$(): Andesite, Basalt, Dacite, Rhyolite$(2br)$(item)Igneous Intrusive$(): Diorite, Gabbro, Granite"
-    },
-    {
-        "type": "text",
-      "text": "$(item)Metamorphic$(): Gneiss, Marble, Phyllite, Quartzite, Schist, Slate$(br2)$(item)Sedimentary$(): Chalk, Chert, Claystone, Conglomerate, Dolomite, Limestone, Rock Salt, Shale$(br2)$(thing)Note: Igneous rocks generate on all three layers, Metamorphic in the top and middle, and Sedimentary on the top only."
-    },
-    {
-        "type": "spotlight",
-=======
-      "text": "TFC has 21 stone types, broken up into 4 categories: $(thing)Igneous Extrusive, Igneous Intrusive, Metamorphic, and Sedimentary$().$(2br)$(item)Igneous Extrusive$(): Andesite, Basalt, Dacite, Rhyolite$(2br)$(item)Igneous Intrusive$(): Diorite, Gabbro, Granite"
     },
     {
       "type": "text",
@@ -25,249 +15,150 @@
     },
     {
       "type": "spotlight",
->>>>>>> 11b2a02a
       "title": "Bismuthinite",
       "item": "tfc:ore/bismuthinite",
       "text": "Bismuth.$(br2)Igneous Extrusive, Sedimentary (surface vein)"
     },
     {
-<<<<<<< HEAD
-        "type": "spotlight",
-=======
       "type": "spotlight",
->>>>>>> 11b2a02a
       "title": "Cassiterite",
       "item": "tfc:ore/cassiterite",
       "text": "Tin.$(br2)Igneous Intrusive (surface in Granite only)"
     },
     {
-<<<<<<< HEAD
-        "type": "spotlight",
-=======
       "type": "spotlight",
->>>>>>> 11b2a02a
       "title": "Garnierite",
       "item": "tfc:ore/garnierite",
       "text": "Nickel.$(br2)Gabbro only."
     },
     {
-<<<<<<< HEAD
-        "type": "spotlight",
-=======
       "type": "spotlight",
->>>>>>> 11b2a02a
       "title": "Hematite",
       "item": "tfc:ore/hematite",
       "text": "Iron.$(br2)Igneous Extrusive"
     },
     {
-<<<<<<< HEAD
-        "type": "spotlight",
-=======
       "type": "spotlight",
->>>>>>> 11b2a02a
       "title": "Limonite",
       "item": "tfc:ore/limonite",
       "text": "Iron.$(br2)Sedimentary"
     },
     {
-<<<<<<< HEAD
-        "type": "spotlight",
-=======
       "type": "spotlight",
->>>>>>> 11b2a02a
       "title": "Magnetite",
       "item": "tfc:ore/magnetite",
       "text": "Iron.$(br2)Sedimentary"
     },
     {
-<<<<<<< HEAD
-        "type": "spotlight",
-=======
       "type": "spotlight",
->>>>>>> 11b2a02a
       "title": "Malachite",
       "item": "tfc:ore/malachite",
       "text": "Copper.$(br2)marble and Limestone only."
     },
     {
-<<<<<<< HEAD
-        "type": "spotlight",
-=======
       "type": "spotlight",
->>>>>>> 11b2a02a
       "title": "Native Copper",
       "item": "tfc:ore/native_copper",
       "text": "Copper.$(br2)Igneous Extrusive"
     },
     {
-<<<<<<< HEAD
-        "type": "spotlight",
+      "type": "spotlight",
       "title": "Gold",
       "item": "tfc:ore/native_gold",
       "text": "Gold.$(br2)Igneous Extrusive and Intrusive."
     },
     {
-        "type": "spotlight",
-=======
       "type": "spotlight",
-      "title": "Gold",
-      "item": "tfc:ore/gold",
-      "text": "Gold.$(br2)Igneous Extrusive and Intrusive."
-    },
-    {
-      "type": "spotlight",
->>>>>>> 11b2a02a
       "title": "Native Silver",
       "item": "tfc:ore/native_silver",
       "text": "Silver.$(br2)Granite and Gneiss only."
     },
     {
-<<<<<<< HEAD
-        "type": "spotlight",
-=======
       "type": "spotlight",
->>>>>>> 11b2a02a
       "title": "Sphalerite",
       "item": "tfc:ore/sphalerite",
       "text": "Zinc.$(br2)Metamorphic (surface)"
     },
     {
-<<<<<<< HEAD
-        "type": "spotlight",
-=======
       "type": "spotlight",
->>>>>>> 11b2a02a
       "title": "Tetrahedrite",
       "item": "tfc:ore/tetrahedrite",
       "text": "Copper.$(br2)Metamorphic (surface)"
     },
     {
-<<<<<<< HEAD
-        "type": "spotlight",
-=======
       "type": "spotlight",
->>>>>>> 11b2a02a
       "title": "Bituminous Coal",
       "item": "tfc:ore/bituminous_coal",
       "text": "Coal.$(br2)Sedimentary."
     },
     {
-<<<<<<< HEAD
-        "type": "spotlight",
-=======
       "type": "spotlight",
->>>>>>> 11b2a02a
       "title": "Borax",
       "item": "tfc:ore/borax",
       "text": "Flux.$(br2)Rock Salt only."
     },
     {
-<<<<<<< HEAD
-        "type": "spotlight",
-=======
       "type": "spotlight",
->>>>>>> 11b2a02a
       "title": "Cinnabar",
       "item": "tfc:ore/cinnabar",
       "text": "Redstone.$(br2)igneous Extrusive, Quartzite, and Shale."
     },
     {
-<<<<<<< HEAD
-        "type": "spotlight",
-=======
       "type": "spotlight",
->>>>>>> 11b2a02a
       "title": "Cryolite",
       "item": "tfc:ore/cryolite",
       "text": "Redstone.$(br2)Granite only."
     },
     {
-<<<<<<< HEAD
-        "type": "spotlight",
-=======
       "type": "spotlight",
->>>>>>> 11b2a02a
       "title": "Graphite",
       "item": "tfc:ore/graphite",
       "text": "Graphite Powder.$(br2)Gneiss, Marble, Quatzite, and Schist only."
     },
     {
-<<<<<<< HEAD
-        "type": "spotlight",
-=======
       "type": "spotlight",
->>>>>>> 11b2a02a
       "title": "Gypsum",
       "item": "tfc:ore/gypsum",
       "text": "Alabaster.$(br2)Sedimentary."
     },
     {
-<<<<<<< HEAD
-        "type": "spotlight",
-=======
       "type": "spotlight",
->>>>>>> 11b2a02a
       "title": "Kaolinite",
       "item": "tfc:ore/kaolinite",
       "text": "Kaolinite Powder.$(br2)Sedimentary."
     },
     {
-<<<<<<< HEAD
-        "type": "spotlight",
-=======
       "type": "spotlight",
->>>>>>> 11b2a02a
       "title": "Kimberlite",
       "item": "tfc:ore/kimberlite",
       "text": "Diamonds.$(br2)Gabbro only."
     },
     {
-<<<<<<< HEAD
-        "type": "spotlight",
-=======
       "type": "spotlight",
->>>>>>> 11b2a02a
       "title": "Lapis Lazuli",
       "item": "tfc:ore/lapis_lazuli",
       "text": "Lapis Lazuli Powder.$(br2)Marble only."
     },
     {
-<<<<<<< HEAD
-        "type": "spotlight",
-=======
       "type": "spotlight",
->>>>>>> 11b2a02a
       "title": "Lignite",
       "item": "tfc:ore/lignite",
       "text": "Coal.$(br2)Sedimentary."
     },
     {
-<<<<<<< HEAD
-        "type": "spotlight",
-=======
       "type": "spotlight",
->>>>>>> 11b2a02a
       "title": "Saltpeter",
       "item": "tfc:ore/saltpeter",
       "text": "Saltpeter powder.$(br2)All Sedimentary except Rock Salt."
     },
     {
-<<<<<<< HEAD
-        "type": "spotlight",
-=======
       "type": "spotlight",
->>>>>>> 11b2a02a
       "title": "Sylvite (useless)",
       "item": "tfc:ore/sylvite",
       "text": "Fertilizer powder (useless).$(br2)Rock Salt only."
     },
     {
-<<<<<<< HEAD
-        "type": "spotlight",
-=======
       "type": "spotlight",
->>>>>>> 11b2a02a
       "title": "Native Platinum (useless)",
       "item": "tfc:ore/native_platinum",
       "text": "Melts into Platinum metal, which is only possible at extremely high temperatures. Theoretically possible to make into a lamp.$(br2)Sedimentary.$(br2)$(br2)"
