{
  "pools": [
    {
      "name": "roll1",
      "rolls": 1,
      "entries": [
        {
          "type": "item",
          "weight": 1,
          "name": "tfc:food/wolf",
          "functions": [
            {
              "function": "tfc:apply_skill",
              "skill": "butchering",
<<<<<<< HEAD
              "add": 0.08,
=======
              "add": 0.06,
>>>>>>> ee43b19f
              "count": {
                "min": 6,
                "max": 8
              }
            },
            {
              "function": "looting_enchant",
              "count": {
                "min": 0,
                "max": 1
              }
            }
          ]
        }
      ]
    },
    {
      "name": "roll2",
      "rolls": 1,
      "entries": [
        {
          "type": "item",
          "weight": 1,
          "name": "tfc:hide/raw/medium",
          "functions": [
            {
              "function": "set_count",
              "count": 1
            },
            {
              "function": "looting_enchant",
              "count": {
                "min": 0,
                "max": 1
              }
            }
          ]
        }
      ]
    },
    {
      "name": "roll3",
      "rolls": 1,
      "entries": [
        {
          "type": "item",
          "weight": 1,
          "name": "minecraft:bone",
          "functions": [
            {
              "function": "set_count",
              "count": {
                "min": 0,
                "max": 1
              }
            },
            {
              "function": "looting_enchant",
              "count": {
                "min": 0,
                "max": 1
              }
            }
          ]
        }
      ]
    }
  ]
}<|MERGE_RESOLUTION|>--- conflicted
+++ resolved
@@ -12,14 +12,10 @@
             {
               "function": "tfc:apply_skill",
               "skill": "butchering",
-<<<<<<< HEAD
-              "add": 0.08,
-=======
               "add": 0.06,
->>>>>>> ee43b19f
               "count": {
                 "min": 6,
-                "max": 8
+                "max": 14
               }
             },
             {
