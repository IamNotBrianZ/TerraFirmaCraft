{
  "pools": [
    {
      "name": "roll1",
      "rolls": 1,
      "entries": [
        {
          "type": "item",
          "weight": 1,
          "name": "tfc:food/calamari",
          "functions": [
            {
              "function": "tfc:apply_skill",
              "skill": "butchering",
<<<<<<< HEAD
              "add": 0.08,
=======
              "add": 0.03,
>>>>>>> ee43b19f
              "count": {
                "min": 2,
                "max": 4
              }
            },
            {
              "function": "looting_enchant",
              "count": {
                "min": 0,
                "max": 1
              }
            }
          ]
        }
      ]
    }
  ]
}<|MERGE_RESOLUTION|>--- conflicted
+++ resolved
@@ -12,11 +12,7 @@
             {
               "function": "tfc:apply_skill",
               "skill": "butchering",
-<<<<<<< HEAD
-              "add": 0.08,
-=======
               "add": 0.03,
->>>>>>> ee43b19f
               "count": {
                 "min": 2,
                 "max": 4
