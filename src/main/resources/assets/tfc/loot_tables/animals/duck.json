{
  "pools": [
    {
      "name": "roll1",
      "rolls": 1,
      "entries": [
        {
          "type": "item",
          "weight": 1,
          "name": "tfc:food/chicken",
          "functions": [
            {
              "function": "tfc:apply_skill",
              "skill": "butchering",
              "add": 0.03,
              "count": {
<<<<<<< HEAD
                "min": 1,
=======
                "min": 2,
>>>>>>> 84f924a8
                "max": 4
              }
            },
            {
              "function": "looting_enchant",
              "count": {
                "min": 0,
                "max": 1
              }
            }
          ]
        }
      ]
    },
    {
      "name": "roll2",
      "rolls": 1,
      "entries": [
        {
          "type": "item",
          "weight": 1,
          "name": "minecraft:feather",
          "functions": [
            {
              "function": "set_count",
              "count": {
                "min": 4,
                "max": 10
              }
            },
            {
              "function": "looting_enchant",
              "count": {
                "min": 0,
                "max": 1
              }
            }
          ]
        }
      ]
    },
    {
      "name": "roll3",
      "rolls": 1,
      "entries": [
        {
          "type": "item",
          "weight": 1,
          "name": "minecraft:bone",
          "functions": [
            {
              "function": "set_count",
              "count": {
                "min": 0,
                "max": 1
              }
            },
            {
              "function": "looting_enchant",
              "count": {
                "min": 0,
                "max": 1
              }
            }
          ]
        }
      ]
    }
  ]
}<|MERGE_RESOLUTION|>--- conflicted
+++ resolved
@@ -14,11 +14,7 @@
               "skill": "butchering",
               "add": 0.03,
               "count": {
-<<<<<<< HEAD
                 "min": 1,
-=======
-                "min": 2,
->>>>>>> 84f924a8
                 "max": 4
               }
             },
