{
  "pools": [
    {
      "name": "roll1",
      "rolls": 1,
      "entries": [
        {
          "type": "item",
          "weight": 1,
          "name": "tfc:food/pheasant",
          "functions": [
            {
              "function": "tfc:apply_skill",
              "skill": "butchering",
<<<<<<< HEAD
              "add": 0.12,
              "count": {
                "min": 1,
                "max": 4
=======
              "add": 0.05,
              "count": {
                "min": 4,
                "max": 7
>>>>>>> ee43b19f
              }
            },
            {
              "function": "looting_enchant",
              "count": {
                "min": 0,
                "max": 1
              }
            }
          ]
        }
      ]
    },
    {
      "name": "roll2",
      "rolls": 1,
      "entries": [
        {
          "type": "item",
          "weight": 1,
          "name": "minecraft:feather",
          "functions": [
            {
              "function": "set_count",
              "count": {
                "min": 4,
                "max": 10
              }
            },
            {
              "function": "looting_enchant",
              "count": {
                "min": 0,
                "max": 1
              }
            }
          ]
        }
      ]
    },
    {
      "name": "roll3",
      "rolls": 1,
      "entries": [
        {
          "type": "item",
          "weight": 1,
          "name": "minecraft:bone",
          "functions": [
            {
              "function": "set_count",
              "count": {
                "min": 0,
                "max": 1
              }
            },
            {
              "function": "looting_enchant",
              "count": {
                "min": 0,
                "max": 1
              }
            }
          ]
        }
      ]
    }
  ]
}<|MERGE_RESOLUTION|>--- conflicted
+++ resolved
@@ -12,17 +12,10 @@
             {
               "function": "tfc:apply_skill",
               "skill": "butchering",
-<<<<<<< HEAD
-              "add": 0.12,
+              "add": 0.05,
               "count": {
                 "min": 1,
                 "max": 4
-=======
-              "add": 0.05,
-              "count": {
-                "min": 4,
-                "max": 7
->>>>>>> ee43b19f
               }
             },
             {
