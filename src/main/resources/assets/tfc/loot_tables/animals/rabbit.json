{
  "pools": [
    {
      "name": "roll1",
      "rolls": 1,
      "entries": [
        {
          "type": "item",
          "weight": 1,
          "name": "tfc:food/rabbit",
          "functions": [
            {
              "function": "tfc:apply_skill",
              "skill": "butchering",
<<<<<<< HEAD
              "add": 0.08,
              "count": {
                "min": 1,
=======
              "add": 0.03,
              "count": {
                "min": 2,
>>>>>>> 84f924a8
                "max": 4
              }
            },
            {
              "function": "looting_enchant",
              "count": {
                "min": 0,
                "max": 1
              }
            }
          ]
        }
      ]
    },
    {
      "name": "roll2",
      "rolls": 1,
      "entries": [
        {
          "type": "item",
          "weight": 1,
          "name": "tfc:hide/raw/small",
          "functions": [
            {
              "function": "set_count",
              "count": 1
            },
            {
              "function": "looting_enchant",
              "count": {
                "min": 0,
                "max": 1
              }
            }
          ]
        }
      ]
    },
    {
      "name": "roll3",
      "rolls": 1,
      "entries": [
        {
          "type": "item",
          "weight": 1,
          "name": "minecraft:bone",
          "functions": [
            {
              "function": "set_count",
              "count": {
                "min": 0,
                "max": 1
              }
            },
            {
              "function": "looting_enchant",
              "count": {
                "min": 0,
                "max": 1
              }
            }
          ]
        }
      ]
    }
  ]
}<|MERGE_RESOLUTION|>--- conflicted
+++ resolved
@@ -12,15 +12,9 @@
             {
               "function": "tfc:apply_skill",
               "skill": "butchering",
-<<<<<<< HEAD
-              "add": 0.08,
+              "add": 0.03,
               "count": {
                 "min": 1,
-=======
-              "add": 0.03,
-              "count": {
-                "min": 2,
->>>>>>> 84f924a8
                 "max": 4
               }
             },
