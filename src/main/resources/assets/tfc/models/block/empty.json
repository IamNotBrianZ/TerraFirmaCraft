--- conflicted
+++ resolved
@@ -16,18 +16,9 @@
       ],
       "faces": {
         "down": {
-<<<<<<< HEAD
-          "uv": [
-            0,
-            0,
-            1,
-            1
-          ],
           "texture": "tfc:blocks/empty"
-=======
           "uv": [0, 0, 1, 1],
           "texture": "#texture"
->>>>>>> b3999121
         }
       }
     }
