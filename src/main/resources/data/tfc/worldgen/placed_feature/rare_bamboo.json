{
  "__comment__": "This file was automatically created by mcresources",
  "feature": "tfc:rare_bamboo",
  "placement": [
    {
      "type": "minecraft:rarity_filter",
      "chance": 30
    },
    {
      "type": "tfc:climate",
<<<<<<< HEAD
      "min_temperature": 11,
      "max_temperature": 40,
      "min_rainfall": 300,
      "max_rainfall": 500,
=======
      "min_temperature": 14,
      "max_temperature": 28,
      "min_groundwater": 300,
      "max_groundwater": 500,
>>>>>>> e69d34f3
      "min_forest": 3,
      "fuzzy": true
    },
    {
      "type": "minecraft:noise_based_count",
      "noise_to_count_ratio": 160,
      "noise_factor": 80.0,
      "noise_offset": 0.3
    },
    {
      "type": "minecraft:in_square"
    },
    {
      "type": "minecraft:heightmap",
      "heightmap": "WORLD_SURFACE_WG"
    }
  ]
}<|MERGE_RESOLUTION|>--- conflicted
+++ resolved
@@ -8,17 +8,10 @@
     },
     {
       "type": "tfc:climate",
-<<<<<<< HEAD
       "min_temperature": 11,
       "max_temperature": 40,
-      "min_rainfall": 300,
-      "max_rainfall": 500,
-=======
-      "min_temperature": 14,
-      "max_temperature": 28,
       "min_groundwater": 300,
       "max_groundwater": 500,
->>>>>>> e69d34f3
       "min_forest": 3,
       "fuzzy": true
     },
