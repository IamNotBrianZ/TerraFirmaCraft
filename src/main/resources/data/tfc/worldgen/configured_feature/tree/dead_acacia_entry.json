--- conflicted
+++ resolved
@@ -2,19 +2,12 @@
   "__comment__": "This file was automatically created by mcresources",
   "type": "tfc:forest_entry",
   "config": {
-<<<<<<< HEAD
-    "min_rain": 90,
-    "max_rain": 275,
-    "min_temp": 8,
-    "max_temp": 38,
-=======
     "climate": {
-      "min_temperature": 10.4,
-      "max_temperature": 40,
+      "min_temperature": 8,
+      "max_temperature": 38,
       "min_rainfall": 90,
       "max_rainfall": 275
     },
->>>>>>> e5a8b08b
     "groundcover": [
       {
         "block": "tfc:wood/twig/acacia"
