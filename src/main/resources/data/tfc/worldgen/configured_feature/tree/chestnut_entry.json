--- conflicted
+++ resolved
@@ -2,19 +2,12 @@
   "__comment__": "This file was automatically created by mcresources",
   "type": "tfc:forest_entry",
   "config": {
-<<<<<<< HEAD
-    "min_rain": 150,
-    "max_rain": 340,
-    "min_temp": -3,
-    "max_temp": 11.6,
-=======
     "climate": {
-      "min_temperature": -0.4,
-      "max_temperature": 13.9,
+      "min_temperature": -3,
+      "max_temperature": 11.6,
       "min_rainfall": 150,
       "max_rainfall": 340
     },
->>>>>>> e5a8b08b
     "groundcover": [
       {
         "block": "tfc:wood/twig/chestnut"
