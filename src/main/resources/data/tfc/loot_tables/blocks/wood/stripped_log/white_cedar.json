--- conflicted
+++ resolved
@@ -11,38 +11,11 @@
           "name": "tfc:wood/stripped_log/white_cedar",
           "conditions": [
             {
-<<<<<<< HEAD
-              "type": "minecraft:item",
-              "name": "minecraft:stick",
-              "conditions": [
-                {
-                  "condition": "minecraft:match_tool",
-                  "predicate": {
-                    "tag": "tfc:hammers"
-                  }
-                }
-              ],
-              "functions": [
-                {
-                  "function": "minecraft:set_count",
-                  "count": {
-                    "min": 1,
-                    "max": 4,
-                    "type": "minecraft:uniform"
-                  }
-                }
-              ]
-            },
-            {
-              "type": "minecraft:item",
-              "name": "tfc:wood/stripped_log/white_cedar"
-=======
               "condition": "minecraft:block_state_property",
               "block": "tfc:wood/stripped_log/white_cedar",
               "properties": {
                 "natural": "false"
               }
->>>>>>> f08c95bb
             }
           ]
         }
