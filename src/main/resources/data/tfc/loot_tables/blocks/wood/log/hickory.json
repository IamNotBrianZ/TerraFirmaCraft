{
  "__comment__": "This file was automatically created by mcresources",
  "type": "minecraft:block",
  "pools": [
    {
      "name": "loot_pool",
      "rolls": 1,
      "entries": [
        {
          "type": "minecraft:item",
          "name": "tfc:wood/log/hickory",
          "conditions": [
            {
<<<<<<< HEAD
              "type": "minecraft:item",
              "name": "minecraft:stick",
              "conditions": [
                {
                  "condition": "minecraft:match_tool",
                  "predicate": {
                    "tag": "tfc:hammers"
                  }
                }
              ],
              "functions": [
                {
                  "function": "minecraft:set_count",
                  "count": {
                    "min": 1,
                    "max": 4,
                    "type": "minecraft:uniform"
                  }
                }
              ]
            },
            {
              "type": "minecraft:item",
              "name": "tfc:wood/log/hickory"
=======
              "condition": "minecraft:block_state_property",
              "block": "tfc:wood/log/hickory",
              "properties": {
                "natural": "false"
              }
>>>>>>> f08c95bb
            }
          ]
        }
      ],
      "conditions": [
        {
          "condition": "minecraft:survives_explosion"
        }
      ]
    },
    {
      "name": "loot_pool",
      "rolls": 1,
      "entries": [
        {
          "type": "minecraft:item",
          "name": "tfc:wood/log/hickory"
        }
      ],
      "conditions": [
        {
          "condition": "minecraft:survives_explosion"
        }
      ]
    }
  ]
}<|MERGE_RESOLUTION|>--- conflicted
+++ resolved
@@ -11,38 +11,11 @@
           "name": "tfc:wood/log/hickory",
           "conditions": [
             {
-<<<<<<< HEAD
-              "type": "minecraft:item",
-              "name": "minecraft:stick",
-              "conditions": [
-                {
-                  "condition": "minecraft:match_tool",
-                  "predicate": {
-                    "tag": "tfc:hammers"
-                  }
-                }
-              ],
-              "functions": [
-                {
-                  "function": "minecraft:set_count",
-                  "count": {
-                    "min": 1,
-                    "max": 4,
-                    "type": "minecraft:uniform"
-                  }
-                }
-              ]
-            },
-            {
-              "type": "minecraft:item",
-              "name": "tfc:wood/log/hickory"
-=======
               "condition": "minecraft:block_state_property",
               "block": "tfc:wood/log/hickory",
               "properties": {
                 "natural": "false"
               }
->>>>>>> f08c95bb
             }
           ]
         }
