{
  "__comment__": "This file was automatically created by mcresources",
  "name": "Heating",
  "category": "tfc:mechanics",
  "icon": "tfc:firestarter",
  "pages": [
    {
      "type": "patchouli:text",
<<<<<<< HEAD
      "text": "Heating items is a way of converting one item to another, or an item to a fluid. Items can be heated in many ways - in a $(l:firepit)Firepit$(), a $(l:getting_started/pit_kiln)Pit Kiln$(), or a $(l:mechanics/charcoal_forge)Charcoal Forge$(), to name a few. However they all function in the same way. When you place items inside these devices, the items will gradually start to heat up. This is visible on the item's tooltip."
    },
    {
      "type": "patchouli:text",
      "text": "The temperature of an item is represented by a color, which will change through the following values:$(br2)$(7)$(bold)Warming$(): 1 - 80 °C$(br)$(7)$(bold)Hot$(): 80 - 210 °C$(br)$(7)$(bold)Very Hot$(): 210 - 480 °C$(br)$(4)$(bold)Faint Red$(): 480 - 580 °C$(br)$(bold)$(4)Dark Red$(): 580 - 730 °C$(br)$(c)$(bold)Bright Red$(): 730 - 930 °C$(br)$(6)$(bold)Orange$(): 930 - 1100 °C$(br)$(e)$(bold)$(t:Yellow)Yellow$(): 1100 - 1300 °C$(br)$(e)$(t:Yellow White)$(bold)Yellow White$(): 1300 - 1400 °C$(br)$(f)$(bold)$(t:White)White$(): 1400 - 1500 °C$(br)$(f)$(bold)$(t:Brilliant White)Brilliant White$(): >1500 °C"
=======
      "text": "Heating items is a way of converting one item to another, or an item to a fluid. Items can be heated in many ways - in a $(l:getting_started/firepit)Firepit$(), a $(l:getting_started/pit_kiln)Pit Kiln$(), or a $(l:mechanics/charcoal_forge)Charcoal Forge$(), to name a few. However they all function in the same way. When you place items inside these devices, the items will gradually start to heat up. This is visible on the item's tooltip."
    },
    {
      "type": "patchouli:text",
      "text": "The temperature of an item is represented by a color, which will change through the following values:$(br2)$(7)$(bold)Warming$(): 1 - 80 \u00b0C$(br)$(7)$(bold)Hot$(): 80 - 210 \u00b0C$(br)$(7)$(bold)Very Hot$(): 210 - 480 \u00b0C$(br)$(4)$(bold)Faint Red$(): 480 - 580 \u00b0C$(br)$(bold)$(4)Dark Red$(): 580 - 730 \u00b0C$(br)$(c)$(bold)Bright Red$(): 730 - 930 \u00b0C$(br)$(6)$(bold)Orange$(): 930 - 1100 \u00b0C$(br)$(e)$(bold)$(t:Yellow)Yellow$(): 1100 - 1300 \u00b0C$(br)$(e)$(t:Yellow White)$(bold)Yellow White$(): 1300 - 1400 \u00b0C$(br)$(d)$(bold)$(t:White)White$(): 1400 - 1500 \u00b0C$(br)$(d)$(bold)$(t:Brilliant White)Brilliant White$(): >1500 \u00b0C"
>>>>>>> 9d3caaed
    }
  ],
  "read_by_default": true
}<|MERGE_RESOLUTION|>--- conflicted
+++ resolved
@@ -6,19 +6,11 @@
   "pages": [
     {
       "type": "patchouli:text",
-<<<<<<< HEAD
-      "text": "Heating items is a way of converting one item to another, or an item to a fluid. Items can be heated in many ways - in a $(l:firepit)Firepit$(), a $(l:getting_started/pit_kiln)Pit Kiln$(), or a $(l:mechanics/charcoal_forge)Charcoal Forge$(), to name a few. However they all function in the same way. When you place items inside these devices, the items will gradually start to heat up. This is visible on the item's tooltip."
-    },
-    {
-      "type": "patchouli:text",
-      "text": "The temperature of an item is represented by a color, which will change through the following values:$(br2)$(7)$(bold)Warming$(): 1 - 80 °C$(br)$(7)$(bold)Hot$(): 80 - 210 °C$(br)$(7)$(bold)Very Hot$(): 210 - 480 °C$(br)$(4)$(bold)Faint Red$(): 480 - 580 °C$(br)$(bold)$(4)Dark Red$(): 580 - 730 °C$(br)$(c)$(bold)Bright Red$(): 730 - 930 °C$(br)$(6)$(bold)Orange$(): 930 - 1100 °C$(br)$(e)$(bold)$(t:Yellow)Yellow$(): 1100 - 1300 °C$(br)$(e)$(t:Yellow White)$(bold)Yellow White$(): 1300 - 1400 °C$(br)$(f)$(bold)$(t:White)White$(): 1400 - 1500 °C$(br)$(f)$(bold)$(t:Brilliant White)Brilliant White$(): >1500 °C"
-=======
       "text": "Heating items is a way of converting one item to another, or an item to a fluid. Items can be heated in many ways - in a $(l:getting_started/firepit)Firepit$(), a $(l:getting_started/pit_kiln)Pit Kiln$(), or a $(l:mechanics/charcoal_forge)Charcoal Forge$(), to name a few. However they all function in the same way. When you place items inside these devices, the items will gradually start to heat up. This is visible on the item's tooltip."
     },
     {
       "type": "patchouli:text",
       "text": "The temperature of an item is represented by a color, which will change through the following values:$(br2)$(7)$(bold)Warming$(): 1 - 80 \u00b0C$(br)$(7)$(bold)Hot$(): 80 - 210 \u00b0C$(br)$(7)$(bold)Very Hot$(): 210 - 480 \u00b0C$(br)$(4)$(bold)Faint Red$(): 480 - 580 \u00b0C$(br)$(bold)$(4)Dark Red$(): 580 - 730 \u00b0C$(br)$(c)$(bold)Bright Red$(): 730 - 930 \u00b0C$(br)$(6)$(bold)Orange$(): 930 - 1100 \u00b0C$(br)$(e)$(bold)$(t:Yellow)Yellow$(): 1100 - 1300 \u00b0C$(br)$(e)$(t:Yellow White)$(bold)Yellow White$(): 1300 - 1400 \u00b0C$(br)$(d)$(bold)$(t:White)White$(): 1400 - 1500 \u00b0C$(br)$(d)$(bold)$(t:Brilliant White)Brilliant White$(): >1500 \u00b0C"
->>>>>>> 9d3caaed
     }
   ],
   "read_by_default": true
