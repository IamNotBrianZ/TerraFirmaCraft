--- conflicted
+++ resolved
@@ -6,11 +6,7 @@
   "pages": [
     {
       "type": "patchouli:text",
-<<<<<<< HEAD
-      "text": "A $(thing)Grill$() is an item that can be added to a firepit to cook foods more efficiently. The grill is able to cook five items at once, and it also gives these items the $(thing)Wood Grilled$() trait when cooking food, which provides a minor buff to the item's $(l:mechanics/decay)expiration date$(). In order to create a firepit with grill, first create a $(l:getting_started/firepit)Firepit$(), then use a $(thing)Wrought Iron Grill$() on the firepit."
-=======
-      "text": "A $(thing)Grill$() is an item that can be added to a firepit to cook foods more efficiently. The grill is able to cook five items at once, and also gives these items the $(thing)Wood Grilled$() trait when cooking food, which provides a minor buff to the item's $(l:mechanics/preservation)expiration date$(). In order to create a firepit with grill, first create a $(l:getting_started/firepit)Firepit$(), then use a $(thing)Wrought Iron Grill$() on the firepit."
->>>>>>> f37c87fb
+      "text": "A $(thing)Grill$() is an item that can be added to a firepit to cook foods more efficiently. The grill is able to cook five items at once, and also gives these items the $(thing)Wood Grilled$() trait when cooking food, which provides a minor buff to the item's $(l:mechanics/decay)expiration date$(). In order to create a firepit with grill, first create a $(l:getting_started/firepit)Firepit$(), then use a $(thing)Wrought Iron Grill$() on the firepit."
     },
     {
       "type": "patchouli:multiblock",
