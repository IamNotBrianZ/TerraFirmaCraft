--- conflicted
+++ resolved
@@ -42,12 +42,7 @@
 public class UnmoldRecipe extends ShapelessOreRecipe
 {
     private final Metal.ItemType type;
-<<<<<<< HEAD
     private final float chance; // Return chance
-=======
-    /* This is return chance, not break chance */
-    private final float chance;
->>>>>>> 94ed12e1
 
     private UnmoldRecipe(ResourceLocation group, NonNullList<Ingredient> input, @Nonnull Metal.ItemType type, float chance)
     {
