--- conflicted
+++ resolved
@@ -33,11 +33,7 @@
     @Override
     public boolean isItemValid(@Nonnull ItemStack stack)
     {
-<<<<<<< HEAD
-        return te.isItemValid(this.slotNumber, stack);
-=======
         return te.isItemValid(this.slotNumber, stack) && super.isItemValid(stack);
->>>>>>> afa46b48
     }
 
     @Override
