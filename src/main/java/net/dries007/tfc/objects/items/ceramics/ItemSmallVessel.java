/*
 * Work under Copyright. Licensed under the EUPL.
 * See the project README.md and LICENSE.txt for more information.
 */

package net.dries007.tfc.objects.items.ceramics;

import java.util.List;
import javax.annotation.Nonnull;
import javax.annotation.Nullable;

import net.minecraft.client.resources.I18n;
import net.minecraft.creativetab.CreativeTabs;
import net.minecraft.entity.player.EntityPlayer;
import net.minecraft.item.EnumDyeColor;
import net.minecraft.item.ItemStack;
import net.minecraft.nbt.NBTTagCompound;
import net.minecraft.util.*;
import net.minecraft.util.text.TextFormatting;
import net.minecraft.world.World;
import net.minecraftforge.common.capabilities.Capability;
import net.minecraftforge.common.capabilities.ICapabilityProvider;
import net.minecraftforge.common.util.Constants;
import net.minecraftforge.fluids.FluidStack;
import net.minecraftforge.fluids.FluidTank;
import net.minecraftforge.fluids.capability.CapabilityFluidHandler;
import net.minecraftforge.fluids.capability.FluidTankPropertiesWrapper;
import net.minecraftforge.fluids.capability.IFluidHandler;
import net.minecraftforge.fluids.capability.IFluidTankProperties;
import net.minecraftforge.fml.relauncher.Side;
import net.minecraftforge.fml.relauncher.SideOnly;
import net.minecraftforge.items.CapabilityItemHandler;
import net.minecraftforge.items.IItemHandler;
import net.minecraftforge.items.ItemStackHandler;

import net.dries007.tfc.api.capability.ISmallVesselHandler;
import net.dries007.tfc.api.capability.heat.CapabilityItemHeat;
import net.dries007.tfc.api.capability.size.Size;
import net.dries007.tfc.api.capability.size.Weight;
import net.dries007.tfc.api.types.Metal;
import net.dries007.tfc.client.TFCGuiHandler;
import net.dries007.tfc.objects.fluids.FluidMetal;
import net.dries007.tfc.objects.fluids.FluidsTFC;
import net.dries007.tfc.util.Alloy;
import net.dries007.tfc.util.Helpers;
import net.dries007.tfc.world.classic.CalenderTFC;

public class ItemSmallVessel extends ItemFiredPottery
{
    public final boolean glazed;

    public ItemSmallVessel(boolean glazed)
    {
        this.glazed = glazed;
        setHasSubtypes(glazed);
    }

    @Override
    @Nonnull
    public ActionResult<ItemStack> onItemRightClick(World world, EntityPlayer player, @Nonnull EnumHand hand)
    {

        ItemStack stack = player.getHeldItem(hand);
        if (!world.isRemote && !player.isSneaking())
        {
            IFluidHandler cap = stack.getCapability(CapabilityFluidHandler.FLUID_HANDLER_CAPABILITY, null);
            if (cap instanceof ISmallVesselHandler)
            {
                ISmallVesselHandler.Mode mode = ((ISmallVesselHandler) cap).getFluidMode();
                switch (mode)
                {
                    case INVENTORY:
                        TFCGuiHandler.openGui(world, player, TFCGuiHandler.Type.SMALL_VESSEL);
                        break;
                    case LIQUID_MOLTEN:
                        TFCGuiHandler.openGui(world, player, TFCGuiHandler.Type.SMALL_VESSEL_LIQUID);
                        break;
                    case LIQUID_SOLID:
                        break;
                }
            }
        }
        return new ActionResult<>(EnumActionResult.SUCCESS, stack);
    }

    @Override
    @Nonnull
    public String getTranslationKey(ItemStack stack)
    {
        if (!glazed)
            return super.getTranslationKey(stack);
        return super.getTranslationKey(stack) + "." + EnumDyeColor.byDyeDamage(stack.getItemDamage()).getName();
    }

    @Override
    public void getSubItems(@Nonnull CreativeTabs tab, @Nonnull NonNullList<ItemStack> items)
    {
        if (!isInCreativeTab(tab)) return;

        if (!glazed)
            items.add(new ItemStack(this));
        else
            for (EnumDyeColor color : EnumDyeColor.values())
                items.add(new ItemStack(this, 1, color.getDyeDamage()));
    }

    @Nullable
    @Override
    public ICapabilityProvider initCapabilities(ItemStack stack, @Nullable NBTTagCompound nbt)
    {
        return new SmallVesselCapability(nbt);
    }

    @Override
    public boolean canStack(@Nonnull ItemStack stack)
    {
        return false;
    }

    @Override
    public Size getSize(@Nonnull ItemStack stack)
    {
        return Size.LARGE;
    }

    @Override
    public Weight getWeight(@Nonnull ItemStack stack)
    {
        return Weight.HEAVY;
    }

    @Override
    public ItemStack getFiringResult(ItemStack input, Metal.Tier tier)
    {
        NBTTagCompound nbt = input.getTagCompound();
        // Case 1: The input is a filled vessel
        IItemHandler capItemHandler = input.getCapability(CapabilityItemHandler.ITEM_HANDLER_CAPABILITY, null);
        if (capItemHandler instanceof ISmallVesselHandler)
        {
            ISmallVesselHandler cap = (ISmallVesselHandler) capItemHandler;

            // Check if it can transform into liquid metal
            Alloy alloy = new Alloy().add(cap);
            if (alloy.isValid())
            {
                // Fill with the liquid metal
                cap.setFluidMode(true);
                cap.fill(new FluidStack(FluidsTFC.getMetalFluid(alloy.getResult()), alloy.getAmount()), true);
                cap.setTemperature(1600f);
                nbt = cap.serializeNBT();
            }

        }
        input.setTagCompound(nbt);
        return input;
    }

    // Extends ItemStackHandler for ease of use. Duplicates most of ItemHeatHandler functionality
    private class SmallVesselCapability extends ItemStackHandler implements ICapabilityProvider, ISmallVesselHandler
    {
        // todo: make cool slower.

        private final FluidTank tank;

        private float heatCapacity;
        private float meltingPoint;
        private float temperature;
        private long lastUpdateTick;

        private boolean fluidMode; // Does the stack contain molten metal?
        private IFluidTankProperties fluidTankProperties[];

        public SmallVesselCapability(@Nullable NBTTagCompound nbt)
        {
            super(4);

            tank = new FluidTank(4000);
            fluidMode = false;
            if (nbt != null)
            {
                deserializeNBT(nbt);
            }
            updateFluidData(tank.getFluid());
        }

        @Override
        public void setFluidMode(boolean fluidMode)
        {
            this.fluidMode = fluidMode;
        }

        @Override
        public Mode getFluidMode()
        {
            if (fluidMode)
            {
                return getTemperature() < meltingPoint ? Mode.LIQUID_SOLID : Mode.LIQUID_MOLTEN;
            }
            return Mode.INVENTORY;
        }

        @Override
        public float getTemperature()
        {
            return CapabilityItemHeat.adjustTemp(temperature, heatCapacity, CalenderTFC.getTotalTime() - lastUpdateTick);
        }

        @Nullable
        @Override
        public Metal getMetal()
        {
            return fluidMode && tank.getFluid() != null ? ((FluidMetal) tank.getFluid().getFluid()).getMetal() : null;
        }

        @Override
        public int getAmount()
        {
            return fluidMode ? tank.getFluidAmount() : 0;
        }

        @Override
        public boolean hasCapability(@Nonnull Capability<?> capability, @Nullable EnumFacing facing)
        {
            return capability == CapabilityFluidHandler.FLUID_HANDLER_CAPABILITY
                || capability == CapabilityItemHandler.ITEM_HANDLER_CAPABILITY
                || capability == CapabilityItemHeat.ITEM_HEAT_CAPABILITY;
        }

        @Nullable
        @Override
        @SuppressWarnings("unchecked")
        public <T> T getCapability(@Nonnull Capability<T> capability, @Nullable EnumFacing facing)
        {
            return hasCapability(capability, facing) ? (T) this : null;
        }

        @Override
        public NBTTagCompound serializeNBT()
        {
            NBTTagCompound nbt = new NBTTagCompound();
            fluidMode = tank.getFluidAmount() > 0;
            nbt.setBoolean("fluidMode", fluidMode);

            nbt.setFloat("heat", getTemperature());
            nbt.setLong("ticks", CalenderTFC.getTotalTime());

            if (fluidMode)
            {
                // Save fluid data
                NBTTagCompound fluidData = new NBTTagCompound();
                tank.writeToNBT(fluidData);
                nbt.setTag("fluids", fluidData);
            }
            else
            {
                // Save item data
                nbt.setTag("items", super.serializeNBT());
            }
            return nbt;
        }

        @Override
        public void deserializeNBT(NBTTagCompound nbt)
        {
            temperature = nbt.getFloat("heat");
            lastUpdateTick = nbt.getLong("ticks");
            fluidMode = nbt.getBoolean("fluidMode");

            if (fluidMode && nbt.hasKey("fluids", Constants.NBT.TAG_COMPOUND))
            {
                // Read fluid contents
                tank.readFromNBT(nbt.getCompoundTag("fluids"));
            }
            else if (!fluidMode && nbt.hasKey("items", Constants.NBT.TAG_COMPOUND))
            {
                // Read item contents
                super.deserializeNBT(nbt.getCompoundTag("items"));
            }

        }

        @Override
        public IFluidTankProperties[] getTankProperties()
        {
            if (fluidTankProperties == null)
            {
                fluidTankProperties = new IFluidTankProperties[] {new FluidTankPropertiesWrapper(tank)};
            }
            return fluidTankProperties;
        }

        @Override
        public int fill(FluidStack resource, boolean doFill)
        {
            if (resource.getFluid() instanceof FluidMetal)
            {
                updateFluidData(resource);
                return tank.fill(resource, doFill);
            }
            return 0;
        }

        @Nullable
        @Override
        public FluidStack drain(FluidStack resource, boolean doDrain)
        {
            if (getFluidMode() == Mode.LIQUID_MOLTEN)
                return tank.drain(resource, doDrain);
            return null;
        }

        @Nullable
        @Override
        public FluidStack drain(int maxDrain, boolean doDrain)
        {
            if (getFluidMode() == Mode.LIQUID_MOLTEN)
                return tank.drain(maxDrain, doDrain);
            return null;
        }

        @Override
        public void setTemperature(float temperature)
        {
            this.temperature = temperature;
            this.lastUpdateTick = CalenderTFC.getTotalTime();
        }

        @Override
        public float getHeatCapacity()
        {
<<<<<<< HEAD
            return getTemperature() >= meltingPoint;
=======
            return heatCapacity;
        }

        @Override
        public float getMeltingPoint()
        {
            return meltingPoint;
>>>>>>> 4b0a5c35
        }

        @SideOnly(Side.CLIENT)
        @Override
        public void addHeatInfo(ItemStack stack, List<String> text, boolean clearStackNBT)
        {
            Metal metal = getMetal();
            if (metal != null)
            {
                String desc = TextFormatting.DARK_GREEN + I18n.format(Helpers.getTypeName(metal)) + ": " + I18n.format("tfc.tooltip.units", getAmount());
                if (isMolten())
                    desc += " - " + I18n.format("tfc.tooltip.liquid");
                text.add(desc);
            }
            ISmallVesselHandler.super.addHeatInfo(stack, text, false); // Never clear the NBT based on heat alone
        }

        private void updateFluidData(@Nullable FluidStack fluid)
        {
            if (fluid != null && fluid.getFluid() instanceof FluidMetal)
            {
                Metal metal = ((FluidMetal) fluid.getFluid()).getMetal();
                this.meltingPoint = metal.getMeltTemp();
                this.heatCapacity = metal.getSpecificHeat();
            }
            else
            {
                this.meltingPoint = 1000;
                this.heatCapacity = 1;
            }

        }
    }

}<|MERGE_RESOLUTION|>--- conflicted
+++ resolved
@@ -328,9 +328,6 @@
         @Override
         public float getHeatCapacity()
         {
-<<<<<<< HEAD
-            return getTemperature() >= meltingPoint;
-=======
             return heatCapacity;
         }
 
@@ -338,7 +335,6 @@
         public float getMeltingPoint()
         {
             return meltingPoint;
->>>>>>> 4b0a5c35
         }
 
         @SideOnly(Side.CLIENT)
