--- conflicted
+++ resolved
@@ -555,24 +555,12 @@
         }
     }
 
-<<<<<<< HEAD
     @Override
     protected void mountTo(EntityPlayer player)
     {
         if (!this.isTame() || !this.getLeashed())
         {
             return;
-=======
-    private void setColorByItem(ItemStack stack)
-    {
-        if (this.isArmor(stack))
-        {
-            this.setColor(EnumDyeColor.byMetadata(stack.getMetadata()));
-        }
-        else
-        {
-            this.setColor((EnumDyeColor) null);
->>>>>>> 857fb032
         }
         super.mountTo(player);
     }
@@ -594,7 +582,6 @@
         return this.getControllingPassenger() instanceof EntityLivingBase;
     }
 
-<<<<<<< HEAD
     private void setColorByItem(ItemStack stack)
     {
         if (this.isArmor(stack))
@@ -605,12 +592,6 @@
         {
             this.setColor(null);
         }
-=======
-    @Nullable
-    public Entity getControllingPassenger()
-    {
-        return this.getPassengers().isEmpty() ? null : (Entity) this.getPassengers().get(0);
->>>>>>> 857fb032
     }
 
     protected void playGallopSound(SoundType p_190680_1_)
