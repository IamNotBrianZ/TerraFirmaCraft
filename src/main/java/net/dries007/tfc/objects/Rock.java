--- conflicted
+++ resolved
@@ -64,20 +64,6 @@
 
     public enum Type
     {
-<<<<<<< HEAD
-        RAW(Material.ROCK, false, false, false),
-        SMOOTH(Material.ROCK, false, false, false),
-        COBBLE(Material.ROCK, true, false, false),
-        BRICKS(Material.ROCK, false, false, false),
-        SAND(Material.SAND, true, false, false),
-        GRAVEL(Material.SAND, true, false, false),
-        DIRT(Material.GROUND, false, false, false),
-        GRASS(Material.GRASS, false, true, false),
-        DRY_GRASS(Material.GRASS, false, true, false),
-        PATH(Material.GROUND, true, false, true),
-        CLAY(Material.GRASS, false, false, false),
-        CLAY_GRASS(Material.GRASS, false, true, false);
-=======
         RAW(Material.ROCK, false, false),
         SMOOTH(Material.ROCK, false, false),
         COBBLE(Material.ROCK, true, false),
@@ -89,20 +75,16 @@
         DRY_GRASS(Material.GRASS, false, true),
         CLAY(Material.GRASS, false, false),
         CLAY_GRASS(Material.GRASS, false, true),
-        FARMLAND(Material.GRASS, false, false, BlockFarmlandTFC::new);
->>>>>>> fa513036
+        FARMLAND(Material.GROUND, false, false, BlockFarmlandTFC::new),
+        PATH(Material.GROUND, false, false);
 
         public final Material material;
         public final boolean isAffectedByGravity;
         public final boolean isGrass;
-<<<<<<< HEAD
-        public final boolean isPath;
-=======
         /**
          * Internal use only.
          */
         public final BiFunction<Rock.Type, Rock, BlockRockVariant> supplier;
->>>>>>> fa513036
 
         Type(Material material, boolean isAffectedByGravity, boolean isGrass, boolean isPath)
         {
@@ -114,11 +96,7 @@
             this.material = material;
             this.isAffectedByGravity = isAffectedByGravity;
             this.isGrass = isGrass;
-<<<<<<< HEAD
-            this.isPath = isPath;
-=======
             this.supplier = supplier;
->>>>>>> fa513036
         }
 
         public Type getNonGrassVersion()
