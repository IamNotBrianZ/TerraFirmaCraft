/*
 * Work under Copyright. Licensed under the EUPL.
 * See the project README.md and LICENSE.txt for more information.
 *
 */

package net.dries007.tfc.objects.blocks;

import java.util.Random;
import javax.annotation.Nonnull;
import javax.annotation.Nullable;
import javax.annotation.ParametersAreNonnullByDefault;

import net.minecraft.block.Block;
import net.minecraft.block.ITileEntityProvider;
import net.minecraft.block.material.Material;
import net.minecraft.block.properties.PropertyBool;
import net.minecraft.block.state.BlockFaceShape;
import net.minecraft.block.state.BlockStateContainer;
import net.minecraft.block.state.IBlockState;
import net.minecraft.entity.player.EntityPlayer;
import net.minecraft.init.Items;
import net.minecraft.init.SoundEvents;
import net.minecraft.item.Item;
import net.minecraft.item.ItemStack;
import net.minecraft.tileentity.TileEntity;
import net.minecraft.util.*;
import net.minecraft.util.math.AxisAlignedBB;
import net.minecraft.util.math.BlockPos;
import net.minecraft.util.math.Vec3i;
import net.minecraft.world.IBlockAccess;
import net.minecraft.world.World;
import net.minecraftforge.fml.relauncher.Side;
import net.minecraftforge.fml.relauncher.SideOnly;

<<<<<<< HEAD
import net.dries007.tfc.client.TFCGuiHandler;
import net.dries007.tfc.objects.items.ItemFireStarter;
import net.dries007.tfc.objects.te.TEFirePit;

@ParametersAreNonnullByDefault
public class BlockFirePit extends Block implements ITileEntityProvider
=======
import net.dries007.tfc.api.capability.IBellowsHandler;
import net.dries007.tfc.objects.items.ItemFireStarter;
import net.dries007.tfc.objects.te.TEBellows;

/**
 * todo: Needs more work in general
 */
public class BlockFirePit extends Block implements ITileEntityProvider, IBellowsHandler
>>>>>>> c2f0fc73
{
    public static final PropertyBool LIT = PropertyBool.create("lit");
    private static final AxisAlignedBB AABB = new AxisAlignedBB(0.0625D, 0.0D, 0.0625D, 0.9375D, 0.03125D, 0.9375D);

    private static Vec3i bellowsOffset = new Vec3i(1, 0, 0);

    static
    {
        TEBellows.offsets.add(bellowsOffset);
    }

    public BlockFirePit()
    {
        super(Material.FIRE);
        setDefaultState(blockState.getBaseState().withProperty(LIT, false));
        disableStats();
        setTickRandomly(true);
        setLightLevel(1F);
    }

    @Override
    @SuppressWarnings("deprecation")
    @Nonnull
    public IBlockState getStateFromMeta(int meta)
    {
        return this.getDefaultState().withProperty(LIT, meta == 1);
    }

    @Override
    public int getMetaFromState(IBlockState state)
    {
        return state.getValue(LIT) ? 1 : 0;
    }

    @Override
    @SuppressWarnings("deprecation")
    public boolean isFullCube(IBlockState state)
    {
        return false;
    }

    @SuppressWarnings("deprecation")
    @Nonnull
    @Override
    public AxisAlignedBB getBoundingBox(IBlockState state, IBlockAccess source, BlockPos pos)
    {
        return AABB;
    }

    @Override
    @Nonnull
    @SuppressWarnings("deprecation")
    public BlockFaceShape getBlockFaceShape(IBlockAccess worldIn, IBlockState state, BlockPos pos, EnumFacing face)
    {
        return BlockFaceShape.UNDEFINED;
    }

    @Override
    @SuppressWarnings("deprecation")
    public boolean isOpaqueCube(IBlockState state)
    {
        return false;
    }

    @Override
    public void updateTick(World worldIn, BlockPos pos, IBlockState state, Random rand)
    {
        if (worldIn.isRainingAt(pos)) //todo
            worldIn.setBlockState(pos, state.withProperty(LIT, false), 2);
    }

    @SideOnly(Side.CLIENT)
    @Override
    public void randomDisplayTick(IBlockState state, World world, BlockPos pos, Random rng)
    {
        if (!state.getValue(LIT)) return;

        if (rng.nextInt(24) == 0)
        {
            world.playSound((double) ((float) pos.getX() + 0.5F), (double) ((float) pos.getY() + 0.5F), (double) ((float) pos.getZ() + 0.5F), SoundEvents.BLOCK_FIRE_AMBIENT, SoundCategory.BLOCKS, 1.0F + rng.nextFloat(), rng.nextFloat() * 0.7F + 0.3F, false);
        }
        double x = pos.getX() + 0.5;
        double y = pos.getY() + 0.1;
        double z = pos.getZ() + 0.5;

        //todo: vary speed
        world.spawnParticle(EnumParticleTypes.SMOKE_NORMAL, x + rng.nextFloat() - 0.5, y, z + rng.nextFloat() - 0.5, 0.0D, 0.2D, 0.0D);
        if (rng.nextFloat() > 0.75)
            world.spawnParticle(EnumParticleTypes.SMOKE_LARGE, x + rng.nextFloat() - 0.5, y, z + rng.nextFloat() - 0.5, 0.0D, 0.1D, 0.0D);
    }

    @Override
    @SuppressWarnings("deprecation")
    public void neighborChanged(IBlockState state, World worldIn, BlockPos pos, Block blockIn, BlockPos fromPos)
    {
        if (!canBePlacedOn(worldIn, pos.add(0, -1, 0)))
            worldIn.setBlockToAir(pos);
    }

    @Override
    @Nonnull
    public Item getItemDropped(IBlockState state, Random rand, int fortune)
    {
        return Items.AIR;
    }

    @Override
    @Nonnull
    @SideOnly(Side.CLIENT)
    public BlockRenderLayer getRenderLayer()
    {
        return BlockRenderLayer.CUTOUT;
    }

    @Override
    public boolean canPlaceBlockAt(World worldIn, BlockPos pos)
    {
        return super.canPlaceBlockAt(worldIn, pos) && canBePlacedOn(worldIn, pos.add(0, -1, 0));
    }

    // todo: override the fire stuff, see BlockPitKiln

    @Override
    public boolean onBlockActivated(World worldIn, BlockPos pos, IBlockState state, EntityPlayer player, EnumHand hand, EnumFacing facing, float hitX, float hitY, float hitZ)
    {
        if (!worldIn.isRemote)
        {
            if (player.isSneaking())
            {
                ItemStack held = player.getHeldItem(hand);
                if (ItemFireStarter.canIgnite(held))
                {
                    worldIn.setBlockState(pos, state.withProperty(LIT, true));
                }
            }
            else
            {
                TFCGuiHandler.openGui(worldIn, pos, player, TFCGuiHandler.Type.FIRE_PIT);
            }

        }
        return true;
    }

    @Override
<<<<<<< HEAD
    @Nonnull
=======
    public boolean canIntakeFrom(TEBellows te, Vec3i offset, EnumFacing facing)
    {
        return offset.equals(bellowsOffset);
    }

    @Override
    public float onAirIntake(TEBellows te, BlockPos pos, float airAmount)
    {
        //TODO: Do stuff
        return airAmount;
    }

    @Override
>>>>>>> c2f0fc73
    protected BlockStateContainer createBlockState()
    {
        return new BlockStateContainer(this, LIT);
    }

    @Override
    public int getLightValue(IBlockState state, IBlockAccess world, BlockPos pos)
    {
        return state.getValue(LIT) ? super.getLightValue(state, world, pos) : 0;
    }

    @Override
    public boolean isBurning(IBlockAccess world, BlockPos pos)
    {
        return world.getBlockState(pos).getValue(LIT);
    }

    @Nullable
    @Override
    public TileEntity createNewTileEntity(World worldIn, int meta)
    {
        return new TEFirePit();
    }

    private boolean canBePlacedOn(World worldIn, BlockPos pos)
    {
        return worldIn.getBlockState(pos).isSideSolid(worldIn, pos, EnumFacing.UP);
    }
}<|MERGE_RESOLUTION|>--- conflicted
+++ resolved
@@ -1,7 +1,6 @@
 /*
  * Work under Copyright. Licensed under the EUPL.
  * See the project README.md and LICENSE.txt for more information.
- *
  */
 
 package net.dries007.tfc.objects.blocks;
@@ -33,23 +32,14 @@
 import net.minecraftforge.fml.relauncher.Side;
 import net.minecraftforge.fml.relauncher.SideOnly;
 
-<<<<<<< HEAD
 import net.dries007.tfc.client.TFCGuiHandler;
+import net.dries007.tfc.api.capability.IBellowsHandler;
 import net.dries007.tfc.objects.items.ItemFireStarter;
 import net.dries007.tfc.objects.te.TEFirePit;
+import net.dries007.tfc.objects.te.TEBellows;
 
 @ParametersAreNonnullByDefault
-public class BlockFirePit extends Block implements ITileEntityProvider
-=======
-import net.dries007.tfc.api.capability.IBellowsHandler;
-import net.dries007.tfc.objects.items.ItemFireStarter;
-import net.dries007.tfc.objects.te.TEBellows;
-
-/**
- * todo: Needs more work in general
- */
 public class BlockFirePit extends Block implements ITileEntityProvider, IBellowsHandler
->>>>>>> c2f0fc73
 {
     public static final PropertyBool LIT = PropertyBool.create("lit");
     private static final AxisAlignedBB AABB = new AxisAlignedBB(0.0625D, 0.0D, 0.0625D, 0.9375D, 0.03125D, 0.9375D);
@@ -195,9 +185,6 @@
     }
 
     @Override
-<<<<<<< HEAD
-    @Nonnull
-=======
     public boolean canIntakeFrom(TEBellows te, Vec3i offset, EnumFacing facing)
     {
         return offset.equals(bellowsOffset);
@@ -211,7 +198,7 @@
     }
 
     @Override
->>>>>>> c2f0fc73
+    @Nonnull
     protected BlockStateContainer createBlockState()
     {
         return new BlockStateContainer(this, LIT);
