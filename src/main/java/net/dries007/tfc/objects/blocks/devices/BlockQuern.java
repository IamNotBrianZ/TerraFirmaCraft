/*
 * Work under Copyright. Licensed under the EUPL.
 * See the project README.md and LICENSE.txt for more information.
 */

package net.dries007.tfc.objects.blocks.devices;

import java.util.List;
import javax.annotation.Nonnull;
import javax.annotation.Nullable;
import javax.annotation.ParametersAreNonnullByDefault;

import net.minecraft.block.Block;
import net.minecraft.block.SoundType;
import net.minecraft.block.material.Material;
import net.minecraft.block.state.BlockFaceShape;
import net.minecraft.block.state.IBlockState;
import net.minecraft.entity.Entity;
import net.minecraft.entity.player.EntityPlayer;
import net.minecraft.item.ItemStack;
import net.minecraft.tileentity.TileEntity;
import net.minecraft.util.EnumFacing;
import net.minecraft.util.EnumHand;
import net.minecraft.util.SoundCategory;
import net.minecraft.util.math.AxisAlignedBB;
import net.minecraft.util.math.BlockPos;
import net.minecraft.util.math.RayTraceResult;
import net.minecraft.util.math.Vec3d;
import net.minecraft.world.IBlockAccess;
import net.minecraft.world.World;
import net.minecraftforge.items.CapabilityItemHandler;
import net.minecraftforge.items.IItemHandler;
import net.minecraftforge.items.ItemHandlerHelper;

import net.dries007.tfc.api.capability.size.IItemSize;
import net.dries007.tfc.api.capability.size.Size;
import net.dries007.tfc.api.capability.size.Weight;
import net.dries007.tfc.client.TFCSounds;
import net.dries007.tfc.client.gui.overlay.IHighlightHandler;
import net.dries007.tfc.objects.te.TEQuern;
import net.dries007.tfc.util.Helpers;

import static net.dries007.tfc.objects.te.TEQuern.SLOT_HANDSTONE;

@ParametersAreNonnullByDefault
public class BlockQuern extends Block implements IItemSize, IHighlightHandler
{
    private static final AxisAlignedBB BASE_AABB = new AxisAlignedBB(0D, 0D, 0D, 1D, 0.625D, 1D);
    private static final AxisAlignedBB QUERN_AABB = new AxisAlignedBB(0D, 0D, 0D, 1D, 0.875D, 1D);

    private static final AxisAlignedBB HANDSTONE_AABB = new AxisAlignedBB(0.1875D, 0.625D, 0.1875D, 0.8125D, 0.86D, 0.8125D);
    private static final AxisAlignedBB HANDLE_AABB = new AxisAlignedBB(0.27125D, 0.86D, 0.27125D, 0.335D, 1.015D, 0.335D);

    private static final AxisAlignedBB INPUT_SLOT_AABB = new AxisAlignedBB(0.375D, 0.86D, 0.375D, 0.625D, 1.015D, 0.625D);

    public BlockQuern()
    {
        super(Material.ROCK);
        setHardness(3.0f);
        setSoundType(SoundType.STONE);
    }

    /**
     * Gets the selection place player is looking at
     * Used for interaction / selection box drawing
     */
    private static SelectionPlace getPlayerSelection(World world, BlockPos pos, EntityPlayer player)
    {
        // This will compute a line from the camera center (crosshair) starting at the player eye pos and a little after this block
        // so we can grab the exact point regardless from which face player is looking from
        double length = Math.sqrt(pos.distanceSqToCenter(player.posX, player.posY, player.posZ)) + 0.7D;
        Vec3d eyePos = new Vec3d(player.posX, player.posY + player.getEyeHeight(), player.posZ);
        Vec3d lookingPos = eyePos.add(new Vec3d(player.getLookVec().x * length, player.getLookVec().y * length, player.getLookVec().z * length));

        TEQuern teQuern = Helpers.getTE(world, pos, TEQuern.class);

        if (teQuern != null)
        {
            IItemHandler inventory = teQuern.getCapability(CapabilityItemHandler.ITEM_HANDLER_CAPABILITY, null);
            // Draws the correct selection box depending on where the player is looking at
            if (!teQuern.isGrinding() && teQuern.hasHandstone() && HANDLE_AABB.offset(pos).calculateIntercept(eyePos, lookingPos) != null)
            {
                return SelectionPlace.HANDLE;
            }
            else if (!teQuern.isGrinding() && teQuern.hasHandstone() && (!player.getHeldItem(EnumHand.MAIN_HAND).isEmpty() || (inventory != null && !inventory.getStackInSlot(TEQuern.SLOT_INPUT).isEmpty())) && INPUT_SLOT_AABB.offset(pos).calculateIntercept(eyePos, lookingPos) != null)
            {
                return SelectionPlace.INPUT_SLOT;
            }
            else if ((teQuern.hasHandstone() || teQuern.isItemValid(TEQuern.SLOT_HANDSTONE, player.getHeldItem(EnumHand.MAIN_HAND))) && HANDSTONE_AABB.offset(pos).calculateIntercept(eyePos, lookingPos) != null)
            {
                return SelectionPlace.HANDSTONE;
            }
        }
        return SelectionPlace.BASE;
    }

    @Override
    @Nonnull
    public Size getSize(ItemStack stack)
    {
        return Size.VERY_LARGE; // Can't store anywhere, but don't overburden
    }

    @SuppressWarnings("deprecation")
    @Override
    public boolean isTopSolid(IBlockState state)
    {
        return false;
    }

    @SuppressWarnings("deprecation")
    @Override
    public boolean isFullBlock(IBlockState state)
    {
        return false;
    }

    @SuppressWarnings("deprecation")
    @Override
    public boolean isBlockNormalCube(IBlockState state)
    {
        return false;
    }

    @SuppressWarnings("deprecation")
    @Override
    public boolean isNormalCube(IBlockState state)
    {
        return false;
    }

    @SuppressWarnings("deprecation")
    @Override
    public boolean isFullCube(IBlockState state)
    {
        return false;
    }

    @SuppressWarnings("deprecation")
    @Override
    @Nonnull
    public AxisAlignedBB getBoundingBox(IBlockState state, IBlockAccess source, BlockPos pos)
    {
        TEQuern teQuern = Helpers.getTE(source, pos, TEQuern.class);
        if (teQuern != null && teQuern.hasHandstone())
        {
            return QUERN_AABB;
        }
        else
        {
            return BASE_AABB;
        }
    }

    @Override
    @Nonnull
    @SuppressWarnings("deprecation")
    public BlockFaceShape getBlockFaceShape(IBlockAccess worldIn, IBlockState state, BlockPos pos, EnumFacing face)
    {
        if (face == EnumFacing.DOWN)
        {
            return BlockFaceShape.SOLID;
        }
        return BlockFaceShape.UNDEFINED;
    }

    @SuppressWarnings("deprecation")
    @Override
    public void addCollisionBoxToList(IBlockState state, World world, BlockPos pos, AxisAlignedBB entityBox, List<AxisAlignedBB> collidingBoxes, @Nullable Entity entityIn, boolean isActualState)
    {
        addCollisionBoxToList(pos, entityBox, collidingBoxes, BASE_AABB);
        TEQuern teQuern = Helpers.getTE(world, pos, TEQuern.class);
        if (teQuern != null && teQuern.hasHandstone())
        {
            addCollisionBoxToList(pos, entityBox, collidingBoxes, HANDSTONE_AABB);
        }
    }

    @SuppressWarnings("deprecation")
    @Override
    public boolean isOpaqueCube(IBlockState state)
    {
        return false;
    }

    @Override
    public void breakBlock(World world, BlockPos pos, IBlockState state)
    {
        TEQuern teQuern = Helpers.getTE(world, pos, TEQuern.class);
        if (teQuern != null)
        {
            teQuern.onBreakBlock(world, pos, state);
        }
        super.breakBlock(world, pos, state);
    }

    @Override
    @Nonnull
    public Weight getWeight(ItemStack stack)
    {
<<<<<<< HEAD
        // This will compute a line from the camera center (crosshair) starting at the player eye pos and a little after this block
        // so we can grab the exact point regardless from which face player is looking from
        double length = Math.sqrt(pos.distanceSqToCenter(player.posX, player.posY, player.posZ)) + 0.7D;
        Vec3d eyePos = new Vec3d(player.posX, player.posY + player.getEyeHeight(), player.posZ);
        Vec3d lookingPos = eyePos.add(new Vec3d(player.getLookVec().x * length, player.getLookVec().y * length, player.getLookVec().z * length));

        TEQuern teQuern = Helpers.getTE(world, pos, TEQuern.class);

        if (teQuern != null)
        {
            IItemHandler inventory = teQuern.getCapability(CapabilityItemHandler.ITEM_HANDLER_CAPABILITY, null);
            // Draws the correct selection box depending on where the player is looking at
            if (!teQuern.isGrinding() && teQuern.hasHandstone() && HANDLE_AABB.offset(pos).calculateIntercept(eyePos, lookingPos) != null)
            {
                return SelectionPlace.HANDLE;
            }
            else if (!teQuern.isGrinding() && teQuern.hasHandstone() && (!player.getHeldItem(EnumHand.MAIN_HAND).isEmpty() || (inventory != null && !inventory.getStackInSlot(TEQuern.SLOT_INPUT).isEmpty())) && INPUT_SLOT_AABB.offset(pos).calculateIntercept(eyePos, lookingPos) != null)
            {
                return SelectionPlace.INPUT_SLOT;
            }
            else if ((teQuern.hasHandstone() || teQuern.isItemValid(SLOT_HANDSTONE, player.getHeldItem(EnumHand.MAIN_HAND))) && HANDSTONE_AABB.offset(pos).calculateIntercept(eyePos, lookingPos) != null)
            {
                return SelectionPlace.HANDSTONE;
            }
        }
        return SelectionPlace.BASE;
=======
        return Weight.VERY_HEAVY; // Stacksize = 1
>>>>>>> 14463c97
    }

    @Override
    public boolean onBlockActivated(World world, BlockPos pos, IBlockState state, EntityPlayer playerIn, EnumHand hand, EnumFacing facing, float hitX, float hitY, float hitZ)
    {
        if (hand.equals(EnumHand.MAIN_HAND))
        {
            TEQuern teQuern = Helpers.getTE(world, pos, TEQuern.class);
            if (teQuern != null && !teQuern.isGrinding())
            {
                ItemStack heldStack = playerIn.getHeldItem(hand);
                SelectionPlace selection = getPlayerSelection(world, pos, playerIn);
                IItemHandler inventory = teQuern.getCapability(CapabilityItemHandler.ITEM_HANDLER_CAPABILITY, null);
                if (inventory != null)
                {
                    if (selection == SelectionPlace.HANDLE)
                    {
                        teQuern.grind();
                        world.playSound(null, pos, TFCSounds.QUERN_USE, SoundCategory.BLOCKS, 1, 1 + ((world.rand.nextFloat() - world.rand.nextFloat()) / 16));
                        return true;
                    }
                    else if (selection == SelectionPlace.INPUT_SLOT)
                    {
                        playerIn.setHeldItem(EnumHand.MAIN_HAND, teQuern.insertOrSwapItem(TEQuern.SLOT_INPUT, heldStack));
                        teQuern.setAndUpdateSlots(TEQuern.SLOT_INPUT);
                        return true;
                    }
                    else if (selection == SelectionPlace.HANDSTONE && inventory.getStackInSlot(SLOT_HANDSTONE).isEmpty() && inventory.isItemValid(SLOT_HANDSTONE, heldStack))
                    {
                        playerIn.setHeldItem(EnumHand.MAIN_HAND, teQuern.insertOrSwapItem(SLOT_HANDSTONE, heldStack));
                        teQuern.setAndUpdateSlots(SLOT_HANDSTONE);
                        return true;
                    }
                    else if (selection == SelectionPlace.BASE && !inventory.getStackInSlot(TEQuern.SLOT_OUTPUT).isEmpty())
                    {
                        ItemHandlerHelper.giveItemToPlayer(playerIn, inventory.extractItem(TEQuern.SLOT_OUTPUT, inventory.getStackInSlot(TEQuern.SLOT_OUTPUT).getCount(), false));
                        teQuern.setAndUpdateSlots(TEQuern.SLOT_OUTPUT);
                        return true;
                    }
                }
            }
        }
        return false;
    }

    @Override
    public boolean isNormalCube(IBlockState state, IBlockAccess world, BlockPos pos)
    {
        return false;
    }

    @SuppressWarnings("deprecation")
    @Override
    public boolean isSideSolid(IBlockState baseState, IBlockAccess world, BlockPos pos, EnumFacing side)
    {
        return side == EnumFacing.DOWN;
    }

    @Override
    public boolean hasTileEntity(IBlockState state)
    {
        return true;
    }

    @Nullable
    @Override
    public TileEntity createTileEntity(World world, IBlockState state)
    {
        return new TEQuern();
    }

    @Override
    public boolean drawHighlight(World world, BlockPos pos, EntityPlayer player, RayTraceResult rayTrace, double partialTicks)
    {
        double dx = player.lastTickPosX + (player.posX - player.lastTickPosX) * partialTicks;
        double dy = player.lastTickPosY + (player.posY - player.lastTickPosY) * partialTicks;
        double dz = player.lastTickPosZ + (player.posZ - player.lastTickPosZ) * partialTicks;

        SelectionPlace selection = getPlayerSelection(world, pos, player);

        // Draws the correct selection box depending on where the player is looking at
        if (selection == SelectionPlace.HANDLE)
        {
            // Draws handle AABB if player is looking at it
            IHighlightHandler.drawBox(HANDLE_AABB.offset(pos).offset(-dx, -dy, -dz), 1f, 0, 0, 0, 0.4f);
        }
        else if (selection == SelectionPlace.INPUT_SLOT)
        {
            // Draws item input AABB if user has item in main hand or there is an item in slot
            IHighlightHandler.drawBox(INPUT_SLOT_AABB.offset(pos).offset(-dx, -dy, -dz), 1f, 0, 0, 0, 0.4f);
        }
        else if (selection == SelectionPlace.HANDSTONE)
        {
            // Draws handstone AABB if player is looking at it
            IHighlightHandler.drawBox(HANDSTONE_AABB.offset(pos).offset(-dx, -dy, -dz).grow(0.002D), 1f, 0, 0, 0, 0.4f);
        }
        else
        {
            // Just draw the base outline (last grow is just what MC does to actually make the outline visible
            IHighlightHandler.drawBox(BASE_AABB.offset(pos).offset(-dx, -dy, -dz).grow(0.002D), 1f, 0, 0, 0, 0.4f);
        }
        return true;
    }

    /**
     * Just a helper enum to figure out where player is looking at
     * Used to draw selection boxes + handle interaction
     */
    private enum SelectionPlace
    {
        HANDLE,
        HANDSTONE,
        INPUT_SLOT,
        BASE
    }
}<|MERGE_RESOLUTION|>--- conflicted
+++ resolved
@@ -198,36 +198,7 @@
     @Nonnull
     public Weight getWeight(ItemStack stack)
     {
-<<<<<<< HEAD
-        // This will compute a line from the camera center (crosshair) starting at the player eye pos and a little after this block
-        // so we can grab the exact point regardless from which face player is looking from
-        double length = Math.sqrt(pos.distanceSqToCenter(player.posX, player.posY, player.posZ)) + 0.7D;
-        Vec3d eyePos = new Vec3d(player.posX, player.posY + player.getEyeHeight(), player.posZ);
-        Vec3d lookingPos = eyePos.add(new Vec3d(player.getLookVec().x * length, player.getLookVec().y * length, player.getLookVec().z * length));
-
-        TEQuern teQuern = Helpers.getTE(world, pos, TEQuern.class);
-
-        if (teQuern != null)
-        {
-            IItemHandler inventory = teQuern.getCapability(CapabilityItemHandler.ITEM_HANDLER_CAPABILITY, null);
-            // Draws the correct selection box depending on where the player is looking at
-            if (!teQuern.isGrinding() && teQuern.hasHandstone() && HANDLE_AABB.offset(pos).calculateIntercept(eyePos, lookingPos) != null)
-            {
-                return SelectionPlace.HANDLE;
-            }
-            else if (!teQuern.isGrinding() && teQuern.hasHandstone() && (!player.getHeldItem(EnumHand.MAIN_HAND).isEmpty() || (inventory != null && !inventory.getStackInSlot(TEQuern.SLOT_INPUT).isEmpty())) && INPUT_SLOT_AABB.offset(pos).calculateIntercept(eyePos, lookingPos) != null)
-            {
-                return SelectionPlace.INPUT_SLOT;
-            }
-            else if ((teQuern.hasHandstone() || teQuern.isItemValid(SLOT_HANDSTONE, player.getHeldItem(EnumHand.MAIN_HAND))) && HANDSTONE_AABB.offset(pos).calculateIntercept(eyePos, lookingPos) != null)
-            {
-                return SelectionPlace.HANDSTONE;
-            }
-        }
-        return SelectionPlace.BASE;
-=======
         return Weight.VERY_HEAVY; // Stacksize = 1
->>>>>>> 14463c97
     }
 
     @Override
