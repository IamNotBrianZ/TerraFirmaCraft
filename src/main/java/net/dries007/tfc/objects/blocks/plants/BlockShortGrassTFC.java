--- conflicted
+++ resolved
@@ -50,22 +50,13 @@
     {
         super(plant);
         if (MAP.put(plant, this) != null) throw new IllegalStateException("There can only be one.");
-<<<<<<< HEAD
-=======
-
-        this.setDefaultState(this.blockState.getBaseState().withProperty(AGE, 0).withProperty(GROWTHSTAGE, CalendarTFC.Month.MARCH.id()));
->>>>>>> c9ef71fe
     }
 
     @Override
     @Nonnull
     public IBlockState getStateFromMeta(int meta)
     {
-<<<<<<< HEAD
-        return this.getDefaultState().withProperty(DAYPERIOD, getDayPeriod()).withProperty(AGE, meta).withProperty(GROWTHSTAGE, plant.getStages()[CalenderTFC.Month.MARCH.id()]);
-=======
-        return this.getDefaultState().withProperty(AGE, meta).withProperty(GROWTHSTAGE, CalendarTFC.Month.MARCH.id());
->>>>>>> c9ef71fe
+        return this.getDefaultState().withProperty(DAYPERIOD, getDayPeriod()).withProperty(AGE, meta).withProperty(GROWTHSTAGE, plant.getStages()[CalendarTFC.Month.MARCH.id()]);
     }
 
     @Override
@@ -116,7 +107,7 @@
                 net.minecraftforge.common.ForgeHooks.onCropsGrowPost(worldIn, pos, state, worldIn.getBlockState(pos));
             }
         }
-        else if (CalenderTFC.getCalendarTime() > Math.multiplyExact(CalenderTFC.TICKS_IN_DAY, CalenderTFC.getDaysInMonth()))
+        else if (CalendarTFC.getCalendarTime() > Math.multiplyExact(CalendarTFC.TICKS_IN_DAY, CalendarTFC.getDaysInMonth()))
         {
             int j = state.getValue(AGE);
 
