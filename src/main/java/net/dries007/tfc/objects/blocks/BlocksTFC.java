/*
 * Work under Copyright. Licensed under the EUPL.
 * See the project README.md and LICENSE.txt for more information.
 */

package net.dries007.tfc.objects.blocks;

import com.google.common.collect.ImmutableList;
import com.google.common.collect.ImmutableList.Builder;
import com.google.common.collect.ImmutableListMultimap;
import net.minecraft.block.Block;
import net.minecraft.block.BlockChest;
import net.minecraft.block.material.Material;
import net.minecraft.block.state.IBlockState;
import net.minecraft.creativetab.CreativeTabs;
import net.minecraft.item.ItemBlock;
import net.minecraft.tileentity.TileEntity;
import net.minecraftforge.event.RegistryEvent;
import net.minecraftforge.fluids.BlockFluidBase;
import net.minecraftforge.fluids.Fluid;
import net.minecraftforge.fml.common.Mod;
import net.minecraftforge.fml.common.eventhandler.SubscribeEvent;
import net.minecraftforge.fml.common.registry.GameRegistry;
import net.minecraftforge.registries.IForgeRegistry;

<<<<<<< HEAD
import net.dries007.tfc.api.types.Metal;
=======
import net.dries007.tfc.TerraFirmaCraft;
import net.dries007.tfc.api.registries.TFCRegistries;
>>>>>>> 793f1fb3
import net.dries007.tfc.api.types.Ore;
import net.dries007.tfc.api.types.Rock;
import net.dries007.tfc.api.types.Tree;
import net.dries007.tfc.objects.MetalType;
import net.dries007.tfc.objects.RockType;
import net.dries007.tfc.objects.blocks.metal.BlockAnvilTFC;
import net.dries007.tfc.objects.blocks.metal.BlockIngotPile;
import net.dries007.tfc.objects.blocks.metal.BlockSheet;
import net.dries007.tfc.objects.blocks.stone.BlockButtonStoneTFC;
import net.dries007.tfc.objects.blocks.stone.BlockOreTFC;
import net.dries007.tfc.objects.blocks.stone.BlockRockVariant;
import net.dries007.tfc.objects.blocks.stone.BlockWallTFC;
import net.dries007.tfc.objects.blocks.wood.*;
import net.dries007.tfc.objects.fluids.FluidsTFC;
import net.dries007.tfc.objects.items.ItemBlockTFC;
import net.dries007.tfc.objects.items.ItemBlockTorchTFC;
import net.dries007.tfc.objects.te.*;

<<<<<<< HEAD
import static net.dries007.tfc.Constants.MOD_ID;
=======
import static net.dries007.tfc.api.types.Rock.Type.*;
import static net.dries007.tfc.api.util.TFCConstants.MOD_ID;
>>>>>>> 793f1fb3
import static net.dries007.tfc.objects.CreativeTabsTFC.*;
import static net.dries007.tfc.objects.RockType.*;

@SuppressWarnings("unused")
@Mod.EventBusSubscriber(modid = MOD_ID)
@GameRegistry.ObjectHolder(MOD_ID)
public final class BlocksTFC
{
    @GameRegistry.ObjectHolder("fluid/salt_water")
    public static final BlockFluidBase FLUID_SALT_WATER = null;
    @GameRegistry.ObjectHolder("fluid/fresh_water")
    public static final BlockFluidBase FLUID_FRESH_WATER = null;
    @GameRegistry.ObjectHolder("fluid/hot_water")
    public static final BlockFluidBase FLUID_HOT_WATER = null;
    @GameRegistry.ObjectHolder("fluid/finite_salt_water")
    public static final BlockFluidBase FLUID_FINITE_SALT_WATER = null;
    @GameRegistry.ObjectHolder("fluid/finite_fresh_water")
    public static final BlockFluidBase FLUID_FINITE_FRESH_WATER = null;
    @GameRegistry.ObjectHolder("fluid/finite_hot_water")
    public static final BlockFluidBase FLUID_FINITE_HOT_WATER = null;
    @GameRegistry.ObjectHolder("fluid/rum")
    public static final BlockFluidBase FLUID_RUM = null;
    @GameRegistry.ObjectHolder("fluid/beer")
    public static final BlockFluidBase FLUID_BEER = null;
    @GameRegistry.ObjectHolder("fluid/whiskey")
    public static final BlockFluidBase FLUID_WHISKEY = null;
    @GameRegistry.ObjectHolder("fluid/rye_whiskey")
    public static final BlockFluidBase FLUID_RYE_WHISKEY = null;
    @GameRegistry.ObjectHolder("fluid/corn_whiskey")
    public static final BlockFluidBase FLUID_CORN_WHISKEY = null;
    @GameRegistry.ObjectHolder("fluid/sake")
    public static final BlockFluidBase FLUID_SAKE = null;
    @GameRegistry.ObjectHolder("fluid/vodka")
    public static final BlockFluidBase FLUID_VODKA = null;
    @GameRegistry.ObjectHolder("fluid/cider")
    public static final BlockFluidBase FLUID_CIDER = null;
    @GameRegistry.ObjectHolder("fluid/vinegar")
    public static final BlockFluidBase FLUID_VINEGAR = null;
    @GameRegistry.ObjectHolder("fluid/brine")
    public static final BlockFluidBase FLUID_BRINE = null;
    @GameRegistry.ObjectHolder("fluid/milk")
    public static final BlockFluidBase FLUID_MILK = null;
    @GameRegistry.ObjectHolder("fluid/olive_oil")
    public static final BlockFluidBase FLUID_OLIVE_OIL = null;
    @GameRegistry.ObjectHolder("fluid/tannin")
    public static final BlockFluidBase FLUID_TANNIN = null;
    @GameRegistry.ObjectHolder("fluid/limewater")
    public static final BlockFluidBase FLUID_LIMEWATER = null;
    @GameRegistry.ObjectHolder("fluid/milk_curdled")
    public static final BlockFluidBase FLUID_MILK_CURDLED = null;
    @GameRegistry.ObjectHolder("fluid/milk_vinegar")
    public static final BlockFluidBase FLUID_MILK_VINEGAR = null;

    public static final BlockDebug DEBUG = null;
    public static final BlockPeat PEAT = null;
    public static final BlockPeat PEAT_GRASS = null;
    public static final BlockFirePit FIREPIT = null;
    public static final BlockThatch THATCH = null;
    public static final BlockPitKiln PIT_KILN = null;
    public static final BlockWorldItem WORLD_ITEM = null;
    public static final BlockCharcoalPile CHARCOAL_PILE = null;
    public static final BlockLogPile LOG_PILE = null;
    public static final BlockIngotPile INGOT_PILE = null;

    // All these are for use in model registration. Do not use for block lookups.
    // Use the static get methods in the classes instead.
    private static ImmutableListMultimap<Block, Class<? extends ItemBlock>> allNormalItemBlocks;
    private static ImmutableListMultimap<Block, Class<? extends ItemBlock>> allInventoryItemBlocks;
    private static ImmutableList<BlockFluidBase> allFluidBlocks;
    private static ImmutableList<BlockRockVariant> allBlockRockVariants;
    private static ImmutableList<BlockOreTFC> allOreBlocks;
    private static ImmutableList<BlockWallTFC> allWallBlocks;
    private static ImmutableList<BlockLogTFC> allLogBlocks;
    private static ImmutableList<BlockLeavesTFC> allLeafBlocks;
    private static ImmutableList<BlockFenceGateTFC> allFenceGateBlocks;
    private static ImmutableList<BlockSaplingTFC> allSaplingBlocks;
    private static ImmutableList<BlockDoorTFC> allDoorBlocks;
    private static ImmutableList<BlockTrapDoorWoodTFC> allTrapDoorWoodBlocks;
    private static ImmutableList<BlockStairsTFC> allStairsBlocks;
    private static ImmutableList<BlockSlabTFC.Half> allSlabBlocks;
    private static ImmutableList<BlockChestTFC> allChestBlocks;
    private static ImmutableList<BlockAnvilTFC> allAnvils;
    private static ImmutableList<BlockSheet> allSheets;

    public static ImmutableListMultimap<Block, Class<? extends ItemBlock>> getAllNormalItemBlocks()
    {
        return allNormalItemBlocks;
    }

    public static ImmutableListMultimap<Block, Class<? extends ItemBlock>> getAllInventoryItemBlocks()
    {
        return allInventoryItemBlocks;
    }

    public static ImmutableList<BlockFluidBase> getAllFluidBlocks()
    {
        return allFluidBlocks;
    }

    public static ImmutableList<BlockRockVariant> getAllBlockRockVariants()
    {
        return allBlockRockVariants;
    }

    public static ImmutableList<BlockLogTFC> getAllLogBlocks()
    {
        return allLogBlocks;
    }

    public static ImmutableList<BlockLeavesTFC> getAllLeafBlocks()
    {
        return allLeafBlocks;
    }

    public static ImmutableList<BlockOreTFC> getAllOreBlocks()
    {
        return allOreBlocks;
    }

    public static ImmutableList<BlockFenceGateTFC> getAllFenceGateBlocks()
    {
        return allFenceGateBlocks;
    }

    public static ImmutableList<BlockWallTFC> getAllWallBlocks()
    {
        return allWallBlocks;
    }

    public static ImmutableList<BlockSaplingTFC> getAllSaplingBlocks()
    {
        return allSaplingBlocks;
    }

    public static ImmutableList<BlockDoorTFC> getAllDoorBlocks()
    {
        return allDoorBlocks;
    }

    public static ImmutableList<BlockTrapDoorWoodTFC> getAllTrapDoorWoodBlocks()
    {
        return allTrapDoorWoodBlocks;
    }

    public static ImmutableList<BlockStairsTFC> getAllStairsBlocks()
    {
        return allStairsBlocks;
    }

    public static ImmutableList<BlockSlabTFC.Half> getAllSlabBlocks()
    {
        return allSlabBlocks;
    }

    public static ImmutableList<BlockChestTFC> getAllChestBlocks()
    {
        return allChestBlocks;
    }

    public static ImmutableList<BlockAnvilTFC> getAllAnvils()
    {
        return allAnvils;
    }

    public static ImmutableList<BlockSheet> getAllSheets()
    {
        return allSheets;
    }

    @SubscribeEvent
    public static void registerBlocks(RegistryEvent.Register<Block> event)
    {
        // This is called here because it needs to wait until Metal registry has fired
        FluidsTFC.preInit();

        IForgeRegistry<Block> r = event.getRegistry();

        ImmutableListMultimap.Builder<Block, Class<? extends ItemBlock>> normalItemBlocks = ImmutableListMultimap.builder();
        ImmutableListMultimap.Builder<Block, Class<? extends ItemBlock>> inventoryItemBlocks = ImmutableListMultimap.builder();

        normalItemBlocks.put(register(r, "debug", new BlockDebug(), CT_MISC), ItemBlock.class);

        normalItemBlocks.put(register(r, "peat", new BlockPeat(Material.GROUND), CT_ROCK_BLOCKS), ItemBlock.class);
        normalItemBlocks.put(register(r, "peat_grass", new BlockPeatGrass(Material.GRASS), CT_ROCK_BLOCKS), ItemBlock.class);

        normalItemBlocks.put(register(r, "thatch", new BlockThatch(Material.PLANTS), CT_DECORATIONS), ItemBlock.class);

        register(r, "firepit", new BlockFirePit()); // No item or creative tab.

        {
            Builder<BlockFluidBase> b = ImmutableList.builder();
            for (Fluid fluid : FluidsTFC.getAllInfiniteFluids())
                registerFluid(b, r, fluid, Material.WATER);
            for (Fluid fluid : FluidsTFC.getAllAlcoholsFluids())
                b.add(register(r, "fluid/" + fluid.getName(), new BlockFluidFiniteTFC(fluid, FluidsTFC.MATERIAL_ALCOHOL)));
            for (Fluid fluid : FluidsTFC.getAllOtherFiniteFluids())
                b.add(register(r, "fluid/" + fluid.getName(), new BlockFluidFiniteTFC(fluid, Material.WATER)));
            for (Fluid fluid : FluidsTFC.getAllMetalFluids())
                b.add(register(r, "fluid/" + fluid.getName(), new BlockFluidFiniteTFC(fluid, Material.LAVA)));
            allFluidBlocks = b.build();
        }

        {
            Builder<BlockRockVariant> b = ImmutableList.builder();
<<<<<<< HEAD
            for (RockType type : RockType.values())
                for (Rock rock : Rock.values())
                    b.add(register(r, (type.name() + "/" + rock.name()).toLowerCase(), type.create(rock), CT_ROCK_BLOCKS));
=======
            for (Rock.Type type : Rock.Type.values())
                for (Rock rock : TFCRegistries.ROCKS.getValuesCollection())
                    b.add(register(r, (type.name() + "/" + rock.getRegistryName().getPath()).toLowerCase(), BlockRockVariant.create(rock, type), CT_ROCK_BLOCKS));
>>>>>>> 793f1fb3
            allBlockRockVariants = b.build();
            allBlockRockVariants.forEach(x -> normalItemBlocks.put(x, ItemBlockTFC.class));
        }

        {
            Builder<BlockOreTFC> b = ImmutableList.builder();
            for (Ore ore : TFCRegistries.ORES.getValuesCollection())
                for (Rock rock : TFCRegistries.ROCKS.getValuesCollection())
                    b.add(register(r, ("ore/" + ore.getRegistryName().getPath() + "/" + rock.getRegistryName().getPath()).toLowerCase(), new BlockOreTFC(ore, rock), CT_ROCK_BLOCKS));
            allOreBlocks = b.build();
            allOreBlocks.forEach(x -> normalItemBlocks.put(x, ItemBlockTFC.class));
        }

        {
            Builder<BlockLogTFC> logs = ImmutableList.builder();
            Builder<BlockLeavesTFC> leaves = ImmutableList.builder();
            Builder<BlockFenceGateTFC> fenceGates = ImmutableList.builder();
            Builder<BlockSaplingTFC> saplings = ImmutableList.builder();
            Builder<BlockDoorTFC> doors = ImmutableList.builder();
            Builder<BlockTrapDoorWoodTFC> trapdoorwood = ImmutableList.builder();
            Builder<BlockChestTFC> chests = ImmutableList.builder();

            for (Tree wood : TFCRegistries.TREES.getValuesCollection())
            {
                logs.add(register(r, "wood/log/" + wood.getRegistryName().getPath(), new BlockLogTFC(wood), CT_WOOD));
                leaves.add(register(r, "wood/leaves/" + wood.getRegistryName().getPath(), new BlockLeavesTFC(wood), CT_WOOD));
                normalItemBlocks.put(register(r, "wood/planks/" + wood.getRegistryName().getPath(), new BlockPlanksTFC(wood), CT_WOOD), ItemBlockTFC.class);
                normalItemBlocks.put(register(r, "wood/bookshelf/" + wood.getRegistryName().getPath(), new BlockBookshelfTFC(wood), CT_DECORATIONS), ItemBlockTFC.class);
                normalItemBlocks.put(register(r, "wood/workbench/" + wood.getRegistryName().getPath(), new BlockWorkbenchTFC(wood), CT_DECORATIONS), ItemBlockTFC.class);
                inventoryItemBlocks.put(register(r, "wood/fence/" + wood.getRegistryName().getPath(), new BlockFenceTFC(wood), CT_DECORATIONS), ItemBlockTFC.class);
                fenceGates.add(register(r, "wood/fence_gate/" + wood.getRegistryName().getPath(), new BlockFenceGateTFC(wood), CT_DECORATIONS));
                saplings.add(register(r, "wood/sapling/" + wood.getRegistryName().getPath(), new BlockSaplingTFC(wood), CT_WOOD));
                doors.add(register(r, "wood/door/" + wood.getRegistryName().getPath(), new BlockDoorTFC(wood), CT_DECORATIONS));
                trapdoorwood.add(register(r, "wood/trapdoor/" + wood.getRegistryName().getPath(), new BlockTrapDoorWoodTFC(wood), CT_DECORATIONS));
                chests.add(register(r, "wood/chest/" + wood.getRegistryName().getPath(), new BlockChestTFC(BlockChest.Type.BASIC, wood), CT_DECORATIONS));
                chests.add(register(r, "wood/chest_trap/" + wood.getRegistryName().getPath(), new BlockChestTFC(BlockChest.Type.TRAP, wood), CT_DECORATIONS));
                inventoryItemBlocks.put(register(r, "wood/button/" + wood.getRegistryName().getPath(), new BlockButtonWoodTFC(wood), CT_DECORATIONS), ItemBlockTFC.class);
            }
            allLogBlocks = logs.build();
            allLeafBlocks = leaves.build();
            allFenceGateBlocks = fenceGates.build();
            allSaplingBlocks = saplings.build();
            allDoorBlocks = doors.build();
            allTrapDoorWoodBlocks = trapdoorwood.build();
            allChestBlocks = chests.build();

            //logs are special
            allLeafBlocks.forEach(x -> normalItemBlocks.put(x, ItemBlockTFC.class));
            allFenceGateBlocks.forEach(x -> inventoryItemBlocks.put(x, ItemBlockTFC.class));
            allSaplingBlocks.forEach(x -> inventoryItemBlocks.put(x, ItemBlockTFC.class));

            // doors are special
            allTrapDoorWoodBlocks.forEach(x -> inventoryItemBlocks.put(x, ItemBlockTFC.class));
            allChestBlocks.forEach(x -> normalItemBlocks.put(x, ItemBlockTFC.class));
        }

        {
            Builder<BlockWallTFC> b = ImmutableList.builder();
            Builder<BlockStairsTFC> stairs = new Builder<>();
            Builder<BlockSlabTFC.Half> slab = new Builder<>();

            // Walls
<<<<<<< HEAD
            for (RockType type : new RockType[] {COBBLE, BRICKS})
                for (Rock rock : Rock.values())
                    b.add(register(r, ("wall/" + type.name() + "/" + rock.name()).toLowerCase(), new BlockWallTFC(BlockRockVariant.get(rock, type)), CT_DECORATIONS));
            // Stairs
            for (RockType type : new RockType[] {SMOOTH, COBBLE, BRICKS})
                for (Rock rock : Rock.values())
                    stairs.add(register(r, "stairs/" + (type.name() + "/" + rock.name()).toLowerCase(), new BlockStairsTFC(rock, type), CT_DECORATIONS));
            for (Tree wood : Tree.values())
                stairs.add(register(r, "stairs/wood/" + wood.name(), new BlockStairsTFC(wood), CT_DECORATIONS));

            // Full slabs are the same as full blocks, they are not saved to a list, they are kept track of by the halfslab version.
            for (RockType type : new RockType[] {SMOOTH, COBBLE, BRICKS})
                for (Rock rock : Rock.values())
                    register(r, "slab/full/" + (type.name() + "/" + rock.name()).toLowerCase(), new BlockSlabTFC.Double(rock, type));
            for (Tree wood : Tree.values())
                register(r, "slab/full/wood/" + wood.name(), new BlockSlabTFC.Double(wood));

            // Slabs
            for (RockType type : new RockType[] {SMOOTH, COBBLE, BRICKS})
                for (Rock rock : Rock.values())
                    slab.add(register(r, "slab/half/" + (type.name() + "/" + rock.name()).toLowerCase(), new BlockSlabTFC.Half(rock, type), CT_DECORATIONS));
            for (Tree wood : Tree.values())
                slab.add(register(r, "slab/half/wood/" + wood.name(), new BlockSlabTFC.Half(wood), CT_DECORATIONS));
=======
            for (Rock.Type type : new Rock.Type[] {COBBLE, BRICKS})
                for (Rock rock : TFCRegistries.ROCKS.getValuesCollection())
                    b.add(register(r, ("wall/" + type.name() + "/" + rock.getRegistryName().getPath()).toLowerCase(), new BlockWallTFC(BlockRockVariant.get(rock, type)), CT_DECORATIONS));
            // Stairs
            for (Rock.Type type : new Rock.Type[] {SMOOTH, COBBLE, BRICKS})
                for (Rock rock : TFCRegistries.ROCKS.getValuesCollection())
                    stairs.add(register(r, "stairs/" + (type.name() + "/" + rock.getRegistryName().getPath()).toLowerCase(), new BlockStairsTFC(rock, type), CT_DECORATIONS));
            for (Tree wood : TFCRegistries.TREES.getValuesCollection())
                stairs.add(register(r, "stairs/wood/" + wood.getRegistryName().getPath(), new BlockStairsTFC(wood), CT_DECORATIONS));

            // Full slabs are the same as full blocks, they are not saved to a list, they are kept track of by the halfslab version.
            for (Rock.Type type : new Rock.Type[] {SMOOTH, COBBLE, BRICKS})
                for (Rock rock : TFCRegistries.ROCKS.getValuesCollection())
                    register(r, "slab/full/" + (type.name() + "/" + rock.getRegistryName().getPath()).toLowerCase(), new BlockSlabTFC.Double(rock, type));
            for (Tree wood : TFCRegistries.TREES.getValuesCollection())
                register(r, "slab/full/wood/" + wood.getRegistryName().getPath(), new BlockSlabTFC.Double(wood));

            // Slabs
            for (Rock.Type type : new Rock.Type[] {SMOOTH, COBBLE, BRICKS})
                for (Rock rock : TFCRegistries.ROCKS.getValuesCollection())
                    slab.add(register(r, "slab/half/" + (type.name() + "/" + rock.getRegistryName().getPath()).toLowerCase(), new BlockSlabTFC.Half(rock, type), CT_DECORATIONS));
            for (Tree wood : TFCRegistries.TREES.getValuesCollection())
                slab.add(register(r, "slab/half/wood/" + wood.getRegistryName().getPath(), new BlockSlabTFC.Half(wood), CT_DECORATIONS));
>>>>>>> 793f1fb3

            for (Rock rock : TFCRegistries.ROCKS.getValuesCollection())
                inventoryItemBlocks.put(register(r, "stone/button/" + rock.getRegistryName().getPath().toLowerCase(), new BlockButtonStoneTFC(rock), CT_DECORATIONS), ItemBlockTFC.class);

            allWallBlocks = b.build();
            allStairsBlocks = stairs.build();
            allSlabBlocks = slab.build();
            allWallBlocks.forEach(x -> inventoryItemBlocks.put(x, ItemBlockTFC.class));
            allStairsBlocks.forEach(x -> normalItemBlocks.put(x, ItemBlockTFC.class));
            // slabs are special. (ItemSlabTFC)
        }

        {
            Builder<BlockAnvilTFC> anvils = ImmutableList.builder();
            Builder<BlockSheet> sheets = ImmutableList.builder();

            for (Metal metal : Metal.values())
            {
                if (MetalType.ANVIL.hasType(metal))
                    anvils.add(register(r, "anvil/" + metal.name().toLowerCase(), new BlockAnvilTFC(metal), CT_METAL));
                if (MetalType.SHEET.hasType(metal))
                    sheets.add(register(r, "sheet/" + metal.name().toLowerCase(), new BlockSheet(metal), CT_METAL));
            }

            allAnvils = anvils.build();
            allSheets = sheets.build();
        }

        inventoryItemBlocks.put(register(r, "torch", new BlockTorchTFC(), CT_MISC), ItemBlockTorchTFC.class);

        // technical blocks
        register(r, "pit_kiln", new BlockPitKiln());

        // todo: cactus ?
        // todo: reeds/sugarcane ?
        // todo: pumpkin/melon ?
        // todo: waterplants
        // todo: varied lilypads?
        // todo: plants
        // todo: flowers
        // todo: moss? (It's unused in tfc1710, but it's like a retextured vine that spawns on trees, might be nice to have)
        // todo: fruit tree stuff (leaves, saplings, logs)

        // todo: supports (h & v)
        // todo: farmland
        // todo: barrels
        // todo: tool racks
        // todo: wood trap doors

        // todo: metal lamps (on/off with states)
        // todo: sluice
        // todo: quern
        // todo: loom
        // todo: bellows
        // todo: forge
        // todo: anvils (items exist already)
        // todo: bloomery
        // todo: bloom/molten blocks
        // todo: crusible
        // todo: large vessels
        // todo: nestbox
        // todo: leather rack
        // todo: grill
        // todo: metal trap doors
        // todo: smoke rack (placed with any string, so event based?) + smoke blocks or will we use particles?
        // todo: custom flower pot (TE based probably, unless we want to not care about the dirt in it)

        // todo: custom hopper or just a separate press block? I prefer the separate block, this will simplify things a lot.

        // todo: placable items: pottery, metal sheets, (anvils are special because TE), tools?
        register(r, "world_item", new BlockWorldItem());
        // todo: pitkiln (maybe not a seperate block but rather a variation on the TE from any placeable item)
        register(r, "charcoal_pile", new BlockCharcoalPile());
        // todo: ingot pile
        register(r, "ingot_pile", new BlockIngotPile());
        register(r, "log_pile", new BlockLogPile());

        allNormalItemBlocks = normalItemBlocks.build();
        allInventoryItemBlocks = inventoryItemBlocks.build();

        // Register Tile Entities
        // Putting tile entity registration in the respective block calls it multiple times. Just put here to avoid duplicates
        TileEntity.register(TESaplingTFC.ID.toString(), TESaplingTFC.class);
        TileEntity.register(TEChestTFC.ID.toString(), TEChestTFC.class);
        TileEntity.register(TEWorldItem.ID.toString(), TEWorldItem.class);
        TileEntity.register(TETorchTFC.ID.toString(), TETorchTFC.class);
        TileEntity.register(TEPitKiln.ID.toString(), TEPitKiln.class);
        TileEntity.register(TELogPile.ID.toString(), TELogPile.class);
        TileEntity.register(TEIngotPile.ID.toString(), TEIngotPile.class);

    }

    public static boolean isWater(IBlockState current)
    {
        return current.getMaterial() == Material.WATER;
    }

    public static boolean isRawStone(IBlockState current)
    {
        if (!(current.getBlock() instanceof BlockRockVariant)) return false;
        RockType type = ((BlockRockVariant) current.getBlock()).type;
        return type == RAW;
    }

    public static boolean isClay(IBlockState current)
    {
        if (!(current.getBlock() instanceof BlockRockVariant)) return false;
        RockType type = ((BlockRockVariant) current.getBlock()).type;
        return type == CLAY || type == CLAY_GRASS;
    }

    public static boolean isDirt(IBlockState current)
    {
        if (!(current.getBlock() instanceof BlockRockVariant)) return false;
        RockType type = ((BlockRockVariant) current.getBlock()).type;
        return type == DIRT;
    }

    public static boolean isSand(IBlockState current)
    {
        if (!(current.getBlock() instanceof BlockRockVariant)) return false;
        RockType type = ((BlockRockVariant) current.getBlock()).type;
        return type == SAND;
    }

    // todo: change to property of type? (soil & stone maybe?)

    public static boolean isSoil(IBlockState current)
    {
        if (current.getBlock() instanceof BlockPeat) return true;
        if (!(current.getBlock() instanceof BlockRockVariant)) return false;
        RockType type = ((BlockRockVariant) current.getBlock()).type;
        return type == GRASS || type == DRY_GRASS || type == DIRT || type == CLAY || type == CLAY_GRASS;
    }

    public static boolean isSoilOrGravel(IBlockState current)
    {
        if (current.getBlock() instanceof BlockPeat) return true;
        if (!(current.getBlock() instanceof BlockRockVariant)) return false;
        RockType type = ((BlockRockVariant) current.getBlock()).type;
        return type == GRASS || type == DRY_GRASS || type == DIRT || type == GRAVEL;
    }

    public static boolean isGrass(IBlockState current)
    {
        if (current.getBlock() instanceof BlockPeatGrass) return true;
        if (!(current.getBlock() instanceof BlockRockVariant)) return false;
        RockType type = ((BlockRockVariant) current.getBlock()).type;
        return type.isGrass;
    }

    public static boolean isGround(IBlockState current)
    {
        if (!(current.getBlock() instanceof BlockRockVariant)) return false;
        RockType type = ((BlockRockVariant) current.getBlock()).type;
        return type == GRASS || type == DRY_GRASS || type == DIRT || type == GRAVEL || type == RAW || type == SAND;
    }

    private static void registerFluid(Builder<BlockFluidBase> b, IForgeRegistry<Block> r, Fluid fluid, Material material)
    {
        BlockFluidBase block = new BlockFluidClassicTFC(fluid, material);
        register(r, "fluid/" + fluid.getName(), block);
        b.add(block);
        // todo: these three lines are causing the "A mod has assigned a fluid to block {null}" are they nessecary?
        block = new BlockFluidFiniteTFC(fluid, material);
        register(r, "fluid/finite_" + fluid.getName(), block);
        b.add(block);
    }

    private static <T extends Block> T register(IForgeRegistry<Block> r, String name, T block, CreativeTabs ct)
    {
        block.setCreativeTab(ct);
        return register(r, name, block);
    }

    private static <T extends Block> T register(IForgeRegistry<Block> r, String name, T block)
    {
        block.setRegistryName(MOD_ID, name);
        block.setTranslationKey(MOD_ID + "." + name.replace('/', '.'));
        r.register(block);
        return block;
    }
}<|MERGE_RESOLUTION|>--- conflicted
+++ resolved
@@ -23,12 +23,8 @@
 import net.minecraftforge.fml.common.registry.GameRegistry;
 import net.minecraftforge.registries.IForgeRegistry;
 
-<<<<<<< HEAD
-import net.dries007.tfc.api.types.Metal;
-=======
 import net.dries007.tfc.TerraFirmaCraft;
 import net.dries007.tfc.api.registries.TFCRegistries;
->>>>>>> 793f1fb3
 import net.dries007.tfc.api.types.Ore;
 import net.dries007.tfc.api.types.Rock;
 import net.dries007.tfc.api.types.Tree;
@@ -47,12 +43,7 @@
 import net.dries007.tfc.objects.items.ItemBlockTorchTFC;
 import net.dries007.tfc.objects.te.*;
 
-<<<<<<< HEAD
 import static net.dries007.tfc.Constants.MOD_ID;
-=======
-import static net.dries007.tfc.api.types.Rock.Type.*;
-import static net.dries007.tfc.api.util.TFCConstants.MOD_ID;
->>>>>>> 793f1fb3
 import static net.dries007.tfc.objects.CreativeTabsTFC.*;
 import static net.dries007.tfc.objects.RockType.*;
 
@@ -257,15 +248,12 @@
 
         {
             Builder<BlockRockVariant> b = ImmutableList.builder();
-<<<<<<< HEAD
+            for (Rock.Type type : Rock.Type.values())
+                for (Rock rock : TFCRegistries.ROCKS.getValuesCollection())
+                    b.add(register(r, (type.name() + "/" + rock.getRegistryName().getPath()).toLowerCase(), BlockRockVariant.create(rock, type), CT_ROCK_BLOCKS));
             for (RockType type : RockType.values())
                 for (Rock rock : Rock.values())
                     b.add(register(r, (type.name() + "/" + rock.name()).toLowerCase(), type.create(rock), CT_ROCK_BLOCKS));
-=======
-            for (Rock.Type type : Rock.Type.values())
-                for (Rock rock : TFCRegistries.ROCKS.getValuesCollection())
-                    b.add(register(r, (type.name() + "/" + rock.getRegistryName().getPath()).toLowerCase(), BlockRockVariant.create(rock, type), CT_ROCK_BLOCKS));
->>>>>>> 793f1fb3
             allBlockRockVariants = b.build();
             allBlockRockVariants.forEach(x -> normalItemBlocks.put(x, ItemBlockTFC.class));
         }
@@ -328,31 +316,6 @@
             Builder<BlockSlabTFC.Half> slab = new Builder<>();
 
             // Walls
-<<<<<<< HEAD
-            for (RockType type : new RockType[] {COBBLE, BRICKS})
-                for (Rock rock : Rock.values())
-                    b.add(register(r, ("wall/" + type.name() + "/" + rock.name()).toLowerCase(), new BlockWallTFC(BlockRockVariant.get(rock, type)), CT_DECORATIONS));
-            // Stairs
-            for (RockType type : new RockType[] {SMOOTH, COBBLE, BRICKS})
-                for (Rock rock : Rock.values())
-                    stairs.add(register(r, "stairs/" + (type.name() + "/" + rock.name()).toLowerCase(), new BlockStairsTFC(rock, type), CT_DECORATIONS));
-            for (Tree wood : Tree.values())
-                stairs.add(register(r, "stairs/wood/" + wood.name(), new BlockStairsTFC(wood), CT_DECORATIONS));
-
-            // Full slabs are the same as full blocks, they are not saved to a list, they are kept track of by the halfslab version.
-            for (RockType type : new RockType[] {SMOOTH, COBBLE, BRICKS})
-                for (Rock rock : Rock.values())
-                    register(r, "slab/full/" + (type.name() + "/" + rock.name()).toLowerCase(), new BlockSlabTFC.Double(rock, type));
-            for (Tree wood : Tree.values())
-                register(r, "slab/full/wood/" + wood.name(), new BlockSlabTFC.Double(wood));
-
-            // Slabs
-            for (RockType type : new RockType[] {SMOOTH, COBBLE, BRICKS})
-                for (Rock rock : Rock.values())
-                    slab.add(register(r, "slab/half/" + (type.name() + "/" + rock.name()).toLowerCase(), new BlockSlabTFC.Half(rock, type), CT_DECORATIONS));
-            for (Tree wood : Tree.values())
-                slab.add(register(r, "slab/half/wood/" + wood.name(), new BlockSlabTFC.Half(wood), CT_DECORATIONS));
-=======
             for (Rock.Type type : new Rock.Type[] {COBBLE, BRICKS})
                 for (Rock rock : TFCRegistries.ROCKS.getValuesCollection())
                     b.add(register(r, ("wall/" + type.name() + "/" + rock.getRegistryName().getPath()).toLowerCase(), new BlockWallTFC(BlockRockVariant.get(rock, type)), CT_DECORATIONS));
@@ -376,7 +339,6 @@
                     slab.add(register(r, "slab/half/" + (type.name() + "/" + rock.getRegistryName().getPath()).toLowerCase(), new BlockSlabTFC.Half(rock, type), CT_DECORATIONS));
             for (Tree wood : TFCRegistries.TREES.getValuesCollection())
                 slab.add(register(r, "slab/half/wood/" + wood.getRegistryName().getPath(), new BlockSlabTFC.Half(wood), CT_DECORATIONS));
->>>>>>> 793f1fb3
 
             for (Rock rock : TFCRegistries.ROCKS.getValuesCollection())
                 inventoryItemBlocks.put(register(r, "stone/button/" + rock.getRegistryName().getPath().toLowerCase(), new BlockButtonStoneTFC(rock), CT_DECORATIONS), ItemBlockTFC.class);
@@ -477,28 +439,28 @@
     public static boolean isRawStone(IBlockState current)
     {
         if (!(current.getBlock() instanceof BlockRockVariant)) return false;
-        RockType type = ((BlockRockVariant) current.getBlock()).type;
+        Rock.Type type = ((BlockRockVariant) current.getBlock()).type;
         return type == RAW;
     }
 
     public static boolean isClay(IBlockState current)
     {
         if (!(current.getBlock() instanceof BlockRockVariant)) return false;
-        RockType type = ((BlockRockVariant) current.getBlock()).type;
+        Rock.Type type = ((BlockRockVariant) current.getBlock()).type;
         return type == CLAY || type == CLAY_GRASS;
     }
 
     public static boolean isDirt(IBlockState current)
     {
         if (!(current.getBlock() instanceof BlockRockVariant)) return false;
-        RockType type = ((BlockRockVariant) current.getBlock()).type;
+        Rock.Type type = ((BlockRockVariant) current.getBlock()).type;
         return type == DIRT;
     }
 
     public static boolean isSand(IBlockState current)
     {
         if (!(current.getBlock() instanceof BlockRockVariant)) return false;
-        RockType type = ((BlockRockVariant) current.getBlock()).type;
+        Rock.Type type = ((BlockRockVariant) current.getBlock()).type;
         return type == SAND;
     }
 
@@ -508,7 +470,7 @@
     {
         if (current.getBlock() instanceof BlockPeat) return true;
         if (!(current.getBlock() instanceof BlockRockVariant)) return false;
-        RockType type = ((BlockRockVariant) current.getBlock()).type;
+        Rock.Type type = ((BlockRockVariant) current.getBlock()).type;
         return type == GRASS || type == DRY_GRASS || type == DIRT || type == CLAY || type == CLAY_GRASS;
     }
 
@@ -516,7 +478,7 @@
     {
         if (current.getBlock() instanceof BlockPeat) return true;
         if (!(current.getBlock() instanceof BlockRockVariant)) return false;
-        RockType type = ((BlockRockVariant) current.getBlock()).type;
+        Rock.Type type = ((BlockRockVariant) current.getBlock()).type;
         return type == GRASS || type == DRY_GRASS || type == DIRT || type == GRAVEL;
     }
 
@@ -524,14 +486,14 @@
     {
         if (current.getBlock() instanceof BlockPeatGrass) return true;
         if (!(current.getBlock() instanceof BlockRockVariant)) return false;
-        RockType type = ((BlockRockVariant) current.getBlock()).type;
+        Rock.Type type = ((BlockRockVariant) current.getBlock()).type;
         return type.isGrass;
     }
 
     public static boolean isGround(IBlockState current)
     {
         if (!(current.getBlock() instanceof BlockRockVariant)) return false;
-        RockType type = ((BlockRockVariant) current.getBlock()).type;
+        Rock.Type type = ((BlockRockVariant) current.getBlock()).type;
         return type == GRASS || type == DRY_GRASS || type == DIRT || type == GRAVEL || type == RAW || type == SAND;
     }
 
