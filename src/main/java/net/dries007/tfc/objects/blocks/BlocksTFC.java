/*
 * Work under Copyright. Licensed under the EUPL.
 * See the project README.md and LICENSE.txt for more information.
 */

package net.dries007.tfc.objects.blocks;

import com.google.common.collect.ImmutableList;
import com.google.common.collect.ImmutableList.Builder;
import net.minecraft.block.Block;
import net.minecraft.block.BlockChest;
import net.minecraft.block.material.Material;
import net.minecraft.block.state.IBlockState;
import net.minecraft.creativetab.CreativeTabs;
import net.minecraft.item.ItemBlock;
import net.minecraft.tileentity.TileEntity;
import net.minecraftforge.event.RegistryEvent;
import net.minecraftforge.fluids.BlockFluidBase;
import net.minecraftforge.fluids.Fluid;
import net.minecraftforge.fml.common.Mod;
import net.minecraftforge.fml.common.eventhandler.SubscribeEvent;
import net.minecraftforge.fml.common.registry.GameRegistry;
import net.minecraftforge.registries.IForgeRegistry;

<<<<<<< HEAD
import net.dries007.tfc.TerraFirmaCraft;
import net.dries007.tfc.objects.*;
=======
import net.dries007.tfc.api.registries.TFCRegistries;
import net.dries007.tfc.api.types.Metal;
>>>>>>> 197bb968
import net.dries007.tfc.api.types.Ore;
import net.dries007.tfc.api.types.Rock;
import net.dries007.tfc.api.types.Tree;
import net.dries007.tfc.objects.blocks.metal.BlockAnvilTFC;
import net.dries007.tfc.objects.blocks.metal.BlockIngotPile;
import net.dries007.tfc.objects.blocks.metal.BlockSheet;
import net.dries007.tfc.objects.blocks.plant.crops.BlockCropsTFC;
import net.dries007.tfc.objects.blocks.stone.BlockButtonStoneTFC;
import net.dries007.tfc.objects.blocks.stone.BlockOreTFC;
import net.dries007.tfc.objects.blocks.stone.BlockRockVariant;
import net.dries007.tfc.objects.blocks.stone.BlockWallTFC;
import net.dries007.tfc.objects.blocks.wood.*;
import net.dries007.tfc.objects.fluids.FluidsTFC;
import net.dries007.tfc.objects.items.itemblock.ItemBlockHeat;
import net.dries007.tfc.objects.items.itemblock.ItemBlockTFC;
import net.dries007.tfc.objects.items.itemblock.ItemBlockTorchTFC;
import net.dries007.tfc.objects.te.*;

import static net.dries007.tfc.api.types.Rock.Type.*;
import static net.dries007.tfc.api.util.TFCConstants.MOD_ID;
import static net.dries007.tfc.objects.CreativeTabsTFC.*;

@SuppressWarnings("unused")
@Mod.EventBusSubscriber(modid = MOD_ID)
@GameRegistry.ObjectHolder(MOD_ID)
public final class BlocksTFC
{
    @GameRegistry.ObjectHolder("fluid/salt_water")
    public static final BlockFluidBase FLUID_SALT_WATER = null;
    @GameRegistry.ObjectHolder("fluid/fresh_water")
    public static final BlockFluidBase FLUID_FRESH_WATER = null;
    @GameRegistry.ObjectHolder("fluid/hot_water")
    public static final BlockFluidBase FLUID_HOT_WATER = null;
    @GameRegistry.ObjectHolder("fluid/finite_salt_water")
    public static final BlockFluidBase FLUID_FINITE_SALT_WATER = null;
    @GameRegistry.ObjectHolder("fluid/finite_fresh_water")
    public static final BlockFluidBase FLUID_FINITE_FRESH_WATER = null;
    @GameRegistry.ObjectHolder("fluid/finite_hot_water")
    public static final BlockFluidBase FLUID_FINITE_HOT_WATER = null;
    @GameRegistry.ObjectHolder("fluid/rum")
    public static final BlockFluidBase FLUID_RUM = null;
    @GameRegistry.ObjectHolder("fluid/beer")
    public static final BlockFluidBase FLUID_BEER = null;
    @GameRegistry.ObjectHolder("fluid/whiskey")
    public static final BlockFluidBase FLUID_WHISKEY = null;
    @GameRegistry.ObjectHolder("fluid/rye_whiskey")
    public static final BlockFluidBase FLUID_RYE_WHISKEY = null;
    @GameRegistry.ObjectHolder("fluid/corn_whiskey")
    public static final BlockFluidBase FLUID_CORN_WHISKEY = null;
    @GameRegistry.ObjectHolder("fluid/sake")
    public static final BlockFluidBase FLUID_SAKE = null;
    @GameRegistry.ObjectHolder("fluid/vodka")
    public static final BlockFluidBase FLUID_VODKA = null;
    @GameRegistry.ObjectHolder("fluid/cider")
    public static final BlockFluidBase FLUID_CIDER = null;
    @GameRegistry.ObjectHolder("fluid/vinegar")
    public static final BlockFluidBase FLUID_VINEGAR = null;
    @GameRegistry.ObjectHolder("fluid/brine")
    public static final BlockFluidBase FLUID_BRINE = null;
    @GameRegistry.ObjectHolder("fluid/milk")
    public static final BlockFluidBase FLUID_MILK = null;
    @GameRegistry.ObjectHolder("fluid/olive_oil")
    public static final BlockFluidBase FLUID_OLIVE_OIL = null;
    @GameRegistry.ObjectHolder("fluid/tannin")
    public static final BlockFluidBase FLUID_TANNIN = null;
    @GameRegistry.ObjectHolder("fluid/limewater")
    public static final BlockFluidBase FLUID_LIMEWATER = null;
    @GameRegistry.ObjectHolder("fluid/milk_curdled")
    public static final BlockFluidBase FLUID_MILK_CURDLED = null;
    @GameRegistry.ObjectHolder("fluid/milk_vinegar")
    public static final BlockFluidBase FLUID_MILK_VINEGAR = null;

    public static final BlockDebug DEBUG = null;
    public static final BlockPeat PEAT = null;
    public static final BlockPeat PEAT_GRASS = null;
    public static final BlockFirePit FIREPIT = null;
    public static final BlockThatch THATCH = null;
    public static final BlockPitKiln PIT_KILN = null;
    public static final BlockWorldItem WORLD_ITEM = null;
    public static final BlockCharcoalPile CHARCOAL_PILE = null;
    public static final BlockLogPile LOG_PILE = null;
    public static final BlockIngotPile INGOT_PILE = null;
    public static final BlockTorchTFC TORCH = null;

    // All these are for use in model registration. Do not use for block lookups.
    // Use the static get methods in the classes instead.
    private static ImmutableList<ItemBlock> allNormalItemBlocks;
    private static ImmutableList<ItemBlock> allInventoryItemBlocks;

    private static ImmutableList<BlockFluidBase> allFluidBlocks;
    private static ImmutableList<BlockRockVariant> allBlockRockVariants;
    private static ImmutableList<BlockOreTFC> allOreBlocks;
    private static ImmutableList<BlockWallTFC> allWallBlocks;
    private static ImmutableList<BlockLogTFC> allLogBlocks;
    private static ImmutableList<BlockLeavesTFC> allLeafBlocks;
    private static ImmutableList<BlockFenceGateTFC> allFenceGateBlocks;
    private static ImmutableList<BlockSaplingTFC> allSaplingBlocks;
    private static ImmutableList<BlockDoorTFC> allDoorBlocks;
    private static ImmutableList<BlockTrapDoorWoodTFC> allTrapDoorWoodBlocks;
    private static ImmutableList<BlockStairsTFC> allStairsBlocks;
    private static ImmutableList<BlockSlabTFC.Half> allSlabBlocks;
    private static ImmutableList<BlockChestTFC> allChestBlocks;
    private static ImmutableList<BlockCropsTFC> allCropBlocks;
    private static ImmutableList<BlockAnvilTFC> allAnvils;
    private static ImmutableList<BlockSheet> allSheets;
    private static ImmutableList<BlockToolRack> allToolRackBlocks;

    public static ImmutableList<ItemBlock> getAllNormalItemBlocks()
    {
        return allNormalItemBlocks;
    }

    public static ImmutableList<ItemBlock> getAllInventoryItemBlocks()
    {
        return allInventoryItemBlocks;
    }

    public static ImmutableList<BlockFluidBase> getAllFluidBlocks()
    {
        return allFluidBlocks;
    }

    public static ImmutableList<BlockRockVariant> getAllBlockRockVariants()
    {
        return allBlockRockVariants;
    }

    public static ImmutableList<BlockLogTFC> getAllLogBlocks()
    {
        return allLogBlocks;
    }

    public static ImmutableList<BlockLeavesTFC> getAllLeafBlocks()
    {
        return allLeafBlocks;
    }

    public static ImmutableList<BlockOreTFC> getAllOreBlocks()
    {
        return allOreBlocks;
    }

    public static ImmutableList<BlockFenceGateTFC> getAllFenceGateBlocks()
    {
        return allFenceGateBlocks;
    }

    public static ImmutableList<BlockWallTFC> getAllWallBlocks()
    {
        return allWallBlocks;
    }

    public static ImmutableList<BlockSaplingTFC> getAllSaplingBlocks()
    {
        return allSaplingBlocks;
    }

    public static ImmutableList<BlockDoorTFC> getAllDoorBlocks()
    {
        return allDoorBlocks;
    }

    public static ImmutableList<BlockTrapDoorWoodTFC> getAllTrapDoorWoodBlocks()
    {
        return allTrapDoorWoodBlocks;
    }

    public static ImmutableList<BlockStairsTFC> getAllStairsBlocks()
    {
        return allStairsBlocks;
    }

    public static ImmutableList<BlockSlabTFC.Half> getAllSlabBlocks()
    {
        return allSlabBlocks;
    }

    public static ImmutableList<BlockChestTFC> getAllChestBlocks()
    {
        return allChestBlocks;
    }

    public static ImmutableList<BlockCropsTFC> getAllCropBlocks() { return allCropBlocks; }

    public static ImmutableList<BlockAnvilTFC> getAllAnvils()
    {
        return allAnvils;
    }

    public static ImmutableList<BlockSheet> getAllSheets()
    {
        return allSheets;
    }

    public static ImmutableList<BlockToolRack> getAllToolRackBlocks()
    {
        return allToolRackBlocks;
    }

    @SubscribeEvent
    @SuppressWarnings("ConstantConditions")
    public static void registerBlocks(RegistryEvent.Register<Block> event)
    {
        // This is called here because it needs to wait until Metal registry has fired
        FluidsTFC.preInit();

        IForgeRegistry<Block> r = event.getRegistry();

        Builder<ItemBlock> normalItemBlocks = ImmutableList.builder();
        Builder<ItemBlock> inventoryItemBlocks = ImmutableList.builder();

        normalItemBlocks.add(new ItemBlock(register(r, "debug", new BlockDebug(), CT_MISC)));

        normalItemBlocks.add(new ItemBlock(register(r, "peat", new BlockPeat(Material.GROUND), CT_ROCK_BLOCKS)));
        normalItemBlocks.add(new ItemBlock(register(r, "peat_grass", new BlockPeatGrass(Material.GRASS), CT_ROCK_BLOCKS)));

        normalItemBlocks.add(new ItemBlock(register(r, "thatch", new BlockThatch(Material.PLANTS), CT_DECORATIONS)));

        register(r, "firepit", new BlockFirePit()); // No item or creative tab.

        {
            Builder<BlockFluidBase> b = ImmutableList.builder();
            for (Fluid fluid : FluidsTFC.getAllInfiniteFluids())
                registerFluid(b, r, fluid, Material.WATER);
            for (Fluid fluid : FluidsTFC.getAllAlcoholsFluids())
                b.add(register(r, "fluid/" + fluid.getName(), new BlockFluidFiniteTFC(fluid, FluidsTFC.MATERIAL_ALCOHOL)));
            for (Fluid fluid : FluidsTFC.getAllOtherFiniteFluids())
                b.add(register(r, "fluid/" + fluid.getName(), new BlockFluidFiniteTFC(fluid, Material.WATER)));
            for (Fluid fluid : FluidsTFC.getAllMetalFluids())
                b.add(register(r, "fluid/" + fluid.getName(), new BlockFluidFiniteTFC(fluid, Material.LAVA)));
            allFluidBlocks = b.build();
        }

        {
            Builder<BlockRockVariant> b = ImmutableList.builder();
            for (Rock.Type type : Rock.Type.values())
                for (Rock rock : TFCRegistries.ROCKS.getValuesCollection())
                    b.add(register(r, type.name().toLowerCase() + "/" + rock.getRegistryName().getPath(), BlockRockVariant.create(rock, type), CT_ROCK_BLOCKS));
            allBlockRockVariants = b.build();
            allBlockRockVariants.forEach(x ->
            {
                if (x.type == Rock.Type.SAND)
                    normalItemBlocks.add(new ItemBlockHeat(x, 1, 600));
                else
                    normalItemBlocks.add(new ItemBlockTFC(x));
            });
        }

        {
            Builder<BlockOreTFC> b = ImmutableList.builder();
            for (Ore ore : TFCRegistries.ORES.getValuesCollection())
                for (Rock rock : TFCRegistries.ROCKS.getValuesCollection())
                    b.add(register(r, ("ore/" + ore.getRegistryName().getPath() + "/" + rock.getRegistryName().getPath()).toLowerCase(), new BlockOreTFC(ore, rock), CT_ROCK_BLOCKS));
            allOreBlocks = b.build();
            allOreBlocks.forEach(x -> normalItemBlocks.add(new ItemBlockTFC(x)));
        }

        {
            Builder<BlockLogTFC> logs = ImmutableList.builder();
            Builder<BlockLeavesTFC> leaves = ImmutableList.builder();
            Builder<BlockFenceGateTFC> fenceGates = ImmutableList.builder();
            Builder<BlockSaplingTFC> saplings = ImmutableList.builder();
            Builder<BlockDoorTFC> doors = ImmutableList.builder();
            Builder<BlockTrapDoorWoodTFC> trapDoors = ImmutableList.builder();
            Builder<BlockChestTFC> chests = ImmutableList.builder();
            Builder<BlockToolRack> toolRacks = ImmutableList.builder();

            for (Tree wood : TFCRegistries.TREES.getValuesCollection())
            {
                logs.add(register(r, "wood/log/" + wood.getRegistryName().getPath(), new BlockLogTFC(wood), CT_WOOD));
                leaves.add(register(r, "wood/leaves/" + wood.getRegistryName().getPath(), new BlockLeavesTFC(wood), CT_WOOD));
                normalItemBlocks.add(new ItemBlockTFC(register(r, "wood/planks/" + wood.getRegistryName().getPath(), new BlockPlanksTFC(wood), CT_WOOD)));
                normalItemBlocks.add(new ItemBlockTFC(register(r, "wood/bookshelf/" + wood.getRegistryName().getPath(), new BlockBookshelfTFC(wood), CT_DECORATIONS)));
                normalItemBlocks.add(new ItemBlockTFC(register(r, "wood/workbench/" + wood.getRegistryName().getPath(), new BlockWorkbenchTFC(wood), CT_DECORATIONS)));
                inventoryItemBlocks.add(new ItemBlockTFC(register(r, "wood/fence/" + wood.getRegistryName().getPath(), new BlockFenceTFC(wood), CT_DECORATIONS)));
                fenceGates.add(register(r, "wood/fence_gate/" + wood.getRegistryName().getPath(), new BlockFenceGateTFC(wood), CT_DECORATIONS));
                saplings.add(register(r, "wood/sapling/" + wood.getRegistryName().getPath(), new BlockSaplingTFC(wood), CT_WOOD));
                doors.add(register(r, "wood/door/" + wood.getRegistryName().getPath(), new BlockDoorTFC(wood), CT_DECORATIONS));
                trapDoors.add(register(r, "wood/trapdoor/" + wood.getRegistryName().getPath(), new BlockTrapDoorWoodTFC(wood), CT_DECORATIONS));
                chests.add(register(r, "wood/chest/" + wood.getRegistryName().getPath(), new BlockChestTFC(BlockChest.Type.BASIC, wood), CT_DECORATIONS));
                chests.add(register(r, "wood/chest_trap/" + wood.getRegistryName().getPath(), new BlockChestTFC(BlockChest.Type.TRAP, wood), CT_DECORATIONS));
                inventoryItemBlocks.add(new ItemBlockTFC(register(r, "wood/button/" + wood.getRegistryName().getPath(), new BlockButtonWoodTFC(wood), CT_DECORATIONS)));
                toolRacks.add(register(r, "wood/tool_rack/" + wood.getRegistryName().getPath(), new BlockToolRack(wood), CT_DECORATIONS));
            }
            allLogBlocks = logs.build();
            allLeafBlocks = leaves.build();
            allFenceGateBlocks = fenceGates.build();
            allSaplingBlocks = saplings.build();
            allDoorBlocks = doors.build();
            allTrapDoorWoodBlocks = trapDoors.build();
            allChestBlocks = chests.build();
            allToolRackBlocks = toolRacks.build();

            //logs are special
            allLeafBlocks.forEach(x -> normalItemBlocks.add(new ItemBlockTFC(x)));
            allFenceGateBlocks.forEach(x -> inventoryItemBlocks.add(new ItemBlockTFC(x)));
            allSaplingBlocks.forEach(x -> inventoryItemBlocks.add(new ItemBlockTFC(x)));

            // doors are special
            allTrapDoorWoodBlocks.forEach(x -> inventoryItemBlocks.add(new ItemBlockTFC(x)));
            allChestBlocks.forEach(x -> normalItemBlocks.add(new ItemBlockTFC(x)));
            allToolRackBlocks.forEach(x -> normalItemBlocks.add(new ItemBlockTFC(x)));
        }

        {
            Builder<BlockCropsTFC> crops = ImmutableList.builder();

            for (Agriculture.Crop crop : Agriculture.Crop.values())
            {
                crops.add(register(r, "crops/" + crop.name().toLowerCase(), new BlockCropsTFC(crop), CT_PLANTS));
            }

            allCropBlocks = crops.build();

            //inventoryItemBlocks.addAll(allCropBlocks);
        }

        {
            Builder<BlockWallTFC> b = ImmutableList.builder();
            Builder<BlockStairsTFC> stairs = new Builder<>();
            Builder<BlockSlabTFC.Half> slab = new Builder<>();

            // Walls
            for (Rock.Type type : new Rock.Type[] {COBBLE, BRICKS})
                for (Rock rock : TFCRegistries.ROCKS.getValuesCollection())
                    b.add(register(r, ("wall/" + type.name() + "/" + rock.getRegistryName().getPath()).toLowerCase(), new BlockWallTFC(BlockRockVariant.get(rock, type)), CT_DECORATIONS));
            // Stairs
            for (Rock.Type type : new Rock.Type[] {SMOOTH, COBBLE, BRICKS})
                for (Rock rock : TFCRegistries.ROCKS.getValuesCollection())
                    stairs.add(register(r, "stairs/" + (type.name() + "/" + rock.getRegistryName().getPath()).toLowerCase(), new BlockStairsTFC(rock, type), CT_DECORATIONS));
            for (Tree wood : TFCRegistries.TREES.getValuesCollection())
                stairs.add(register(r, "stairs/wood/" + wood.getRegistryName().getPath(), new BlockStairsTFC(wood), CT_DECORATIONS));

            // Full slabs are the same as full blocks, they are not saved to a list, they are kept track of by the halfslab version.
            for (Rock.Type type : new Rock.Type[] {SMOOTH, COBBLE, BRICKS})
                for (Rock rock : TFCRegistries.ROCKS.getValuesCollection())
                    register(r, "slab/full/" + (type.name() + "/" + rock.getRegistryName().getPath()).toLowerCase(), new BlockSlabTFC.Double(rock, type));
            for (Tree wood : TFCRegistries.TREES.getValuesCollection())
                register(r, "slab/full/wood/" + wood.getRegistryName().getPath(), new BlockSlabTFC.Double(wood));

            // Slabs
            for (Rock.Type type : new Rock.Type[] {SMOOTH, COBBLE, BRICKS})
                for (Rock rock : TFCRegistries.ROCKS.getValuesCollection())
                    slab.add(register(r, "slab/half/" + (type.name() + "/" + rock.getRegistryName().getPath()).toLowerCase(), new BlockSlabTFC.Half(rock, type), CT_DECORATIONS));
            for (Tree wood : TFCRegistries.TREES.getValuesCollection())
                slab.add(register(r, "slab/half/wood/" + wood.getRegistryName().getPath(), new BlockSlabTFC.Half(wood), CT_DECORATIONS));

            for (Rock rock : TFCRegistries.ROCKS.getValuesCollection())
                inventoryItemBlocks.add(new ItemBlockTFC(register(r, "stone/button/" + rock.getRegistryName().getPath().toLowerCase(), new BlockButtonStoneTFC(rock), CT_DECORATIONS)));

            allWallBlocks = b.build();
            allStairsBlocks = stairs.build();
            allSlabBlocks = slab.build();
            allWallBlocks.forEach(x -> inventoryItemBlocks.add(new ItemBlockTFC(x)));
            allStairsBlocks.forEach(x -> normalItemBlocks.add(new ItemBlockTFC(x)));
            // slabs are special. (ItemSlabTFC)
        }

        {
            Builder<BlockAnvilTFC> anvils = ImmutableList.builder();
            Builder<BlockSheet> sheets = ImmutableList.builder();

            for (Metal metal : TFCRegistries.METALS.getValuesCollection())
            {
                if (Metal.ItemType.ANVIL.hasType(metal))
                    anvils.add(register(r, "anvil/" + metal.getRegistryName().getPath(), new BlockAnvilTFC(metal), CT_METAL));
                if (Metal.ItemType.SHEET.hasType(metal))
                    sheets.add(register(r, "sheet/" + metal.getRegistryName().getPath(), new BlockSheet(metal), CT_METAL));
            }

            allAnvils = anvils.build();
            allSheets = sheets.build();
        }

        inventoryItemBlocks.add(new ItemBlockTorchTFC(register(r, "torch", new BlockTorchTFC(), CT_MISC)));

        // technical blocks
        register(r, "pit_kiln", new BlockPitKiln());

        // todo: cactus ?
        // todo: reeds/sugarcane ?
        // todo: pumpkin/melon ?
        // todo: waterplants
        // todo: varied lilypads?
        // todo: plants
        // todo: flowers
        // todo: moss? (It's unused in tfc1710, but it's like a retextured vine that spawns on trees, might be nice to have)
        // todo: fruit tree stuff (leaves, saplings, logs)

        // todo: supports (h & v)
        // todo: farmland
        // todo: barrels
        // todo: wood trap doors

        // todo: metal lamps (on/off with states)
        // todo: sluice
        // todo: quern
        // todo: loom
        inventoryItemBlocks.add(new ItemBlockTFC(register(r, "bellows", new BlockBellows(), CT_MISC)));
        // todo: forge
        // todo: bloomery
        // todo: bloom/molten blocks
        // todo: crusible
        // todo: large vessels
        // todo: nestbox
        // todo: leather rack
        // todo: grill
        // todo: metal trap doors
        // todo: smoke rack (placed with any string, so event based?) + smoke blocks or will we use particles?
        // todo: custom flower pot (TE based probably, unless we want to not care about the dirt in it)

        // todo: custom hopper or just a separate press block? I prefer the separate block, this will simplify things a lot.

        register(r, "world_item", new BlockWorldItem());
        register(r, "charcoal_pile", new BlockCharcoalPile());
        register(r, "ingot_pile", new BlockIngotPile());
        register(r, "log_pile", new BlockLogPile());

        allNormalItemBlocks = normalItemBlocks.build();
        allInventoryItemBlocks = inventoryItemBlocks.build();

        // Register Tile Entities
        // Putting tile entity registration in the respective block calls it multiple times. Just put here to avoid duplicates
        register(TESaplingTFC.class, "sapling");
        register(TEChestTFC.class, "chest");
        register(TEWorldItem.class, "world_item");
        register(TETorchTFC.class, "torch");
        register(TEPitKiln.class, "pit_kiln");
        register(TELogPile.class, "log_pile");
        register(TEIngotPile.class, "ingot_pile");
        register(TEFirePit.class, "fire_pit");
        register(TEToolRack.class, "tool_rack");
        register(TEBellows.class, "bellows");

    }

    public static boolean isWater(IBlockState current)
    {
        return current.getMaterial() == Material.WATER;
    }

    public static boolean isRawStone(IBlockState current)
    {
        if (!(current.getBlock() instanceof BlockRockVariant)) return false;
        Rock.Type type = ((BlockRockVariant) current.getBlock()).type;
        return type == RAW;
    }

    public static boolean isClay(IBlockState current)
    {
        if (!(current.getBlock() instanceof BlockRockVariant)) return false;
        Rock.Type type = ((BlockRockVariant) current.getBlock()).type;
        return type == CLAY || type == CLAY_GRASS;
    }

    public static boolean isDirt(IBlockState current)
    {
        if (!(current.getBlock() instanceof BlockRockVariant)) return false;
        Rock.Type type = ((BlockRockVariant) current.getBlock()).type;
        return type == DIRT;
    }

    public static boolean isSand(IBlockState current)
    {
        if (!(current.getBlock() instanceof BlockRockVariant)) return false;
        Rock.Type type = ((BlockRockVariant) current.getBlock()).type;
        return type == SAND;
    }

    // todo: change to property of type? (soil & stone maybe?)

    public static boolean isSoil(IBlockState current)
    {
        if (current.getBlock() instanceof BlockPeat) return true;
        if (!(current.getBlock() instanceof BlockRockVariant)) return false;
        Rock.Type type = ((BlockRockVariant) current.getBlock()).type;
        return type == GRASS || type == DRY_GRASS || type == DIRT || type == CLAY || type == CLAY_GRASS;
    }

    public static boolean isSoilOrGravel(IBlockState current)
    {
        if (current.getBlock() instanceof BlockPeat) return true;
        if (!(current.getBlock() instanceof BlockRockVariant)) return false;
        Rock.Type type = ((BlockRockVariant) current.getBlock()).type;
        return type == GRASS || type == DRY_GRASS || type == DIRT || type == GRAVEL;
    }

    public static boolean isGrass(IBlockState current)
    {
        if (current.getBlock() instanceof BlockPeatGrass) return true;
        if (!(current.getBlock() instanceof BlockRockVariant)) return false;
        Rock.Type type = ((BlockRockVariant) current.getBlock()).type;
        return type.isGrass;
    }

    public static boolean isGround(IBlockState current)
    {
        if (!(current.getBlock() instanceof BlockRockVariant)) return false;
        Rock.Type type = ((BlockRockVariant) current.getBlock()).type;
        return type == GRASS || type == DRY_GRASS || type == DIRT || type == GRAVEL || type == RAW || type == SAND;
    }

    private static void registerFluid(Builder<BlockFluidBase> b, IForgeRegistry<Block> r, Fluid fluid, Material material)
    {
        BlockFluidBase block = new BlockFluidClassicTFC(fluid, material);
        register(r, "fluid/" + fluid.getName(), block);
        b.add(block);
        // todo: these three lines are causing the "A mod has assigned a fluid to block {null}" are they nessecary?
        block = new BlockFluidFiniteTFC(fluid, material);
        register(r, "fluid/finite_" + fluid.getName(), block);
        b.add(block);
    }

    private static <T extends Block> T register(IForgeRegistry<Block> r, String name, T block, CreativeTabs ct)
    {
        block.setCreativeTab(ct);
        return register(r, name, block);
    }

    private static <T extends Block> T register(IForgeRegistry<Block> r, String name, T block)
    {
        block.setRegistryName(MOD_ID, name);
        block.setTranslationKey(MOD_ID + "." + name.replace('/', '.'));
        r.register(block);
        return block;
    }

    private static <T extends TileEntity> void register(Class<T> te, String name)
    {
        TileEntity.register(MOD_ID + ":" + name, te);
    }
}<|MERGE_RESOLUTION|>--- conflicted
+++ resolved
@@ -22,20 +22,14 @@
 import net.minecraftforge.fml.common.registry.GameRegistry;
 import net.minecraftforge.registries.IForgeRegistry;
 
-<<<<<<< HEAD
-import net.dries007.tfc.TerraFirmaCraft;
-import net.dries007.tfc.objects.*;
-=======
 import net.dries007.tfc.api.registries.TFCRegistries;
 import net.dries007.tfc.api.types.Metal;
->>>>>>> 197bb968
 import net.dries007.tfc.api.types.Ore;
 import net.dries007.tfc.api.types.Rock;
 import net.dries007.tfc.api.types.Tree;
 import net.dries007.tfc.objects.blocks.metal.BlockAnvilTFC;
 import net.dries007.tfc.objects.blocks.metal.BlockIngotPile;
 import net.dries007.tfc.objects.blocks.metal.BlockSheet;
-import net.dries007.tfc.objects.blocks.plant.crops.BlockCropsTFC;
 import net.dries007.tfc.objects.blocks.stone.BlockButtonStoneTFC;
 import net.dries007.tfc.objects.blocks.stone.BlockOreTFC;
 import net.dries007.tfc.objects.blocks.stone.BlockRockVariant;
@@ -131,7 +125,6 @@
     private static ImmutableList<BlockStairsTFC> allStairsBlocks;
     private static ImmutableList<BlockSlabTFC.Half> allSlabBlocks;
     private static ImmutableList<BlockChestTFC> allChestBlocks;
-    private static ImmutableList<BlockCropsTFC> allCropBlocks;
     private static ImmutableList<BlockAnvilTFC> allAnvils;
     private static ImmutableList<BlockSheet> allSheets;
     private static ImmutableList<BlockToolRack> allToolRackBlocks;
@@ -210,8 +203,6 @@
     {
         return allChestBlocks;
     }
-
-    public static ImmutableList<BlockCropsTFC> getAllCropBlocks() { return allCropBlocks; }
 
     public static ImmutableList<BlockAnvilTFC> getAllAnvils()
     {
@@ -334,19 +325,6 @@
         }
 
         {
-            Builder<BlockCropsTFC> crops = ImmutableList.builder();
-
-            for (Agriculture.Crop crop : Agriculture.Crop.values())
-            {
-                crops.add(register(r, "crops/" + crop.name().toLowerCase(), new BlockCropsTFC(crop), CT_PLANTS));
-            }
-
-            allCropBlocks = crops.build();
-
-            //inventoryItemBlocks.addAll(allCropBlocks);
-        }
-
-        {
             Builder<BlockWallTFC> b = ImmutableList.builder();
             Builder<BlockStairsTFC> stairs = new Builder<>();
             Builder<BlockSlabTFC.Half> slab = new Builder<>();
