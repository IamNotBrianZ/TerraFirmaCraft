/*
 * Work under Copyright. Licensed under the EUPL.
 * See the project README.md and LICENSE.txt for more information.
 */

package net.dries007.tfc.objects.blocks;

import com.google.common.collect.ImmutableList;
import com.google.common.collect.ImmutableList.Builder;
import net.minecraft.block.Block;
import net.minecraft.block.BlockChest;
import net.minecraft.block.material.Material;
import net.minecraft.block.state.IBlockState;
import net.minecraft.creativetab.CreativeTabs;
import net.minecraft.item.ItemBlock;
import net.minecraft.tileentity.TileEntity;
import net.minecraftforge.event.RegistryEvent;
import net.minecraftforge.fluids.BlockFluidBase;
import net.minecraftforge.fluids.Fluid;
import net.minecraftforge.fml.common.Mod;
import net.minecraftforge.fml.common.eventhandler.SubscribeEvent;
import net.minecraftforge.fml.common.registry.GameRegistry;
import net.minecraftforge.registries.IForgeRegistry;

import net.dries007.tfc.api.registries.TFCRegistries;
import net.dries007.tfc.api.types.*;
import net.dries007.tfc.objects.blocks.devices.*;
import net.dries007.tfc.objects.blocks.metal.BlockAnvilTFC;
import net.dries007.tfc.objects.blocks.metal.BlockIngotPile;
import net.dries007.tfc.objects.blocks.metal.BlockSheet;
import net.dries007.tfc.objects.blocks.plants.BlockPlantTFC;
import net.dries007.tfc.objects.blocks.stone.*;
import net.dries007.tfc.objects.blocks.wood.*;
import net.dries007.tfc.objects.fluids.FluidsTFC;
<<<<<<< HEAD
import net.dries007.tfc.objects.items.itemblock.ItemBlockBarrel;
=======
import net.dries007.tfc.objects.items.itemblock.ItemBlockFloatingWaterTFC;
>>>>>>> 27c7e5ce
import net.dries007.tfc.objects.items.itemblock.ItemBlockHeat;
import net.dries007.tfc.objects.items.itemblock.ItemBlockTFC;
import net.dries007.tfc.objects.items.itemblock.ItemBlockTorchTFC;
import net.dries007.tfc.objects.te.*;

import static net.dries007.tfc.api.types.Rock.Type.*;
import static net.dries007.tfc.api.util.TFCConstants.MOD_ID;
import static net.dries007.tfc.objects.CreativeTabsTFC.*;
import static net.dries007.tfc.util.Helpers.getNull;

@SuppressWarnings("unused")
@Mod.EventBusSubscriber(modid = MOD_ID)
@GameRegistry.ObjectHolder(MOD_ID)
public final class BlocksTFC
{
    @GameRegistry.ObjectHolder("fluid/salt_water")
    public static final BlockFluidBase FLUID_SALT_WATER = getNull();
    @GameRegistry.ObjectHolder("fluid/fresh_water")
    public static final BlockFluidBase FLUID_FRESH_WATER = getNull();
    @GameRegistry.ObjectHolder("fluid/hot_water")
    public static final BlockFluidBase FLUID_HOT_WATER = getNull();
    @GameRegistry.ObjectHolder("fluid/finite_salt_water")
    public static final BlockFluidBase FLUID_FINITE_SALT_WATER = getNull();
    @GameRegistry.ObjectHolder("fluid/finite_fresh_water")
    public static final BlockFluidBase FLUID_FINITE_FRESH_WATER = getNull();
    @GameRegistry.ObjectHolder("fluid/finite_hot_water")
    public static final BlockFluidBase FLUID_FINITE_HOT_WATER = getNull();
    @GameRegistry.ObjectHolder("fluid/rum")
    public static final BlockFluidBase FLUID_RUM = getNull();
    @GameRegistry.ObjectHolder("fluid/beer")
    public static final BlockFluidBase FLUID_BEER = getNull();
    @GameRegistry.ObjectHolder("fluid/whiskey")
    public static final BlockFluidBase FLUID_WHISKEY = getNull();
    @GameRegistry.ObjectHolder("fluid/rye_whiskey")
    public static final BlockFluidBase FLUID_RYE_WHISKEY = getNull();
    @GameRegistry.ObjectHolder("fluid/corn_whiskey")
    public static final BlockFluidBase FLUID_CORN_WHISKEY = getNull();
    @GameRegistry.ObjectHolder("fluid/sake")
    public static final BlockFluidBase FLUID_SAKE = getNull();
    @GameRegistry.ObjectHolder("fluid/vodka")
    public static final BlockFluidBase FLUID_VODKA = getNull();
    @GameRegistry.ObjectHolder("fluid/cider")
    public static final BlockFluidBase FLUID_CIDER = getNull();
    @GameRegistry.ObjectHolder("fluid/vinegar")
    public static final BlockFluidBase FLUID_VINEGAR = getNull();
    @GameRegistry.ObjectHolder("fluid/brine")
    public static final BlockFluidBase FLUID_BRINE = getNull();
    @GameRegistry.ObjectHolder("fluid/milk")
    public static final BlockFluidBase FLUID_MILK = getNull();
    @GameRegistry.ObjectHolder("fluid/olive_oil")
    public static final BlockFluidBase FLUID_OLIVE_OIL = getNull();
    @GameRegistry.ObjectHolder("fluid/tannin")
    public static final BlockFluidBase FLUID_TANNIN = getNull();
    @GameRegistry.ObjectHolder("fluid/limewater")
    public static final BlockFluidBase FLUID_LIMEWATER = getNull();
    @GameRegistry.ObjectHolder("fluid/milk_curdled")
    public static final BlockFluidBase FLUID_MILK_CURDLED = getNull();
    @GameRegistry.ObjectHolder("fluid/milk_vinegar")
    public static final BlockFluidBase FLUID_MILK_VINEGAR = getNull();

    public static final BlockDebug DEBUG = getNull();
    public static final BlockPeat PEAT = getNull();
    public static final BlockPeat PEAT_GRASS = getNull();
    public static final BlockFirePit FIREPIT = getNull();
    public static final BlockThatch THATCH = getNull();
    public static final BlockPitKiln PIT_KILN = getNull();
    public static final BlockWorldItem WORLD_ITEM = getNull();
    public static final BlockCharcoalPile CHARCOAL_PILE = getNull();
    public static final BlockLogPile LOG_PILE = getNull();
    public static final BlockIngotPile INGOT_PILE = getNull();
    public static final BlockTorchTFC TORCH = getNull();
    public static final BlockCharcoalForge CHARCOAL_FORGE = getNull();
    public static final BlockCrucible CRUCIBLE = getNull();

    // All these are for use in model registration. Do not use for block lookups.
    // Use the static get methods in the classes instead.
    private static ImmutableList<ItemBlock> allNormalItemBlocks;
    private static ImmutableList<ItemBlock> allInventoryItemBlocks;
    private static ImmutableList<ItemBlockBarrel> allBarrelItemBlocks;

    private static ImmutableList<BlockFluidBase> allFluidBlocks;
    private static ImmutableList<BlockRockVariant> allBlockRockVariants;
    private static ImmutableList<BlockOreTFC> allOreBlocks;
    private static ImmutableList<BlockWallTFC> allWallBlocks;
    private static ImmutableList<BlockLogTFC> allLogBlocks;
    private static ImmutableList<BlockLeavesTFC> allLeafBlocks;
    private static ImmutableList<BlockFenceGateTFC> allFenceGateBlocks;
    private static ImmutableList<BlockSaplingTFC> allSaplingBlocks;
    private static ImmutableList<BlockDoorTFC> allDoorBlocks;
    private static ImmutableList<BlockTrapDoorWoodTFC> allTrapDoorWoodBlocks;
    private static ImmutableList<BlockStairsTFC> allStairsBlocks;
    private static ImmutableList<BlockSlabTFC.Half> allSlabBlocks;
    private static ImmutableList<BlockChestTFC> allChestBlocks;
    private static ImmutableList<BlockAnvilTFC> allAnvils;
    private static ImmutableList<BlockSheet> allSheets;
    private static ImmutableList<BlockToolRack> allToolRackBlocks;
    private static ImmutableList<BlockPlantTFC> allPlantBlocks;

    public static ImmutableList<ItemBlock> getAllNormalItemBlocks()
    {
        return allNormalItemBlocks;
    }

    public static ImmutableList<ItemBlock> getAllInventoryItemBlocks()
    {
        return allInventoryItemBlocks;
    }

    public static ImmutableList<ItemBlockBarrel> getAllBarrelItemBlocks() { return allBarrelItemBlocks; }

    public static ImmutableList<BlockFluidBase> getAllFluidBlocks()
    {
        return allFluidBlocks;
    }

    public static ImmutableList<BlockRockVariant> getAllBlockRockVariants()
    {
        return allBlockRockVariants;
    }

    public static ImmutableList<BlockLogTFC> getAllLogBlocks()
    {
        return allLogBlocks;
    }

    public static ImmutableList<BlockLeavesTFC> getAllLeafBlocks()
    {
        return allLeafBlocks;
    }

    public static ImmutableList<BlockOreTFC> getAllOreBlocks()
    {
        return allOreBlocks;
    }

    public static ImmutableList<BlockFenceGateTFC> getAllFenceGateBlocks()
    {
        return allFenceGateBlocks;
    }

    public static ImmutableList<BlockWallTFC> getAllWallBlocks()
    {
        return allWallBlocks;
    }

    public static ImmutableList<BlockSaplingTFC> getAllSaplingBlocks()
    {
        return allSaplingBlocks;
    }

    public static ImmutableList<BlockDoorTFC> getAllDoorBlocks()
    {
        return allDoorBlocks;
    }

    public static ImmutableList<BlockTrapDoorWoodTFC> getAllTrapDoorWoodBlocks()
    {
        return allTrapDoorWoodBlocks;
    }

    public static ImmutableList<BlockStairsTFC> getAllStairsBlocks()
    {
        return allStairsBlocks;
    }

    public static ImmutableList<BlockSlabTFC.Half> getAllSlabBlocks()
    {
        return allSlabBlocks;
    }

    public static ImmutableList<BlockChestTFC> getAllChestBlocks()
    {
        return allChestBlocks;
    }

    public static ImmutableList<BlockAnvilTFC> getAllAnvils()
    {
        return allAnvils;
    }

    public static ImmutableList<BlockSheet> getAllSheets()
    {
        return allSheets;
    }

    public static ImmutableList<BlockToolRack> getAllToolRackBlocks()
    {
        return allToolRackBlocks;
    }

    public static ImmutableList<BlockPlantTFC> getAllPlantBlocks()
    {
        return allPlantBlocks;
    }

    @SubscribeEvent
    @SuppressWarnings("ConstantConditions")
    public static void registerBlocks(RegistryEvent.Register<Block> event)
    {
        // This is called here because it needs to wait until Metal registry has fired
        FluidsTFC.preInit();

        IForgeRegistry<Block> r = event.getRegistry();

        Builder<ItemBlock> normalItemBlocks = ImmutableList.builder();
        Builder<ItemBlock> inventoryItemBlocks = ImmutableList.builder();

        normalItemBlocks.add(new ItemBlock(register(r, "debug", new BlockDebug(), CT_MISC)));

        normalItemBlocks.add(new ItemBlock(register(r, "peat", new BlockPeat(Material.GROUND), CT_ROCK_BLOCKS)));
        normalItemBlocks.add(new ItemBlock(register(r, "peat_grass", new BlockPeatGrass(Material.GRASS), CT_ROCK_BLOCKS)));

        normalItemBlocks.add(new ItemBlock(register(r, "thatch", new BlockThatch(Material.PLANTS), CT_DECORATIONS)));

        normalItemBlocks.add(new ItemBlock(register(r, "crucible", new BlockCrucible(), CT_MISC)));

        {
            Builder<BlockFluidBase> b = ImmutableList.builder();
            for (Fluid fluid : FluidsTFC.getAllInfiniteFluids())
                registerFluid(b, r, fluid, Material.WATER);
            for (Fluid fluid : FluidsTFC.getAllAlcoholsFluids())
                b.add(register(r, "fluid/" + fluid.getName(), new BlockFluidFiniteTFC(fluid, FluidsTFC.MATERIAL_ALCOHOL)));
            for (Fluid fluid : FluidsTFC.getAllOtherFiniteFluids())
                b.add(register(r, "fluid/" + fluid.getName(), new BlockFluidFiniteTFC(fluid, Material.WATER)));
            for (Fluid fluid : FluidsTFC.getAllMetalFluids())
                b.add(register(r, "fluid/" + fluid.getName(), new BlockFluidFiniteTFC(fluid, Material.LAVA)));
            allFluidBlocks = b.build();
        }

        {
            Builder<BlockRockVariant> b = ImmutableList.builder();
            for (Rock.Type type : Rock.Type.values())
                for (Rock rock : TFCRegistries.ROCKS.getValuesCollection())
                    b.add(register(r, type.name().toLowerCase() + "/" + rock.getRegistryName().getPath(), BlockRockVariant.create(rock, type), CT_ROCK_BLOCKS));
            allBlockRockVariants = b.build();
            allBlockRockVariants.forEach(x ->
            {
                if (x.type == Rock.Type.SAND)
                    normalItemBlocks.add(new ItemBlockHeat(x, 1, 600));
                else
                    normalItemBlocks.add(new ItemBlockTFC(x));
            });
        }

        {
            Builder<BlockOreTFC> b = ImmutableList.builder();
            for (Ore ore : TFCRegistries.ORES.getValuesCollection())
                for (Rock rock : TFCRegistries.ROCKS.getValuesCollection())
                    b.add(register(r, ("ore/" + ore.getRegistryName().getPath() + "/" + rock.getRegistryName().getPath()).toLowerCase(), new BlockOreTFC(ore, rock), CT_ROCK_BLOCKS));
            allOreBlocks = b.build();
            allOreBlocks.forEach(x -> normalItemBlocks.add(new ItemBlockTFC(x)));
        }

        {
            Builder<BlockLogTFC> logs = ImmutableList.builder();
            Builder<BlockLeavesTFC> leaves = ImmutableList.builder();
            Builder<BlockFenceGateTFC> fenceGates = ImmutableList.builder();
            Builder<BlockSaplingTFC> saplings = ImmutableList.builder();
            Builder<BlockDoorTFC> doors = ImmutableList.builder();
            Builder<BlockTrapDoorWoodTFC> trapDoors = ImmutableList.builder();
            Builder<BlockChestTFC> chests = ImmutableList.builder();
            Builder<BlockToolRack> toolRacks = ImmutableList.builder();
<<<<<<< HEAD
            Builder<ItemBlockBarrel> barrelItems = ImmutableList.builder();
=======
            Builder<BlockPlantTFC> plants = ImmutableList.builder();
>>>>>>> 27c7e5ce

            for (Tree wood : TFCRegistries.TREES.getValuesCollection())
            {
                logs.add(register(r, "wood/log/" + wood.getRegistryName().getPath(), new BlockLogTFC(wood), CT_WOOD));
                leaves.add(register(r, "wood/leaves/" + wood.getRegistryName().getPath(), new BlockLeavesTFC(wood), CT_WOOD));
                normalItemBlocks.add(new ItemBlockTFC(register(r, "wood/planks/" + wood.getRegistryName().getPath(), new BlockPlanksTFC(wood), CT_WOOD)));
                normalItemBlocks.add(new ItemBlockTFC(register(r, "wood/bookshelf/" + wood.getRegistryName().getPath(), new BlockBookshelfTFC(wood), CT_DECORATIONS)));
                normalItemBlocks.add(new ItemBlockTFC(register(r, "wood/workbench/" + wood.getRegistryName().getPath(), new BlockWorkbenchTFC(wood), CT_DECORATIONS)));
                inventoryItemBlocks.add(new ItemBlockTFC(register(r, "wood/fence/" + wood.getRegistryName().getPath(), new BlockFenceTFC(wood), CT_DECORATIONS)));
                fenceGates.add(register(r, "wood/fence_gate/" + wood.getRegistryName().getPath(), new BlockFenceGateTFC(wood), CT_DECORATIONS));
                saplings.add(register(r, "wood/sapling/" + wood.getRegistryName().getPath(), new BlockSaplingTFC(wood), CT_WOOD));
                doors.add(register(r, "wood/door/" + wood.getRegistryName().getPath(), new BlockDoorTFC(wood), CT_DECORATIONS));
                trapDoors.add(register(r, "wood/trapdoor/" + wood.getRegistryName().getPath(), new BlockTrapDoorWoodTFC(wood), CT_DECORATIONS));
                chests.add(register(r, "wood/chest/" + wood.getRegistryName().getPath(), new BlockChestTFC(BlockChest.Type.BASIC, wood), CT_DECORATIONS));
                chests.add(register(r, "wood/chest_trap/" + wood.getRegistryName().getPath(), new BlockChestTFC(BlockChest.Type.TRAP, wood), CT_DECORATIONS));
                inventoryItemBlocks.add(new ItemBlockTFC(register(r, "wood/button/" + wood.getRegistryName().getPath(), new BlockButtonWoodTFC(wood), CT_DECORATIONS)));
                toolRacks.add(register(r, "wood/tool_rack/" + wood.getRegistryName().getPath(), new BlockToolRack(wood), CT_DECORATIONS));
                barrelItems.add(new ItemBlockBarrel(register(r, "wood/barrel/" + wood.getRegistryName().getPath(), new BlockBarrel(), CT_DECORATIONS)));
            }

            allLogBlocks = logs.build();
            allLeafBlocks = leaves.build();
            allFenceGateBlocks = fenceGates.build();
            allSaplingBlocks = saplings.build();
            allDoorBlocks = doors.build();
            allTrapDoorWoodBlocks = trapDoors.build();
            allChestBlocks = chests.build();
            allToolRackBlocks = toolRacks.build();

            allBarrelItemBlocks = barrelItems.build();

            //logs are special
            allLeafBlocks.forEach(x -> normalItemBlocks.add(new ItemBlockTFC(x)));
            allFenceGateBlocks.forEach(x -> inventoryItemBlocks.add(new ItemBlockTFC(x)));
            allSaplingBlocks.forEach(x -> inventoryItemBlocks.add(new ItemBlockTFC(x)));

            // doors are special
            allTrapDoorWoodBlocks.forEach(x -> inventoryItemBlocks.add(new ItemBlockTFC(x)));
            allChestBlocks.forEach(x -> normalItemBlocks.add(new ItemBlockTFC(x)));
            allToolRackBlocks.forEach(x -> normalItemBlocks.add(new ItemBlockTFC(x)));
        }

        {
            Builder<BlockWallTFC> b = ImmutableList.builder();
            Builder<BlockStairsTFC> stairs = new Builder<>();
            Builder<BlockSlabTFC.Half> slab = new Builder<>();

            // Walls
            for (Rock.Type type : new Rock.Type[] {COBBLE, BRICKS})
                for (Rock rock : TFCRegistries.ROCKS.getValuesCollection())
                    b.add(register(r, ("wall/" + type.name() + "/" + rock.getRegistryName().getPath()).toLowerCase(), new BlockWallTFC(BlockRockVariant.get(rock, type)), CT_DECORATIONS));
            // Stairs
            for (Rock.Type type : new Rock.Type[] {SMOOTH, COBBLE, BRICKS})
                for (Rock rock : TFCRegistries.ROCKS.getValuesCollection())
                    stairs.add(register(r, "stairs/" + (type.name() + "/" + rock.getRegistryName().getPath()).toLowerCase(), new BlockStairsTFC(rock, type), CT_DECORATIONS));
            for (Tree wood : TFCRegistries.TREES.getValuesCollection())
                stairs.add(register(r, "stairs/wood/" + wood.getRegistryName().getPath(), new BlockStairsTFC(wood), CT_DECORATIONS));

            // Full slabs are the same as full blocks, they are not saved to a list, they are kept track of by the halfslab version.
            for (Rock.Type type : new Rock.Type[] {SMOOTH, COBBLE, BRICKS})
                for (Rock rock : TFCRegistries.ROCKS.getValuesCollection())
                    register(r, "slab/full/" + (type.name() + "/" + rock.getRegistryName().getPath()).toLowerCase(), new BlockSlabTFC.Double(rock, type));
            for (Tree wood : TFCRegistries.TREES.getValuesCollection())
                register(r, "slab/full/wood/" + wood.getRegistryName().getPath(), new BlockSlabTFC.Double(wood));

            // Slabs
            for (Rock.Type type : new Rock.Type[] {SMOOTH, COBBLE, BRICKS})
                for (Rock rock : TFCRegistries.ROCKS.getValuesCollection())
                    slab.add(register(r, "slab/half/" + (type.name() + "/" + rock.getRegistryName().getPath()).toLowerCase(), new BlockSlabTFC.Half(rock, type), CT_DECORATIONS));
            for (Tree wood : TFCRegistries.TREES.getValuesCollection())
                slab.add(register(r, "slab/half/wood/" + wood.getRegistryName().getPath(), new BlockSlabTFC.Half(wood), CT_DECORATIONS));

            for (Rock rock : TFCRegistries.ROCKS.getValuesCollection())
                inventoryItemBlocks.add(new ItemBlockTFC(register(r, "stone/button/" + rock.getRegistryName().getPath().toLowerCase(), new BlockButtonStoneTFC(rock), CT_DECORATIONS)));

            // Anvils are special because they don't have an ItemBlock + they only exist for certian types
            for (Rock rock : TFCRegistries.ROCKS.getValuesCollection())
                if (rock.getRockCategory().hasAnvil())
                    register(r, "anvil/" + rock.getRegistryName().getPath(), new BlockStoneAnvil(rock));

            allWallBlocks = b.build();
            allStairsBlocks = stairs.build();
            allSlabBlocks = slab.build();
            allWallBlocks.forEach(x -> inventoryItemBlocks.add(new ItemBlockTFC(x)));
            allStairsBlocks.forEach(x -> normalItemBlocks.add(new ItemBlockTFC(x)));
            // slabs are special. (ItemSlabTFC)
        }

        {
            Builder<BlockAnvilTFC> anvils = ImmutableList.builder();
            Builder<BlockSheet> sheets = ImmutableList.builder();

            for (Metal metal : TFCRegistries.METALS.getValuesCollection())
            {
                if (Metal.ItemType.ANVIL.hasType(metal))
                    anvils.add(register(r, "anvil/" + metal.getRegistryName().getPath(), new BlockAnvilTFC(metal), CT_METAL));
                if (Metal.ItemType.SHEET.hasType(metal))
                    sheets.add(register(r, "sheet/" + metal.getRegistryName().getPath(), new BlockSheet(metal), CT_METAL));
            }

            allAnvils = anvils.build();
            allSheets = sheets.build();
        }

        {
            Builder<BlockPlantTFC> b = ImmutableList.builder();
            for (Plant plant : TFCRegistries.PLANTS.getValuesCollection())
            {
                b.add(register(r, "plants/" + plant.getRegistryName().getPath(), plant.getPlantType().create(plant), CT_DECORATIONS));
            }
            allPlantBlocks = b.build();
            for (BlockPlantTFC blockPlant : allPlantBlocks)
            {
                if (blockPlant.getPlant().getPlantType() == Plant.PlantType.FLOATING || blockPlant.getPlant().getPlantType() == Plant.PlantType.FLOATING_SEA)
                {
                    inventoryItemBlocks.add(new ItemBlockFloatingWaterTFC(blockPlant));
                }
                else
                {
                    normalItemBlocks.add(new ItemBlockTFC(blockPlant));
                }
            }
        }

        inventoryItemBlocks.add(new ItemBlockTorchTFC(register(r, "torch", new BlockTorchTFC(), CT_MISC)));


        // technical blocks
        // These have no ItemBlock or Creative Tab
        register(r, "firepit", new BlockFirePit());
        register(r, "charcoal_forge", new BlockCharcoalForge());
        register(r, "world_item", new BlockWorldItem());
        register(r, "charcoal_pile", new BlockCharcoalPile());
        register(r, "ingot_pile", new BlockIngotPile());
        register(r, "log_pile", new BlockLogPile());
        register(r, "pit_kiln", new BlockPitKiln());

        // todo: reeds/sugarcane ?
        // todo: pumpkin/melon ?
        // todo: waterplants
        // todo: fruit tree stuff (leaves, saplings, logs)

        // todo: supports (h & v)
        // todo: farmland
        // todo: barrels
        // todo: wood trap doors

        // todo: metal lamps (on/off with states)
        // todo: sluice
        // todo: quern
        // todo: loom
        inventoryItemBlocks.add(new ItemBlockTFC(register(r, "bellows", new BlockBellows(), CT_MISC)));
        // todo: bloomery
        // todo: bloom/molten blocks
        // todo: large vessels
        // todo: nestbox
        // todo: leather rack
        // todo: grill
        // todo: metal trap doors
        // todo: smoke rack (placed with any string, so event based?) + smoke blocks or will we use particles?
        // todo: custom flower pot (TE based probably, unless we want to not care about the dirt in it)

        // todo: custom hopper or just a separate press block? I prefer the separate block, this will simplify things a lot.

        allNormalItemBlocks = normalItemBlocks.build();
        allInventoryItemBlocks = inventoryItemBlocks.build();

        // Register Tile Entities
        // Putting tile entity registration in the respective block can call it multiple times. Just put here to avoid duplicates
        register(TESaplingTFC.class, "sapling");
        register(TEChestTFC.class, "chest");
        register(TEWorldItem.class, "world_item");
        register(TETorchTFC.class, "torch");
        register(TEPitKiln.class, "pit_kiln");
        register(TELogPile.class, "log_pile");
        register(TEIngotPile.class, "ingot_pile");
        register(TEFirePit.class, "fire_pit");
        register(TEToolRack.class, "tool_rack");
        register(TEBellows.class, "bellows");
<<<<<<< HEAD
        register(TEBarrel.class, "barrel");
=======
        register(TECharcoalForge.class, "charcoal_forge");
        register(TEAnvilTFC.class, "anvil");
        register(TECrucible.class, "crucible");

>>>>>>> 27c7e5ce
    }

    public static boolean isWater(IBlockState current)
    {
        return current.getMaterial() == Material.WATER;
    }

    public static boolean isRawStone(IBlockState current)
    {
        if (!(current.getBlock() instanceof BlockRockVariant)) return false;
        Rock.Type type = ((BlockRockVariant) current.getBlock()).type;
        return type == RAW;
    }

    public static boolean isClay(IBlockState current)
    {
        if (!(current.getBlock() instanceof BlockRockVariant)) return false;
        Rock.Type type = ((BlockRockVariant) current.getBlock()).type;
        return type == CLAY || type == CLAY_GRASS;
    }

    public static boolean isDirt(IBlockState current)
    {
        if (!(current.getBlock() instanceof BlockRockVariant)) return false;
        Rock.Type type = ((BlockRockVariant) current.getBlock()).type;
        return type == DIRT;
    }

    public static boolean isSand(IBlockState current)
    {
        if (!(current.getBlock() instanceof BlockRockVariant)) return false;
        Rock.Type type = ((BlockRockVariant) current.getBlock()).type;
        return type == SAND;
    }

    // todo: change to property of type? (soil & stone maybe?)

    public static boolean isSoil(IBlockState current)
    {
        if (current.getBlock() instanceof BlockPeat) return true;
        if (!(current.getBlock() instanceof BlockRockVariant)) return false;
        Rock.Type type = ((BlockRockVariant) current.getBlock()).type;
        return type == GRASS || type == DRY_GRASS || type == DIRT || type == CLAY || type == CLAY_GRASS;
    }

    public static boolean isSoilOrGravel(IBlockState current)
    {
        if (current.getBlock() instanceof BlockPeat) return true;
        if (!(current.getBlock() instanceof BlockRockVariant)) return false;
        Rock.Type type = ((BlockRockVariant) current.getBlock()).type;
        return type == GRASS || type == DRY_GRASS || type == DIRT || type == GRAVEL;
    }

    public static boolean isGrass(IBlockState current)
    {
        if (current.getBlock() instanceof BlockPeatGrass) return true;
        if (!(current.getBlock() instanceof BlockRockVariant)) return false;
        Rock.Type type = ((BlockRockVariant) current.getBlock()).type;
        return type.isGrass;
    }

    public static boolean isGround(IBlockState current)
    {
        if (!(current.getBlock() instanceof BlockRockVariant)) return false;
        Rock.Type type = ((BlockRockVariant) current.getBlock()).type;
        return type == GRASS || type == DRY_GRASS || type == DIRT || type == GRAVEL || type == RAW || type == SAND;
    }

    private static void registerFluid(Builder<BlockFluidBase> b, IForgeRegistry<Block> r, Fluid fluid, Material material)
    {
        BlockFluidBase block = new BlockFluidClassicTFC(fluid, material);
        register(r, "fluid/" + fluid.getName(), block);
        b.add(block);
        // todo: these three lines are causing the "A mod has assigned a fluid to block {null}" are they nessecary?
        block = new BlockFluidFiniteTFC(fluid, material);
        register(r, "fluid/finite_" + fluid.getName(), block);
        b.add(block);
    }

    private static <T extends Block> T register(IForgeRegistry<Block> r, String name, T block, CreativeTabs ct)
    {
        block.setCreativeTab(ct);
        return register(r, name, block);
    }

    private static <T extends Block> T register(IForgeRegistry<Block> r, String name, T block)
    {
        block.setRegistryName(MOD_ID, name);
        block.setTranslationKey(MOD_ID + "." + name.replace('/', '.'));
        r.register(block);
        return block;
    }

    private static <T extends TileEntity> void register(Class<T> te, String name)
    {
        TileEntity.register(MOD_ID + ":" + name, te);
    }
}<|MERGE_RESOLUTION|>--- conflicted
+++ resolved
@@ -32,11 +32,8 @@
 import net.dries007.tfc.objects.blocks.stone.*;
 import net.dries007.tfc.objects.blocks.wood.*;
 import net.dries007.tfc.objects.fluids.FluidsTFC;
-<<<<<<< HEAD
 import net.dries007.tfc.objects.items.itemblock.ItemBlockBarrel;
-=======
 import net.dries007.tfc.objects.items.itemblock.ItemBlockFloatingWaterTFC;
->>>>>>> 27c7e5ce
 import net.dries007.tfc.objects.items.itemblock.ItemBlockHeat;
 import net.dries007.tfc.objects.items.itemblock.ItemBlockTFC;
 import net.dries007.tfc.objects.items.itemblock.ItemBlockTorchTFC;
@@ -299,11 +296,8 @@
             Builder<BlockTrapDoorWoodTFC> trapDoors = ImmutableList.builder();
             Builder<BlockChestTFC> chests = ImmutableList.builder();
             Builder<BlockToolRack> toolRacks = ImmutableList.builder();
-<<<<<<< HEAD
             Builder<ItemBlockBarrel> barrelItems = ImmutableList.builder();
-=======
             Builder<BlockPlantTFC> plants = ImmutableList.builder();
->>>>>>> 27c7e5ce
 
             for (Tree wood : TFCRegistries.TREES.getValuesCollection())
             {
@@ -483,14 +477,10 @@
         register(TEFirePit.class, "fire_pit");
         register(TEToolRack.class, "tool_rack");
         register(TEBellows.class, "bellows");
-<<<<<<< HEAD
         register(TEBarrel.class, "barrel");
-=======
         register(TECharcoalForge.class, "charcoal_forge");
         register(TEAnvilTFC.class, "anvil");
         register(TECrucible.class, "crucible");
-
->>>>>>> 27c7e5ce
     }
 
     public static boolean isWater(IBlockState current)
