/*
 * Work under Copyright. Licensed under the EUPL.
 * See the project README.md and LICENSE.txt for more information.
 */

package net.dries007.tfc.objects.blocks;

import com.google.common.collect.ImmutableList;
import com.google.common.collect.ImmutableList.Builder;
import net.minecraft.block.Block;
import net.minecraft.block.BlockChest;
import net.minecraft.block.material.Material;
import net.minecraft.block.state.IBlockState;
import net.minecraft.creativetab.CreativeTabs;
import net.minecraft.item.ItemBlock;
import net.minecraft.tileentity.TileEntity;
import net.minecraftforge.event.RegistryEvent;
import net.minecraftforge.fluids.BlockFluidBase;
import net.minecraftforge.fluids.Fluid;
import net.minecraftforge.fml.common.Mod;
import net.minecraftforge.fml.common.eventhandler.SubscribeEvent;
import net.minecraftforge.fml.common.registry.GameRegistry;
import net.minecraftforge.registries.IForgeRegistry;

import net.dries007.tfc.api.registries.TFCRegistries;
import net.dries007.tfc.api.types.*;
<<<<<<< HEAD
import net.dries007.tfc.objects.blocks.metal.BlockAnvilTFC;
import net.dries007.tfc.objects.blocks.metal.BlockIngotPile;
import net.dries007.tfc.objects.blocks.metal.BlockSheet;
import net.dries007.tfc.objects.blocks.plant.crops.BlockCropsTFC;
import net.dries007.tfc.objects.blocks.stone.BlockButtonStoneTFC;
import net.dries007.tfc.objects.blocks.stone.BlockOreTFC;
import net.dries007.tfc.objects.blocks.stone.BlockRockVariant;
import net.dries007.tfc.objects.blocks.stone.BlockWallTFC;
=======
import net.dries007.tfc.objects.blocks.devices.*;
import net.dries007.tfc.objects.blocks.metal.BlockAnvilTFC;
import net.dries007.tfc.objects.blocks.metal.BlockIngotPile;
import net.dries007.tfc.objects.blocks.metal.BlockSheet;
import net.dries007.tfc.objects.blocks.plants.BlockPlantTFC;
import net.dries007.tfc.objects.blocks.stone.*;
>>>>>>> 20bffd62
import net.dries007.tfc.objects.blocks.wood.*;
import net.dries007.tfc.objects.fluids.FluidsTFC;
import net.dries007.tfc.objects.items.itemblock.ItemBlockBarrel;
import net.dries007.tfc.objects.items.itemblock.ItemBlockFloatingWaterTFC;
import net.dries007.tfc.objects.items.itemblock.ItemBlockHeat;
import net.dries007.tfc.objects.items.itemblock.ItemBlockTFC;
import net.dries007.tfc.objects.items.itemblock.ItemBlockTorchTFC;
import net.dries007.tfc.objects.te.*;

import static net.dries007.tfc.api.types.Rock.Type.*;
import static net.dries007.tfc.api.util.TFCConstants.MOD_ID;
import static net.dries007.tfc.objects.CreativeTabsTFC.*;
import static net.dries007.tfc.util.Helpers.getNull;

@SuppressWarnings("unused")
@Mod.EventBusSubscriber(modid = MOD_ID)
@GameRegistry.ObjectHolder(MOD_ID)
public final class BlocksTFC
{
    @GameRegistry.ObjectHolder("fluid/salt_water")
    public static final BlockFluidBase FLUID_SALT_WATER = getNull();
    @GameRegistry.ObjectHolder("fluid/fresh_water")
    public static final BlockFluidBase FLUID_FRESH_WATER = getNull();
    @GameRegistry.ObjectHolder("fluid/hot_water")
    public static final BlockFluidBase FLUID_HOT_WATER = getNull();
    @GameRegistry.ObjectHolder("fluid/finite_salt_water")
    public static final BlockFluidBase FLUID_FINITE_SALT_WATER = getNull();
    @GameRegistry.ObjectHolder("fluid/finite_fresh_water")
    public static final BlockFluidBase FLUID_FINITE_FRESH_WATER = getNull();
    @GameRegistry.ObjectHolder("fluid/finite_hot_water")
    public static final BlockFluidBase FLUID_FINITE_HOT_WATER = getNull();
    @GameRegistry.ObjectHolder("fluid/rum")
    public static final BlockFluidBase FLUID_RUM = getNull();
    @GameRegistry.ObjectHolder("fluid/beer")
    public static final BlockFluidBase FLUID_BEER = getNull();
    @GameRegistry.ObjectHolder("fluid/whiskey")
    public static final BlockFluidBase FLUID_WHISKEY = getNull();
    @GameRegistry.ObjectHolder("fluid/rye_whiskey")
    public static final BlockFluidBase FLUID_RYE_WHISKEY = getNull();
    @GameRegistry.ObjectHolder("fluid/corn_whiskey")
    public static final BlockFluidBase FLUID_CORN_WHISKEY = getNull();
    @GameRegistry.ObjectHolder("fluid/sake")
    public static final BlockFluidBase FLUID_SAKE = getNull();
    @GameRegistry.ObjectHolder("fluid/vodka")
    public static final BlockFluidBase FLUID_VODKA = getNull();
    @GameRegistry.ObjectHolder("fluid/cider")
    public static final BlockFluidBase FLUID_CIDER = getNull();
    @GameRegistry.ObjectHolder("fluid/vinegar")
    public static final BlockFluidBase FLUID_VINEGAR = getNull();
    @GameRegistry.ObjectHolder("fluid/brine")
    public static final BlockFluidBase FLUID_BRINE = getNull();
    @GameRegistry.ObjectHolder("fluid/milk")
    public static final BlockFluidBase FLUID_MILK = getNull();
    @GameRegistry.ObjectHolder("fluid/olive_oil")
    public static final BlockFluidBase FLUID_OLIVE_OIL = getNull();
    @GameRegistry.ObjectHolder("fluid/tannin")
    public static final BlockFluidBase FLUID_TANNIN = getNull();
    @GameRegistry.ObjectHolder("fluid/limewater")
    public static final BlockFluidBase FLUID_LIMEWATER = getNull();
    @GameRegistry.ObjectHolder("fluid/milk_curdled")
    public static final BlockFluidBase FLUID_MILK_CURDLED = getNull();
    @GameRegistry.ObjectHolder("fluid/milk_vinegar")
    public static final BlockFluidBase FLUID_MILK_VINEGAR = getNull();

    public static final BlockDebug DEBUG = getNull();
    public static final BlockPeat PEAT = getNull();
    public static final BlockPeat PEAT_GRASS = getNull();
    public static final BlockFirePit FIREPIT = getNull();
    public static final BlockThatch THATCH = getNull();
    public static final BlockPitKiln PIT_KILN = getNull();
    public static final BlockWorldItem WORLD_ITEM = getNull();
    public static final BlockCharcoalPile CHARCOAL_PILE = getNull();
    public static final BlockLogPile LOG_PILE = getNull();
    public static final BlockIngotPile INGOT_PILE = getNull();
    public static final BlockTorchTFC TORCH = getNull();
    public static final BlockCharcoalForge CHARCOAL_FORGE = getNull();
    public static final BlockCrucible CRUCIBLE = getNull();

    // All these are for use in model registration. Do not use for block lookups.
    // Use the static get methods in the classes instead.
    private static ImmutableList<ItemBlock> allNormalItemBlocks;
    private static ImmutableList<ItemBlock> allInventoryItemBlocks;
    private static ImmutableList<ItemBlockBarrel> allBarrelItemBlocks;

    private static ImmutableList<BlockFluidBase> allFluidBlocks;
    private static ImmutableList<BlockRockVariant> allBlockRockVariants;
    private static ImmutableList<BlockOreTFC> allOreBlocks;
    private static ImmutableList<BlockWallTFC> allWallBlocks;
    private static ImmutableList<BlockLogTFC> allLogBlocks;
    private static ImmutableList<BlockLeavesTFC> allLeafBlocks;
    private static ImmutableList<BlockFenceGateTFC> allFenceGateBlocks;
    private static ImmutableList<BlockSaplingTFC> allSaplingBlocks;
    private static ImmutableList<BlockDoorTFC> allDoorBlocks;
    private static ImmutableList<BlockTrapDoorWoodTFC> allTrapDoorWoodBlocks;
    private static ImmutableList<BlockStairsTFC> allStairsBlocks;
    private static ImmutableList<BlockSlabTFC.Half> allSlabBlocks;
    private static ImmutableList<BlockChestTFC> allChestBlocks;
    private static ImmutableList<BlockAnvilTFC> allAnvils;
    private static ImmutableList<BlockSheet> allSheets;
    private static ImmutableList<BlockToolRack> allToolRackBlocks;
<<<<<<< HEAD
    private static ImmutableList<BlockCropsTFC> allCropBlocks;
=======
    private static ImmutableList<BlockPlantTFC> allPlantBlocks;
>>>>>>> 20bffd62

    public static ImmutableList<ItemBlock> getAllNormalItemBlocks()
    {
        return allNormalItemBlocks;
    }

    public static ImmutableList<ItemBlock> getAllInventoryItemBlocks()
    {
        return allInventoryItemBlocks;
    }

    public static ImmutableList<ItemBlockBarrel> getAllBarrelItemBlocks() { return allBarrelItemBlocks; }

    public static ImmutableList<BlockFluidBase> getAllFluidBlocks()
    {
        return allFluidBlocks;
    }

    public static ImmutableList<BlockRockVariant> getAllBlockRockVariants()
    {
        return allBlockRockVariants;
    }

    public static ImmutableList<BlockLogTFC> getAllLogBlocks()
    {
        return allLogBlocks;
    }

    public static ImmutableList<BlockLeavesTFC> getAllLeafBlocks()
    {
        return allLeafBlocks;
    }

    public static ImmutableList<BlockOreTFC> getAllOreBlocks()
    {
        return allOreBlocks;
    }

    public static ImmutableList<BlockFenceGateTFC> getAllFenceGateBlocks()
    {
        return allFenceGateBlocks;
    }

    public static ImmutableList<BlockWallTFC> getAllWallBlocks()
    {
        return allWallBlocks;
    }

    public static ImmutableList<BlockSaplingTFC> getAllSaplingBlocks()
    {
        return allSaplingBlocks;
    }

    public static ImmutableList<BlockDoorTFC> getAllDoorBlocks()
    {
        return allDoorBlocks;
    }

    public static ImmutableList<BlockTrapDoorWoodTFC> getAllTrapDoorWoodBlocks()
    {
        return allTrapDoorWoodBlocks;
    }

    public static ImmutableList<BlockStairsTFC> getAllStairsBlocks()
    {
        return allStairsBlocks;
    }

    public static ImmutableList<BlockSlabTFC.Half> getAllSlabBlocks()
    {
        return allSlabBlocks;
    }

    public static ImmutableList<BlockChestTFC> getAllChestBlocks()
    {
        return allChestBlocks;
    }

    public static ImmutableList<BlockAnvilTFC> getAllAnvils()
    {
        return allAnvils;
    }

    public static ImmutableList<BlockSheet> getAllSheets()
    {
        return allSheets;
    }

    public static ImmutableList<BlockToolRack> getAllToolRackBlocks()
    {
        return allToolRackBlocks;
    }

<<<<<<< HEAD
    public static ImmutableList<BlockCropsTFC> getAllCropBlocks()
    {
        return allCropBlocks;
=======
    public static ImmutableList<BlockPlantTFC> getAllPlantBlocks()
    {
        return allPlantBlocks;
>>>>>>> 20bffd62
    }

    @SubscribeEvent
    @SuppressWarnings("ConstantConditions")
    public static void registerBlocks(RegistryEvent.Register<Block> event)
    {
        // This is called here because it needs to wait until Metal registry has fired
        FluidsTFC.preInit();

        IForgeRegistry<Block> r = event.getRegistry();

        Builder<ItemBlock> normalItemBlocks = ImmutableList.builder();
        Builder<ItemBlock> inventoryItemBlocks = ImmutableList.builder();

        normalItemBlocks.add(new ItemBlock(register(r, "debug", new BlockDebug(), CT_MISC)));

        normalItemBlocks.add(new ItemBlock(register(r, "peat", new BlockPeat(Material.GROUND), CT_ROCK_BLOCKS)));
        normalItemBlocks.add(new ItemBlock(register(r, "peat_grass", new BlockPeatGrass(Material.GRASS), CT_ROCK_BLOCKS)));

        normalItemBlocks.add(new ItemBlock(register(r, "thatch", new BlockThatch(Material.PLANTS), CT_DECORATIONS)));

        normalItemBlocks.add(new ItemBlock(register(r, "crucible", new BlockCrucible(), CT_MISC)));

        {
            Builder<BlockFluidBase> b = ImmutableList.builder();
            for (Fluid fluid : FluidsTFC.getAllInfiniteFluids())
                registerFluid(b, r, fluid, Material.WATER);
            for (Fluid fluid : FluidsTFC.getAllAlcoholsFluids())
                b.add(register(r, "fluid/" + fluid.getName(), new BlockFluidFiniteTFC(fluid, FluidsTFC.MATERIAL_ALCOHOL)));
            for (Fluid fluid : FluidsTFC.getAllOtherFiniteFluids())
                b.add(register(r, "fluid/" + fluid.getName(), new BlockFluidFiniteTFC(fluid, Material.WATER)));
            for (Fluid fluid : FluidsTFC.getAllMetalFluids())
                b.add(register(r, "fluid/" + fluid.getName(), new BlockFluidFiniteTFC(fluid, Material.LAVA)));
            allFluidBlocks = b.build();
        }

        {
            Builder<BlockRockVariant> b = ImmutableList.builder();
            for (Rock.Type type : Rock.Type.values())
                for (Rock rock : TFCRegistries.ROCKS.getValuesCollection())
                    b.add(register(r, type.name().toLowerCase() + "/" + rock.getRegistryName().getPath(), BlockRockVariant.create(rock, type), CT_ROCK_BLOCKS));
            allBlockRockVariants = b.build();
            allBlockRockVariants.forEach(x ->
            {
                if (x.type == Rock.Type.SAND)
                    normalItemBlocks.add(new ItemBlockHeat(x, 1, 600));
                else
                    normalItemBlocks.add(new ItemBlockTFC(x));
            });
        }

        {
            Builder<BlockOreTFC> b = ImmutableList.builder();
            for (Ore ore : TFCRegistries.ORES.getValuesCollection())
                for (Rock rock : TFCRegistries.ROCKS.getValuesCollection())
                    b.add(register(r, ("ore/" + ore.getRegistryName().getPath() + "/" + rock.getRegistryName().getPath()).toLowerCase(), new BlockOreTFC(ore, rock), CT_ROCK_BLOCKS));
            allOreBlocks = b.build();
            allOreBlocks.forEach(x -> normalItemBlocks.add(new ItemBlockTFC(x)));
        }

        {
            Builder<BlockLogTFC> logs = ImmutableList.builder();
            Builder<BlockLeavesTFC> leaves = ImmutableList.builder();
            Builder<BlockFenceGateTFC> fenceGates = ImmutableList.builder();
            Builder<BlockSaplingTFC> saplings = ImmutableList.builder();
            Builder<BlockDoorTFC> doors = ImmutableList.builder();
            Builder<BlockTrapDoorWoodTFC> trapDoors = ImmutableList.builder();
            Builder<BlockChestTFC> chests = ImmutableList.builder();
            Builder<BlockToolRack> toolRacks = ImmutableList.builder();
            Builder<ItemBlockBarrel> barrelItems = ImmutableList.builder();
            Builder<BlockPlantTFC> plants = ImmutableList.builder();

            for (Tree wood : TFCRegistries.TREES.getValuesCollection())
            {
                logs.add(register(r, "wood/log/" + wood.getRegistryName().getPath(), new BlockLogTFC(wood), CT_WOOD));
                leaves.add(register(r, "wood/leaves/" + wood.getRegistryName().getPath(), new BlockLeavesTFC(wood), CT_WOOD));
                normalItemBlocks.add(new ItemBlockTFC(register(r, "wood/planks/" + wood.getRegistryName().getPath(), new BlockPlanksTFC(wood), CT_WOOD)));
                normalItemBlocks.add(new ItemBlockTFC(register(r, "wood/bookshelf/" + wood.getRegistryName().getPath(), new BlockBookshelfTFC(wood), CT_DECORATIONS)));
                normalItemBlocks.add(new ItemBlockTFC(register(r, "wood/workbench/" + wood.getRegistryName().getPath(), new BlockWorkbenchTFC(wood), CT_DECORATIONS)));
                inventoryItemBlocks.add(new ItemBlockTFC(register(r, "wood/fence/" + wood.getRegistryName().getPath(), new BlockFenceTFC(wood), CT_DECORATIONS)));
                fenceGates.add(register(r, "wood/fence_gate/" + wood.getRegistryName().getPath(), new BlockFenceGateTFC(wood), CT_DECORATIONS));
                saplings.add(register(r, "wood/sapling/" + wood.getRegistryName().getPath(), new BlockSaplingTFC(wood), CT_WOOD));
                doors.add(register(r, "wood/door/" + wood.getRegistryName().getPath(), new BlockDoorTFC(wood), CT_DECORATIONS));
                trapDoors.add(register(r, "wood/trapdoor/" + wood.getRegistryName().getPath(), new BlockTrapDoorWoodTFC(wood), CT_DECORATIONS));
                chests.add(register(r, "wood/chest/" + wood.getRegistryName().getPath(), new BlockChestTFC(BlockChest.Type.BASIC, wood), CT_DECORATIONS));
                chests.add(register(r, "wood/chest_trap/" + wood.getRegistryName().getPath(), new BlockChestTFC(BlockChest.Type.TRAP, wood), CT_DECORATIONS));
                inventoryItemBlocks.add(new ItemBlockTFC(register(r, "wood/button/" + wood.getRegistryName().getPath(), new BlockButtonWoodTFC(wood), CT_DECORATIONS)));
                toolRacks.add(register(r, "wood/tool_rack/" + wood.getRegistryName().getPath(), new BlockToolRack(wood), CT_DECORATIONS));
                barrelItems.add(new ItemBlockBarrel(register(r, "wood/barrel/" + wood.getRegistryName().getPath(), new BlockBarrel(), CT_DECORATIONS)));
            }

            allLogBlocks = logs.build();
            allLeafBlocks = leaves.build();
            allFenceGateBlocks = fenceGates.build();
            allSaplingBlocks = saplings.build();
            allDoorBlocks = doors.build();
            allTrapDoorWoodBlocks = trapDoors.build();
            allChestBlocks = chests.build();
            allToolRackBlocks = toolRacks.build();

            allBarrelItemBlocks = barrelItems.build();

            //logs are special
            allLeafBlocks.forEach(x -> normalItemBlocks.add(new ItemBlockTFC(x)));
            allFenceGateBlocks.forEach(x -> inventoryItemBlocks.add(new ItemBlockTFC(x)));
            allSaplingBlocks.forEach(x -> inventoryItemBlocks.add(new ItemBlockTFC(x)));

            // doors are special
            allTrapDoorWoodBlocks.forEach(x -> inventoryItemBlocks.add(new ItemBlockTFC(x)));
            allChestBlocks.forEach(x -> normalItemBlocks.add(new ItemBlockTFC(x)));
            allToolRackBlocks.forEach(x -> normalItemBlocks.add(new ItemBlockTFC(x)));
        }

        {
            Builder<BlockWallTFC> b = ImmutableList.builder();
            Builder<BlockStairsTFC> stairs = new Builder<>();
            Builder<BlockSlabTFC.Half> slab = new Builder<>();

            // Walls
            for (Rock.Type type : new Rock.Type[] {COBBLE, BRICKS})
                for (Rock rock : TFCRegistries.ROCKS.getValuesCollection())
                    b.add(register(r, ("wall/" + type.name() + "/" + rock.getRegistryName().getPath()).toLowerCase(), new BlockWallTFC(BlockRockVariant.get(rock, type)), CT_DECORATIONS));
            // Stairs
            for (Rock.Type type : new Rock.Type[] {SMOOTH, COBBLE, BRICKS})
                for (Rock rock : TFCRegistries.ROCKS.getValuesCollection())
                    stairs.add(register(r, "stairs/" + (type.name() + "/" + rock.getRegistryName().getPath()).toLowerCase(), new BlockStairsTFC(rock, type), CT_DECORATIONS));
            for (Tree wood : TFCRegistries.TREES.getValuesCollection())
                stairs.add(register(r, "stairs/wood/" + wood.getRegistryName().getPath(), new BlockStairsTFC(wood), CT_DECORATIONS));

            // Full slabs are the same as full blocks, they are not saved to a list, they are kept track of by the halfslab version.
            for (Rock.Type type : new Rock.Type[] {SMOOTH, COBBLE, BRICKS})
                for (Rock rock : TFCRegistries.ROCKS.getValuesCollection())
                    register(r, "slab/full/" + (type.name() + "/" + rock.getRegistryName().getPath()).toLowerCase(), new BlockSlabTFC.Double(rock, type));
            for (Tree wood : TFCRegistries.TREES.getValuesCollection())
                register(r, "slab/full/wood/" + wood.getRegistryName().getPath(), new BlockSlabTFC.Double(wood));

            // Slabs
            for (Rock.Type type : new Rock.Type[] {SMOOTH, COBBLE, BRICKS})
                for (Rock rock : TFCRegistries.ROCKS.getValuesCollection())
                    slab.add(register(r, "slab/half/" + (type.name() + "/" + rock.getRegistryName().getPath()).toLowerCase(), new BlockSlabTFC.Half(rock, type), CT_DECORATIONS));
            for (Tree wood : TFCRegistries.TREES.getValuesCollection())
                slab.add(register(r, "slab/half/wood/" + wood.getRegistryName().getPath(), new BlockSlabTFC.Half(wood), CT_DECORATIONS));

            for (Rock rock : TFCRegistries.ROCKS.getValuesCollection())
                inventoryItemBlocks.add(new ItemBlockTFC(register(r, "stone/button/" + rock.getRegistryName().getPath().toLowerCase(), new BlockButtonStoneTFC(rock), CT_DECORATIONS)));

            // Anvils are special because they don't have an ItemBlock + they only exist for certian types
            for (Rock rock : TFCRegistries.ROCKS.getValuesCollection())
                if (rock.getRockCategory().hasAnvil())
                    register(r, "anvil/" + rock.getRegistryName().getPath(), new BlockStoneAnvil(rock));

            allWallBlocks = b.build();
            allStairsBlocks = stairs.build();
            allSlabBlocks = slab.build();
            allWallBlocks.forEach(x -> inventoryItemBlocks.add(new ItemBlockTFC(x)));
            allStairsBlocks.forEach(x -> normalItemBlocks.add(new ItemBlockTFC(x)));
            // slabs are special. (ItemSlabTFC)
        }

        {
            Builder<BlockAnvilTFC> anvils = ImmutableList.builder();
            Builder<BlockSheet> sheets = ImmutableList.builder();

            for (Metal metal : TFCRegistries.METALS.getValuesCollection())
            {
                if (Metal.ItemType.ANVIL.hasType(metal))
                    anvils.add(register(r, "anvil/" + metal.getRegistryName().getPath(), new BlockAnvilTFC(metal), CT_METAL));
                if (Metal.ItemType.SHEET.hasType(metal))
                    sheets.add(register(r, "sheet/" + metal.getRegistryName().getPath(), new BlockSheet(metal), CT_METAL));
            }

            allAnvils = anvils.build();
            allSheets = sheets.build();
        }

        {
<<<<<<< HEAD
            Builder<BlockCropsTFC> crops = ImmutableList.builder();

            for (Crop type : TFCRegistries.CROPS.getValuesCollection())
            {
                crops.add(register(r, "crops/" + type.getRegistryName().getPath(), new BlockCropsTFC(type), CT_PLANTS));
            }
            allCropBlocks = crops.build();
=======
            Builder<BlockPlantTFC> b = ImmutableList.builder();
            for (Plant plant : TFCRegistries.PLANTS.getValuesCollection())
            {
                b.add(register(r, "plants/" + plant.getRegistryName().getPath(), plant.getPlantType().create(plant), CT_DECORATIONS));
            }
            allPlantBlocks = b.build();
            for (BlockPlantTFC blockPlant : allPlantBlocks)
            {
                if (blockPlant.getPlant().getPlantType() == Plant.PlantType.FLOATING || blockPlant.getPlant().getPlantType() == Plant.PlantType.FLOATING_SEA)
                {
                    inventoryItemBlocks.add(new ItemBlockFloatingWaterTFC(blockPlant));
                }
                else
                {
                    normalItemBlocks.add(new ItemBlockTFC(blockPlant));
                }
            }
>>>>>>> 20bffd62
        }

        inventoryItemBlocks.add(new ItemBlockTorchTFC(register(r, "torch", new BlockTorchTFC(), CT_MISC)));


        // technical blocks
        // These have no ItemBlock or Creative Tab
        register(r, "firepit", new BlockFirePit());
        register(r, "charcoal_forge", new BlockCharcoalForge());
        register(r, "world_item", new BlockWorldItem());
        register(r, "charcoal_pile", new BlockCharcoalPile());
        register(r, "ingot_pile", new BlockIngotPile());
        register(r, "log_pile", new BlockLogPile());
        register(r, "pit_kiln", new BlockPitKiln());

        // todo: reeds/sugarcane ?
        // todo: pumpkin/melon ?
        // todo: waterplants
        // todo: fruit tree stuff (leaves, saplings, logs)

        // todo: supports (h & v)
        // todo: farmland
        // todo: barrels
        // todo: wood trap doors

        // todo: metal lamps (on/off with states)
        // todo: sluice
        // todo: quern
        // todo: loom
        inventoryItemBlocks.add(new ItemBlockTFC(register(r, "bellows", new BlockBellows(), CT_MISC)));
        // todo: bloomery
        // todo: bloom/molten blocks
        // todo: large vessels
        // todo: nestbox
        // todo: leather rack
        // todo: grill
        // todo: metal trap doors
        // todo: smoke rack (placed with any string, so event based?) + smoke blocks or will we use particles?
        // todo: custom flower pot (TE based probably, unless we want to not care about the dirt in it)

        // todo: custom hopper or just a separate press block? I prefer the separate block, this will simplify things a lot.

        allNormalItemBlocks = normalItemBlocks.build();
        allInventoryItemBlocks = inventoryItemBlocks.build();

        // Register Tile Entities
        // Putting tile entity registration in the respective block can call it multiple times. Just put here to avoid duplicates
        register(TESaplingTFC.class, "sapling");
        register(TEChestTFC.class, "chest");
        register(TEWorldItem.class, "world_item");
        register(TETorchTFC.class, "torch");
        register(TEPitKiln.class, "pit_kiln");
        register(TELogPile.class, "log_pile");
        register(TEIngotPile.class, "ingot_pile");
        register(TEFirePit.class, "fire_pit");
        register(TEToolRack.class, "tool_rack");
        register(TEBellows.class, "bellows");
        register(TEBarrel.class, "barrel");
        register(TECharcoalForge.class, "charcoal_forge");
        register(TEAnvilTFC.class, "anvil");
        register(TECrucible.class, "crucible");
    }

    public static boolean isWater(IBlockState current)
    {
        return current.getMaterial() == Material.WATER;
    }

    public static boolean isRawStone(IBlockState current)
    {
        if (!(current.getBlock() instanceof BlockRockVariant)) return false;
        Rock.Type type = ((BlockRockVariant) current.getBlock()).type;
        return type == RAW;
    }

    public static boolean isClay(IBlockState current)
    {
        if (!(current.getBlock() instanceof BlockRockVariant)) return false;
        Rock.Type type = ((BlockRockVariant) current.getBlock()).type;
        return type == CLAY || type == CLAY_GRASS;
    }

    public static boolean isDirt(IBlockState current)
    {
        if (!(current.getBlock() instanceof BlockRockVariant)) return false;
        Rock.Type type = ((BlockRockVariant) current.getBlock()).type;
        return type == DIRT;
    }

    public static boolean isSand(IBlockState current)
    {
        if (!(current.getBlock() instanceof BlockRockVariant)) return false;
        Rock.Type type = ((BlockRockVariant) current.getBlock()).type;
        return type == SAND;
    }

    // todo: change to property of type? (soil & stone maybe?)

    public static boolean isSoil(IBlockState current)
    {
        if (current.getBlock() instanceof BlockPeat) return true;
        if (!(current.getBlock() instanceof BlockRockVariant)) return false;
        Rock.Type type = ((BlockRockVariant) current.getBlock()).type;
        return type == GRASS || type == DRY_GRASS || type == DIRT || type == CLAY || type == CLAY_GRASS;
    }

    public static boolean isSoilOrGravel(IBlockState current)
    {
        if (current.getBlock() instanceof BlockPeat) return true;
        if (!(current.getBlock() instanceof BlockRockVariant)) return false;
        Rock.Type type = ((BlockRockVariant) current.getBlock()).type;
        return type == GRASS || type == DRY_GRASS || type == DIRT || type == GRAVEL;
    }

    public static boolean isGrass(IBlockState current)
    {
        if (current.getBlock() instanceof BlockPeatGrass) return true;
        if (!(current.getBlock() instanceof BlockRockVariant)) return false;
        Rock.Type type = ((BlockRockVariant) current.getBlock()).type;
        return type.isGrass;
    }

    public static boolean isGround(IBlockState current)
    {
        if (!(current.getBlock() instanceof BlockRockVariant)) return false;
        Rock.Type type = ((BlockRockVariant) current.getBlock()).type;
        return type == GRASS || type == DRY_GRASS || type == DIRT || type == GRAVEL || type == RAW || type == SAND;
    }

    private static void registerFluid(Builder<BlockFluidBase> b, IForgeRegistry<Block> r, Fluid fluid, Material material)
    {
        BlockFluidBase block = new BlockFluidClassicTFC(fluid, material);
        register(r, "fluid/" + fluid.getName(), block);
        b.add(block);
        // todo: these three lines are causing the "A mod has assigned a fluid to block {null}" are they nessecary?
        block = new BlockFluidFiniteTFC(fluid, material);
        register(r, "fluid/finite_" + fluid.getName(), block);
        b.add(block);
    }

    private static <T extends Block> T register(IForgeRegistry<Block> r, String name, T block, CreativeTabs ct)
    {
        block.setCreativeTab(ct);
        return register(r, name, block);
    }

    private static <T extends Block> T register(IForgeRegistry<Block> r, String name, T block)
    {
        block.setRegistryName(MOD_ID, name);
        block.setTranslationKey(MOD_ID + "." + name.replace('/', '.'));
        r.register(block);
        return block;
    }

    private static <T extends TileEntity> void register(Class<T> te, String name)
    {
        TileEntity.register(MOD_ID + ":" + name, te);
    }
}<|MERGE_RESOLUTION|>--- conflicted
+++ resolved
@@ -24,23 +24,17 @@
 
 import net.dries007.tfc.api.registries.TFCRegistries;
 import net.dries007.tfc.api.types.*;
-<<<<<<< HEAD
-import net.dries007.tfc.objects.blocks.metal.BlockAnvilTFC;
-import net.dries007.tfc.objects.blocks.metal.BlockIngotPile;
-import net.dries007.tfc.objects.blocks.metal.BlockSheet;
 import net.dries007.tfc.objects.blocks.plant.crops.BlockCropsTFC;
 import net.dries007.tfc.objects.blocks.stone.BlockButtonStoneTFC;
 import net.dries007.tfc.objects.blocks.stone.BlockOreTFC;
 import net.dries007.tfc.objects.blocks.stone.BlockRockVariant;
 import net.dries007.tfc.objects.blocks.stone.BlockWallTFC;
-=======
 import net.dries007.tfc.objects.blocks.devices.*;
 import net.dries007.tfc.objects.blocks.metal.BlockAnvilTFC;
 import net.dries007.tfc.objects.blocks.metal.BlockIngotPile;
 import net.dries007.tfc.objects.blocks.metal.BlockSheet;
 import net.dries007.tfc.objects.blocks.plants.BlockPlantTFC;
 import net.dries007.tfc.objects.blocks.stone.*;
->>>>>>> 20bffd62
 import net.dries007.tfc.objects.blocks.wood.*;
 import net.dries007.tfc.objects.fluids.FluidsTFC;
 import net.dries007.tfc.objects.items.itemblock.ItemBlockBarrel;
@@ -141,11 +135,9 @@
     private static ImmutableList<BlockAnvilTFC> allAnvils;
     private static ImmutableList<BlockSheet> allSheets;
     private static ImmutableList<BlockToolRack> allToolRackBlocks;
-<<<<<<< HEAD
     private static ImmutableList<BlockCropsTFC> allCropBlocks;
-=======
     private static ImmutableList<BlockPlantTFC> allPlantBlocks;
->>>>>>> 20bffd62
+
 
     public static ImmutableList<ItemBlock> getAllNormalItemBlocks()
     {
@@ -239,16 +231,9 @@
         return allToolRackBlocks;
     }
 
-<<<<<<< HEAD
-    public static ImmutableList<BlockCropsTFC> getAllCropBlocks()
-    {
-        return allCropBlocks;
-=======
-    public static ImmutableList<BlockPlantTFC> getAllPlantBlocks()
-    {
-        return allPlantBlocks;
->>>>>>> 20bffd62
-    }
+    public static ImmutableList<BlockCropsTFC> getAllCropBlocks() { return allCropBlocks; }
+
+    public static ImmutableList<BlockPlantTFC> getAllPlantBlocks() { return allPlantBlocks; }
 
     @SubscribeEvent
     @SuppressWarnings("ConstantConditions")
@@ -424,7 +409,6 @@
         }
 
         {
-<<<<<<< HEAD
             Builder<BlockCropsTFC> crops = ImmutableList.builder();
 
             for (Crop type : TFCRegistries.CROPS.getValuesCollection())
@@ -432,7 +416,6 @@
                 crops.add(register(r, "crops/" + type.getRegistryName().getPath(), new BlockCropsTFC(type), CT_PLANTS));
             }
             allCropBlocks = crops.build();
-=======
             Builder<BlockPlantTFC> b = ImmutableList.builder();
             for (Plant plant : TFCRegistries.PLANTS.getValuesCollection())
             {
@@ -450,7 +433,6 @@
                     normalItemBlocks.add(new ItemBlockTFC(blockPlant));
                 }
             }
->>>>>>> 20bffd62
         }
 
         inventoryItemBlocks.add(new ItemBlockTorchTFC(register(r, "torch", new BlockTorchTFC(), CT_MISC)));
