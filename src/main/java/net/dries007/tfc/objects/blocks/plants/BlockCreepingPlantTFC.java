/*
 * Work under Copyright. Licensed under the EUPL.
 * See the project README.md and LICENSE.txt for more information.
 */

package net.dries007.tfc.objects.blocks.plants;

import java.util.HashMap;
import java.util.Map;
import javax.annotation.Nonnull;
import javax.annotation.Nullable;
import javax.annotation.ParametersAreNonnullByDefault;

import net.minecraft.block.Block;
import net.minecraft.block.BlockFence;
import net.minecraft.block.properties.PropertyBool;
import net.minecraft.block.state.BlockFaceShape;
import net.minecraft.block.state.BlockStateContainer;
import net.minecraft.block.state.IBlockState;
import net.minecraft.util.EnumFacing;
import net.minecraft.util.Mirror;
import net.minecraft.util.Rotation;
import net.minecraft.util.math.AxisAlignedBB;
import net.minecraft.util.math.BlockPos;
import net.minecraft.world.IBlockAccess;
import net.minecraft.world.World;
import net.minecraftforge.fml.relauncher.Side;
import net.minecraftforge.fml.relauncher.SideOnly;

import net.dries007.tfc.api.types.Plant;
import net.dries007.tfc.world.classic.CalendarTFC;
import net.dries007.tfc.world.classic.ClimateTFC;
import net.dries007.tfc.world.classic.chunkdata.ChunkDataTFC;

@ParametersAreNonnullByDefault
public class BlockCreepingPlantTFC extends BlockPlantTFC
{
    static final PropertyBool DOWN = PropertyBool.create("down");
    static final PropertyBool UP = PropertyBool.create("up");
    static final PropertyBool NORTH = PropertyBool.create("north");
    static final PropertyBool EAST = PropertyBool.create("east");
    static final PropertyBool SOUTH = PropertyBool.create("south");
    static final PropertyBool WEST = PropertyBool.create("west");

    private static final PropertyBool[] ALL_FACES = new PropertyBool[] {DOWN, UP, NORTH, SOUTH, WEST, EAST};

    private static final AxisAlignedBB DOWN_AABB = new AxisAlignedBB(0.0D, 0.0D, 0.0D, 1.0D, 0.125D, 1.0D);
    private static final AxisAlignedBB UP_AABB = new AxisAlignedBB(0.0D, 0.875D, 0.0D, 1.0D, 1.0D, 1.0D);
    private static final AxisAlignedBB WEST_AABB = new AxisAlignedBB(0.0D, 0.0D, 0.0D, 0.125D, 1.0D, 1.0D);
    private static final AxisAlignedBB EAST_AABB = new AxisAlignedBB(0.875D, 0.0D, 0.0D, 1.0D, 1.0D, 1.0D);
    private static final AxisAlignedBB NORTH_AABB = new AxisAlignedBB(0.0D, 0.0D, 0.0D, 1.0D, 1.0D, 0.125D);
    private static final AxisAlignedBB SOUTH_AABB = new AxisAlignedBB(0.0D, 0.0D, 0.875D, 1.0D, 1.0D, 1.0D);
    private static final Map<Plant, BlockCreepingPlantTFC> MAP = new HashMap<>();

    public static BlockCreepingPlantTFC get(Plant plant)
    {
        return BlockCreepingPlantTFC.MAP.get(plant);
    }

    public BlockCreepingPlantTFC(Plant plant)
    {
        super(plant);
        if (MAP.put(plant, this) != null) throw new IllegalStateException("There can only be one.");
<<<<<<< HEAD
=======

        this.setDefaultState(this.blockState.getBaseState().withProperty(GROWTHSTAGE, CalendarTFC.Month.MARCH.id()).withProperty(DOWN, false).withProperty(UP, false).withProperty(NORTH, false).withProperty(EAST, false).withProperty(SOUTH, false).withProperty(WEST, false));
    }

    public boolean canConnectTo(IBlockAccess worldIn, BlockPos pos, EnumFacing facing)
    {
        IBlockState iblockstate = worldIn.getBlockState(pos);
        BlockFaceShape blockfaceshape = iblockstate.getBlockFaceShape(worldIn, pos, facing);
        Block block = iblockstate.getBlock();
        return blockfaceshape == BlockFaceShape.SOLID || block instanceof BlockFence;
    }

    @Override
    public int getMetaFromState(IBlockState state)
    {
        return 0;
>>>>>>> e6272bb3
    }

    @Override
    @Nonnull
    public IBlockState getActualState(IBlockState state, IBlockAccess worldIn, BlockPos pos)
    {
<<<<<<< HEAD
        return state.withProperty(GROWTHSTAGE, plant.getStages()[CalenderTFC.getMonthOfYear().id()])
=======
        return state.withProperty(GROWTHSTAGE, CalendarTFC.getMonthOfYear().id())
>>>>>>> e6272bb3
            .withProperty(DOWN, canPlantConnectTo(worldIn, pos, EnumFacing.DOWN))
            .withProperty(UP, canPlantConnectTo(worldIn, pos, EnumFacing.UP))
            .withProperty(NORTH, canPlantConnectTo(worldIn, pos, EnumFacing.NORTH))
            .withProperty(EAST, canPlantConnectTo(worldIn, pos, EnumFacing.EAST))
            .withProperty(SOUTH, canPlantConnectTo(worldIn, pos, EnumFacing.SOUTH))
            .withProperty(WEST, canPlantConnectTo(worldIn, pos, EnumFacing.WEST));
    }

    @Override
    @Nonnull
    public Block.EnumOffsetType getOffsetType()
    {
        return EnumOffsetType.NONE;
    }

    @Override
    public boolean canPlaceBlockAt(World worldIn, BlockPos pos)
    {

        return worldIn.getBlockState(pos).getBlock() != this && canBlockStay(worldIn, pos, worldIn.getBlockState(pos));
    }

    @Override
    protected boolean canSustainBush(IBlockState state)
    {
        return true;
    }

    @Override
    public boolean canBlockStay(World worldIn, BlockPos pos, IBlockState state)
    {
        for (EnumFacing face : EnumFacing.values())
        {
            IBlockState blockState = worldIn.getBlockState(pos.offset(face));
            if (blockState.getBlockFaceShape(worldIn, pos.offset(face), face.getOpposite()) == BlockFaceShape.SOLID || blockState.getBlock() instanceof BlockFence)
            {
                return plant.isValidTemp(ClimateTFC.getHeightAdjustedBiomeTemp(worldIn, pos)) && plant.isValidRain(ChunkDataTFC.getRainfall(worldIn, pos));
            }
        }
        return false;
    }

    @Override
    @Nonnull
    public AxisAlignedBB getBoundingBox(IBlockState state, IBlockAccess source, BlockPos pos)
    {
        state = state.getActualState(source, pos);

        int i = 0;
        AxisAlignedBB axisalignedbb = FULL_BLOCK_AABB;

        for (PropertyBool propertybool : ALL_FACES)
        {
            if ((state.getValue(propertybool)))
            {
                switch (propertybool.getName())
                {
                    case "down":
                        axisalignedbb = DOWN_AABB;
                        ++i;
                        break;
                    case "up":
                        axisalignedbb = UP_AABB;
                        ++i;
                        break;
                    case "north":
                        axisalignedbb = NORTH_AABB;
                        ++i;
                        break;
                    case "south":
                        axisalignedbb = SOUTH_AABB;
                        ++i;
                        break;
                    case "west":
                        axisalignedbb = WEST_AABB;
                        ++i;
                        break;
                    case "east":
                        axisalignedbb = EAST_AABB;
                        ++i;
                        break;
                    default:
                        axisalignedbb = FULL_BLOCK_AABB;
                }
            }
        }

        return i == 1 ? axisalignedbb : FULL_BLOCK_AABB;
    }

    @Override
    @Nonnull
    protected BlockStateContainer createPlantBlockState()
    {
        return new BlockStateContainer(this, DOWN, UP, NORTH, EAST, WEST, SOUTH, GROWTHSTAGE, DAYPERIOD, AGE);
    }

    @SuppressWarnings("deprecation")
    @Override
    @Nonnull
    public IBlockState withRotation(IBlockState state, Rotation rot)
    {
        switch (rot)
        {
            case CLOCKWISE_180:
<<<<<<< HEAD
                return state.withProperty(GROWTHSTAGE, plant.getStages()[CalenderTFC.getMonthOfYear().id()]).withProperty(NORTH, state.getValue(SOUTH)).withProperty(EAST, state.getValue(WEST)).withProperty(SOUTH, state.getValue(NORTH)).withProperty(WEST, state.getValue(EAST));
            case COUNTERCLOCKWISE_90:
                return state.withProperty(GROWTHSTAGE, plant.getStages()[CalenderTFC.getMonthOfYear().id()]).withProperty(NORTH, state.getValue(EAST)).withProperty(EAST, state.getValue(SOUTH)).withProperty(SOUTH, state.getValue(WEST)).withProperty(WEST, state.getValue(NORTH));
            case CLOCKWISE_90:
                return state.withProperty(GROWTHSTAGE, plant.getStages()[CalenderTFC.getMonthOfYear().id()]).withProperty(NORTH, state.getValue(WEST)).withProperty(EAST, state.getValue(NORTH)).withProperty(SOUTH, state.getValue(EAST)).withProperty(WEST, state.getValue(SOUTH));
            default:
                return state.withProperty(GROWTHSTAGE, plant.getStages()[CalenderTFC.getMonthOfYear().id()]);
=======
                return state.withProperty(GROWTHSTAGE, CalendarTFC.getMonthOfYear().id()).withProperty(NORTH, state.getValue(SOUTH)).withProperty(EAST, state.getValue(WEST)).withProperty(SOUTH, state.getValue(NORTH)).withProperty(WEST, state.getValue(EAST));
            case COUNTERCLOCKWISE_90:
                return state.withProperty(GROWTHSTAGE, CalendarTFC.getMonthOfYear().id()).withProperty(NORTH, state.getValue(EAST)).withProperty(EAST, state.getValue(SOUTH)).withProperty(SOUTH, state.getValue(WEST)).withProperty(WEST, state.getValue(NORTH));
            case CLOCKWISE_90:
                return state.withProperty(GROWTHSTAGE, CalendarTFC.getMonthOfYear().id()).withProperty(NORTH, state.getValue(WEST)).withProperty(EAST, state.getValue(NORTH)).withProperty(SOUTH, state.getValue(EAST)).withProperty(WEST, state.getValue(SOUTH));
            default:
                return state.withProperty(GROWTHSTAGE, CalendarTFC.getMonthOfYear().id());
>>>>>>> e6272bb3
        }
    }

    @SuppressWarnings("deprecation")
    @Override
    @Nonnull
    public IBlockState withMirror(IBlockState state, Mirror mirrorIn)
    {
        switch (mirrorIn)
        {
            case LEFT_RIGHT:
<<<<<<< HEAD
                return state.withProperty(GROWTHSTAGE, plant.getStages()[CalenderTFC.getMonthOfYear().id()]).withProperty(NORTH, state.getValue(SOUTH)).withProperty(SOUTH, state.getValue(NORTH));
            case FRONT_BACK:
                return state.withProperty(GROWTHSTAGE, plant.getStages()[CalenderTFC.getMonthOfYear().id()]).withProperty(EAST, state.getValue(WEST)).withProperty(WEST, state.getValue(EAST));
=======
                return state.withProperty(GROWTHSTAGE, CalendarTFC.getMonthOfYear().id()).withProperty(NORTH, state.getValue(SOUTH)).withProperty(SOUTH, state.getValue(NORTH));
            case FRONT_BACK:
                return state.withProperty(GROWTHSTAGE, CalendarTFC.getMonthOfYear().id()).withProperty(EAST, state.getValue(WEST)).withProperty(WEST, state.getValue(EAST));
>>>>>>> e6272bb3
            default:
                return super.withMirror(state, mirrorIn);
        }
    }

    @Override
    public boolean isPassable(IBlockAccess worldIn, BlockPos pos)
    {
        return true;
    }

    @SuppressWarnings("deprecation")
    @Override
    @SideOnly(Side.CLIENT)
    public boolean shouldSideBeRendered(IBlockState blockState, IBlockAccess blockAccess, BlockPos pos, EnumFacing side)
    {
        return true;
    }

    @Override
    public boolean canBeConnectedTo(IBlockAccess world, BlockPos pos, EnumFacing facing)
    {
        return canConnectTo(world, pos.offset(facing), facing.getOpposite()) && !(world.getBlockState(pos.offset(facing)).getBlock() instanceof BlockFence);
    }

    @Override
    public void neighborChanged(IBlockState state, World worldIn, BlockPos pos, Block blockIn, BlockPos fromPos)
    {
        if (!worldIn.isRemote)
        {
            if (!canBlockStay(worldIn, pos, state))
            {
                worldIn.destroyBlock(pos, true);
            }
        }
    }

    @SuppressWarnings("deprecation")
    @Override
    @Nullable
    public AxisAlignedBB getCollisionBoundingBox(IBlockState blockState, IBlockAccess worldIn, BlockPos pos)
    {
        return NULL_AABB;
    }

    @SuppressWarnings("deprecation")
    @Override
    public boolean isOpaqueCube(IBlockState state)
    {
        return false;
    }

    @SuppressWarnings("deprecation")
    @Override
    public boolean isFullCube(IBlockState state)
    {
        return false;
    }

    @SuppressWarnings("deprecation")
    @Override
    @Nonnull
    public BlockFaceShape getBlockFaceShape(IBlockAccess worldIn, IBlockState state, BlockPos pos, EnumFacing face)
    {
        return BlockFaceShape.UNDEFINED;
    }

    protected boolean canConnectTo(IBlockAccess worldIn, BlockPos pos, EnumFacing facing)
    {
        IBlockState iblockstate = worldIn.getBlockState(pos);
        BlockFaceShape blockfaceshape = iblockstate.getBlockFaceShape(worldIn, pos, facing);
        Block block = iblockstate.getBlock();
        return blockfaceshape == BlockFaceShape.SOLID || block instanceof BlockFence;
    }

    protected boolean canPlantConnectTo(IBlockAccess world, BlockPos pos, EnumFacing facing)
    {
        BlockPos other = pos.offset(facing);
        Block block = world.getBlockState(other).getBlock();
        return block.canBeConnectedTo(world, other, facing.getOpposite()) || canConnectTo(world, other, facing.getOpposite());
    }
}<|MERGE_RESOLUTION|>--- conflicted
+++ resolved
@@ -61,36 +61,13 @@
     {
         super(plant);
         if (MAP.put(plant, this) != null) throw new IllegalStateException("There can only be one.");
-<<<<<<< HEAD
-=======
-
-        this.setDefaultState(this.blockState.getBaseState().withProperty(GROWTHSTAGE, CalendarTFC.Month.MARCH.id()).withProperty(DOWN, false).withProperty(UP, false).withProperty(NORTH, false).withProperty(EAST, false).withProperty(SOUTH, false).withProperty(WEST, false));
-    }
-
-    public boolean canConnectTo(IBlockAccess worldIn, BlockPos pos, EnumFacing facing)
-    {
-        IBlockState iblockstate = worldIn.getBlockState(pos);
-        BlockFaceShape blockfaceshape = iblockstate.getBlockFaceShape(worldIn, pos, facing);
-        Block block = iblockstate.getBlock();
-        return blockfaceshape == BlockFaceShape.SOLID || block instanceof BlockFence;
-    }
-
-    @Override
-    public int getMetaFromState(IBlockState state)
-    {
-        return 0;
->>>>>>> e6272bb3
     }
 
     @Override
     @Nonnull
     public IBlockState getActualState(IBlockState state, IBlockAccess worldIn, BlockPos pos)
     {
-<<<<<<< HEAD
-        return state.withProperty(GROWTHSTAGE, plant.getStages()[CalenderTFC.getMonthOfYear().id()])
-=======
-        return state.withProperty(GROWTHSTAGE, CalendarTFC.getMonthOfYear().id())
->>>>>>> e6272bb3
+        return state.withProperty(GROWTHSTAGE, plant.getStages()[CalendarTFC.getMonthOfYear().id()])
             .withProperty(DOWN, canPlantConnectTo(worldIn, pos, EnumFacing.DOWN))
             .withProperty(UP, canPlantConnectTo(worldIn, pos, EnumFacing.UP))
             .withProperty(NORTH, canPlantConnectTo(worldIn, pos, EnumFacing.NORTH))
@@ -196,23 +173,13 @@
         switch (rot)
         {
             case CLOCKWISE_180:
-<<<<<<< HEAD
-                return state.withProperty(GROWTHSTAGE, plant.getStages()[CalenderTFC.getMonthOfYear().id()]).withProperty(NORTH, state.getValue(SOUTH)).withProperty(EAST, state.getValue(WEST)).withProperty(SOUTH, state.getValue(NORTH)).withProperty(WEST, state.getValue(EAST));
+                return state.withProperty(GROWTHSTAGE, plant.getStages()[CalendarTFC.getMonthOfYear().id()]).withProperty(NORTH, state.getValue(SOUTH)).withProperty(EAST, state.getValue(WEST)).withProperty(SOUTH, state.getValue(NORTH)).withProperty(WEST, state.getValue(EAST));
             case COUNTERCLOCKWISE_90:
-                return state.withProperty(GROWTHSTAGE, plant.getStages()[CalenderTFC.getMonthOfYear().id()]).withProperty(NORTH, state.getValue(EAST)).withProperty(EAST, state.getValue(SOUTH)).withProperty(SOUTH, state.getValue(WEST)).withProperty(WEST, state.getValue(NORTH));
+                return state.withProperty(GROWTHSTAGE, plant.getStages()[CalendarTFC.getMonthOfYear().id()]).withProperty(NORTH, state.getValue(EAST)).withProperty(EAST, state.getValue(SOUTH)).withProperty(SOUTH, state.getValue(WEST)).withProperty(WEST, state.getValue(NORTH));
             case CLOCKWISE_90:
-                return state.withProperty(GROWTHSTAGE, plant.getStages()[CalenderTFC.getMonthOfYear().id()]).withProperty(NORTH, state.getValue(WEST)).withProperty(EAST, state.getValue(NORTH)).withProperty(SOUTH, state.getValue(EAST)).withProperty(WEST, state.getValue(SOUTH));
+                return state.withProperty(GROWTHSTAGE, plant.getStages()[CalendarTFC.getMonthOfYear().id()]).withProperty(NORTH, state.getValue(WEST)).withProperty(EAST, state.getValue(NORTH)).withProperty(SOUTH, state.getValue(EAST)).withProperty(WEST, state.getValue(SOUTH));
             default:
-                return state.withProperty(GROWTHSTAGE, plant.getStages()[CalenderTFC.getMonthOfYear().id()]);
-=======
-                return state.withProperty(GROWTHSTAGE, CalendarTFC.getMonthOfYear().id()).withProperty(NORTH, state.getValue(SOUTH)).withProperty(EAST, state.getValue(WEST)).withProperty(SOUTH, state.getValue(NORTH)).withProperty(WEST, state.getValue(EAST));
-            case COUNTERCLOCKWISE_90:
-                return state.withProperty(GROWTHSTAGE, CalendarTFC.getMonthOfYear().id()).withProperty(NORTH, state.getValue(EAST)).withProperty(EAST, state.getValue(SOUTH)).withProperty(SOUTH, state.getValue(WEST)).withProperty(WEST, state.getValue(NORTH));
-            case CLOCKWISE_90:
-                return state.withProperty(GROWTHSTAGE, CalendarTFC.getMonthOfYear().id()).withProperty(NORTH, state.getValue(WEST)).withProperty(EAST, state.getValue(NORTH)).withProperty(SOUTH, state.getValue(EAST)).withProperty(WEST, state.getValue(SOUTH));
-            default:
-                return state.withProperty(GROWTHSTAGE, CalendarTFC.getMonthOfYear().id());
->>>>>>> e6272bb3
+                return state.withProperty(GROWTHSTAGE, plant.getStages()[CalendarTFC.getMonthOfYear().id()]);
         }
     }
 
@@ -224,15 +191,9 @@
         switch (mirrorIn)
         {
             case LEFT_RIGHT:
-<<<<<<< HEAD
-                return state.withProperty(GROWTHSTAGE, plant.getStages()[CalenderTFC.getMonthOfYear().id()]).withProperty(NORTH, state.getValue(SOUTH)).withProperty(SOUTH, state.getValue(NORTH));
+                return state.withProperty(GROWTHSTAGE, plant.getStages()[CalendarTFC.getMonthOfYear().id()]).withProperty(NORTH, state.getValue(SOUTH)).withProperty(SOUTH, state.getValue(NORTH));
             case FRONT_BACK:
-                return state.withProperty(GROWTHSTAGE, plant.getStages()[CalenderTFC.getMonthOfYear().id()]).withProperty(EAST, state.getValue(WEST)).withProperty(WEST, state.getValue(EAST));
-=======
-                return state.withProperty(GROWTHSTAGE, CalendarTFC.getMonthOfYear().id()).withProperty(NORTH, state.getValue(SOUTH)).withProperty(SOUTH, state.getValue(NORTH));
-            case FRONT_BACK:
-                return state.withProperty(GROWTHSTAGE, CalendarTFC.getMonthOfYear().id()).withProperty(EAST, state.getValue(WEST)).withProperty(WEST, state.getValue(EAST));
->>>>>>> e6272bb3
+                return state.withProperty(GROWTHSTAGE, plant.getStages()[CalendarTFC.getMonthOfYear().id()]).withProperty(EAST, state.getValue(WEST)).withProperty(WEST, state.getValue(EAST));
             default:
                 return super.withMirror(state, mirrorIn);
         }
