--- conflicted
+++ resolved
@@ -30,12 +30,8 @@
 
 import net.dries007.tfc.api.types.Plant;
 import net.dries007.tfc.objects.items.ItemsTFC;
-<<<<<<< HEAD
 import net.dries007.tfc.util.ITallPlant;
-import net.dries007.tfc.world.classic.CalenderTFC;
-=======
 import net.dries007.tfc.world.classic.CalendarTFC;
->>>>>>> c9ef71fe
 import net.dries007.tfc.world.classic.ClimateTFC;
 import net.dries007.tfc.world.classic.chunkdata.ChunkDataTFC;
 
@@ -60,7 +56,7 @@
     @Nonnull
     public IBlockState getActualState(IBlockState state, IBlockAccess worldIn, BlockPos pos)
     {
-        return state.withProperty(DAYPERIOD, getDayPeriod()).withProperty(GROWTHSTAGE, plant.getStages()[CalenderTFC.getMonthOfYear().id()]).withProperty(PART, getPlantPart(worldIn, pos));
+        return state.withProperty(DAYPERIOD, getDayPeriod()).withProperty(GROWTHSTAGE, plant.getStages()[CalendarTFC.getMonthOfYear().id()]).withProperty(PART, getPlantPart(worldIn, pos));
     }
 
     @Override
@@ -128,7 +124,7 @@
     public void grow(World worldIn, Random rand, BlockPos pos, IBlockState state)
     {
         worldIn.setBlockState(pos.up(), this.getDefaultState());
-        IBlockState iblockstate = state.withProperty(AGE, 0).withProperty(GROWTHSTAGE, plant.getStages()[CalenderTFC.getMonthOfYear().id()]).withProperty(PART, getPlantPart(worldIn, pos));
+        IBlockState iblockstate = state.withProperty(AGE, 0).withProperty(GROWTHSTAGE, plant.getStages()[CalendarTFC.getMonthOfYear().id()]).withProperty(PART, getPlantPart(worldIn, pos));
         worldIn.setBlockState(pos, iblockstate);
         iblockstate.neighborChanged(worldIn, pos.up(), this, pos);
     }
@@ -139,7 +135,6 @@
         worldIn.getBlockState(pos).neighborChanged(worldIn, pos.down(), this, pos);
     }
 
-<<<<<<< HEAD
     @Override
     public void onBlockHarvested(World worldIn, BlockPos pos, IBlockState state, EntityPlayer player)
     {
@@ -169,9 +164,6 @@
         {
             super.harvestBlock(worldIn, player, pos, state, te, stack);
         }
-=======
-        this.setDefaultState(this.blockState.getBaseState().withProperty(GROWTHSTAGE, CalendarTFC.Month.MARCH.id()));
->>>>>>> c9ef71fe
     }
 
     @Override
@@ -203,7 +195,7 @@
                 net.minecraftforge.common.ForgeHooks.onCropsGrowPost(worldIn, pos, state, worldIn.getBlockState(pos));
             }
         }
-        else if (CalenderTFC.getCalendarTime() > Math.multiplyExact(CalenderTFC.TICKS_IN_DAY, CalenderTFC.getDaysInMonth()))
+        else if (CalendarTFC.getCalendarTime() > Math.multiplyExact(CalendarTFC.TICKS_IN_DAY, CalendarTFC.getDaysInMonth()))
         {
             int j = state.getValue(AGE);
 
@@ -252,19 +244,4 @@
     {
         return worldIn.getBlockState(pos.down()).getBlock() == this && worldIn.getBlockState(pos.up()).getBlock() != this;
     }
-
-<<<<<<< HEAD
-=======
-    @Override
-    public boolean canUseBonemeal(World worldIn, Random rand, BlockPos pos, IBlockState state)
-    {
-        return false;
-    }
-
-    @Override
-    public void grow(World worldIn, Random rand, BlockPos pos, IBlockState state)
-    {
-        worldIn.setBlockState(pos, this.getDefaultState().withProperty(AGE, 15).withProperty(GROWTHSTAGE, CalendarTFC.getMonthOfYear().id()));
-    }
->>>>>>> c9ef71fe
 }