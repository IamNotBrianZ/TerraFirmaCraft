/*
 * Work under Copyright. Licensed under the EUPL.
 * See the project README.md and LICENSE.txt for more information.
 */

package net.dries007.tfc.objects.blocks.plants;

import java.util.HashMap;
import java.util.List;
import java.util.Map;
import java.util.Random;
import javax.annotation.Nonnull;
import javax.annotation.Nullable;
import javax.annotation.ParametersAreNonnullByDefault;

import net.minecraft.block.Block;
import net.minecraft.block.IGrowable;
import net.minecraft.block.SoundType;
import net.minecraft.block.material.Material;
import net.minecraft.block.properties.PropertyEnum;
import net.minecraft.block.state.BlockStateContainer;
import net.minecraft.block.state.IBlockState;
import net.minecraft.entity.Entity;
import net.minecraft.item.ItemStack;
import net.minecraft.util.DamageSource;
import net.minecraft.util.EnumFacing;
import net.minecraft.util.math.AxisAlignedBB;
import net.minecraft.util.math.BlockPos;
import net.minecraft.world.IBlockAccess;
import net.minecraft.world.World;

import net.dries007.tfc.api.capability.size.Size;
import net.dries007.tfc.api.capability.size.Weight;
import net.dries007.tfc.api.types.Plant;
<<<<<<< HEAD
import net.dries007.tfc.util.ITallPlant;
import net.dries007.tfc.world.classic.CalenderTFC;
=======
import net.dries007.tfc.objects.blocks.BlocksTFC;
import net.dries007.tfc.world.classic.CalendarTFC;
>>>>>>> c9ef71fe
import net.dries007.tfc.world.classic.ClimateTFC;
import net.dries007.tfc.world.classic.chunkdata.ChunkDataTFC;

@ParametersAreNonnullByDefault
public class BlockCactusTFC extends BlockPlantTFC implements IGrowable, ITallPlant
{
    private static final PropertyEnum<EnumBlockPart> PART = PropertyEnum.create("part", EnumBlockPart.class);
    private static final AxisAlignedBB CACTUS_COLLISION_AABB = new AxisAlignedBB(0.0625D, 0.0D, 0.0625D, 0.9375D, 0.9375D, 0.9375D);
    private static final Map<Plant, BlockCactusTFC> MAP = new HashMap<>();

    public static BlockCactusTFC get(Plant plant)
    {
        return MAP.get(plant);
    }

    public BlockCactusTFC(Plant plant)
    {
        super(plant);
        if (MAP.put(plant, this) != null) throw new IllegalStateException("There can only be one.");

        setSoundType(SoundType.GROUND);
        setHardness(0.25F);
<<<<<<< HEAD
=======
        this.setDefaultState(this.blockState.getBaseState().withProperty(GROWTHSTAGE, CalendarTFC.Month.MARCH.id()).withProperty(PART, EnumBlockPart.SINGLE));
>>>>>>> c9ef71fe
    }

    @Override
    public boolean canGrow(World worldIn, BlockPos pos, IBlockState state, boolean isClient)
    {
        int i;
        //noinspection StatementWithEmptyBody
        for (i = 1; worldIn.getBlockState(pos.down(i)).getBlock() == this; ++i) ;
        return i < plant.getMaxHeight() && worldIn.isAirBlock(pos.up()) && canBlockStay(worldIn, pos.up(), state);
    }

    @Override
    public boolean canUseBonemeal(World worldIn, Random rand, BlockPos pos, IBlockState state)
    {
        return false;
    }

    @Override
    public void grow(World worldIn, Random rand, BlockPos pos, IBlockState state)
    {
        worldIn.setBlockState(pos.up(), this.getDefaultState());
<<<<<<< HEAD
        IBlockState iblockstate = state.withProperty(DAYPERIOD, getDayPeriod()).withProperty(AGE, 0).withProperty(GROWTHSTAGE, plant.getStages()[CalenderTFC.getMonthOfYear().id()]).withProperty(PART, getPlantPart(worldIn, pos));
=======
        IBlockState iblockstate = state.withProperty(DAYPERIOD, getCurrentTime(worldIn)).withProperty(AGE, 0).withProperty(GROWTHSTAGE, CalendarTFC.getMonthOfYear().id()).withProperty(PART, getPlantPart(worldIn, pos));
>>>>>>> c9ef71fe
        worldIn.setBlockState(pos, iblockstate);
        iblockstate.neighborChanged(worldIn, pos.up(), this, pos);
    }

    @SuppressWarnings("deprecation")
    @Override
    public void addCollisionBoxToList(IBlockState state, World worldIn, BlockPos pos, AxisAlignedBB entityBox, List<AxisAlignedBB> collidingBoxes, @Nullable Entity entityIn, boolean isActualState)
    {
        addCollisionBoxToList(pos, entityBox, collidingBoxes, CACTUS_COLLISION_AABB.offset(state.getOffset(worldIn, pos)));
    }

    @Override
    public void onEntityCollision(World worldIn, BlockPos pos, IBlockState state, Entity entityIn)
    {
        entityIn.attackEntityFrom(DamageSource.CACTUS, 1.0F);
    }

    @Override
    public boolean canSustainPlant(IBlockState state, IBlockAccess world, BlockPos pos, EnumFacing direction, net.minecraftforge.common.IPlantable plantable)
    {
        IBlockState plant = plantable.getPlant(world, pos.offset(direction));

<<<<<<< HEAD
        if (plant.getBlock() == this)
        {
            return true;
        }
        return super.canSustainPlant(state, world, pos, direction, plantable);
=======
    @Override
    @Nonnull
    public IBlockState getActualState(IBlockState state, IBlockAccess worldIn, BlockPos pos)
    {
        return state.withProperty(GROWTHSTAGE, CalendarTFC.getMonthOfYear().id()).withProperty(PART, getPlantPart(worldIn, pos));
>>>>>>> c9ef71fe
    }

    @Override
    @Nonnull
    public IBlockState getStateFromMeta(int meta)
    {
        return this.getDefaultState().withProperty(DAYPERIOD, getDayPeriod()).withProperty(AGE, meta).withProperty(GROWTHSTAGE, plant.getStages()[CalenderTFC.getMonthOfYear().id()]);
    }

    @Override
    public int getMetaFromState(IBlockState state)
    {
        return state.getValue(AGE);
    }

    @Override
    @Nonnull
    public IBlockState getActualState(IBlockState state, IBlockAccess worldIn, BlockPos pos)
    {
<<<<<<< HEAD
        return state.withProperty(DAYPERIOD, getDayPeriod()).withProperty(GROWTHSTAGE, plant.getStages()[CalenderTFC.getMonthOfYear().id()]).withProperty(PART, getPlantPart(worldIn, pos));
=======
        return this.getDefaultState().withProperty(AGE, meta).withProperty(GROWTHSTAGE, CalendarTFC.getMonthOfYear().id());
>>>>>>> c9ef71fe
    }

    @Override
    public boolean isReplaceable(IBlockAccess worldIn, BlockPos pos)
    {
        return false;
    }

    @Override
<<<<<<< HEAD
=======
    public void randomTick(World worldIn, BlockPos pos, IBlockState state, Random random)
    {
        if (!worldIn.isAreaLoaded(pos, 1)) return;
        int currentStage = state.getValue(GROWTHSTAGE);
        int expectedStage = CalendarTFC.getMonthOfYear().id();
        int currentTime = state.getValue(DAYPERIOD);
        int expectedTime = getCurrentTime(worldIn);

        if (currentTime != expectedTime)
        {
            worldIn.setBlockState(pos, state.withProperty(DAYPERIOD, expectedTime).withProperty(GROWTHSTAGE, currentStage).withProperty(PART, getPlantPart(worldIn, pos)));
        }
        if (currentStage != expectedStage && random.nextDouble() < 0.5)
        {
            worldIn.setBlockState(pos, state.withProperty(DAYPERIOD, expectedTime).withProperty(GROWTHSTAGE, expectedStage).withProperty(PART, getPlantPart(worldIn, pos)));
        }
        this.updateTick(worldIn, pos, state, random);
    }

    @Override
>>>>>>> c9ef71fe
    @Nonnull
    public Block.EnumOffsetType getOffsetType()
    {
        return EnumOffsetType.XYZ;
    }

    @Override
    public Size getSize(ItemStack stack)
    {
        return Size.NORMAL;
    }

    @Override
    public Weight getWeight(ItemStack stack)
    {
        return Weight.HEAVY;
    }

    @Override
    public boolean canPlaceBlockAt(World worldIn, BlockPos pos)
    {
        return super.canPlaceBlockAt(worldIn, pos) && this.canBlockStay(worldIn, pos, worldIn.getBlockState(pos));
    }

    public void updateTick(World worldIn, BlockPos pos, IBlockState state, Random rand)
    {
        if (!worldIn.isAreaLoaded(pos, 1)) return;

        if (plant.isValidGrowthTemp(ClimateTFC.getHeightAdjustedBiomeTemp(worldIn, pos)) && plant.isValidSunlight(worldIn.getLightFromNeighbors(pos.up())))
        {
            int j = state.getValue(AGE);

            if (rand.nextDouble() < getGrowthRate(worldIn, pos) && net.minecraftforge.common.ForgeHooks.onCropsGrowPre(worldIn, pos.up(), state, true))
            {
                if (j == 3 && canGrow(worldIn, pos, state, worldIn.isRemote))
                {
                    grow(worldIn, rand, pos, state);
                }
                else if (j < 3)
                {
                    worldIn.setBlockState(pos, state.withProperty(DAYPERIOD, getDayPeriod()).withProperty(AGE, j + 1).withProperty(PART, getPlantPart(worldIn, pos)));
                }
                net.minecraftforge.common.ForgeHooks.onCropsGrowPost(worldIn, pos, state, worldIn.getBlockState(pos));
            }
        }

        checkAndDropBlock(worldIn, pos, state);
    }

    @Override
    public boolean canBlockStay(World worldIn, BlockPos pos, IBlockState state)
    {
        IBlockState soil = worldIn.getBlockState(pos.down());

        if (worldIn.getBlockState(pos.down(plant.getMaxHeight())).getBlock() == this) return false;
        if (state.getBlock() == this)
        {
            boolean flag = true;
            for (EnumFacing enumfacing : EnumFacing.Plane.HORIZONTAL)
            {
                IBlockState blockState = worldIn.getBlockState(pos.offset(enumfacing));
                Material material = blockState.getMaterial();

                if (material.isSolid() || material == Material.LAVA)
                    flag = blockState.getBlock() == this;
            }

            return flag &&
                soil.getBlock().canSustainPlant(soil, worldIn, pos.down(), net.minecraft.util.EnumFacing.UP, this) &&
                plant.isValidTemp(ClimateTFC.getHeightAdjustedBiomeTemp(worldIn, pos)) &&
                plant.isValidRain(ChunkDataTFC.getRainfall(worldIn, pos));
        }
        return this.canSustainBush(soil);
    }

    @Override
    @Nonnull
    public AxisAlignedBB getBoundingBox(IBlockState state, IBlockAccess source, BlockPos pos)
    {
        return FULL_BLOCK_AABB.offset(state.getOffset(source, pos));
    }

    @Override
    @Nonnull
    protected BlockStateContainer createPlantBlockState()
    {
        return new BlockStateContainer(this, AGE, GROWTHSTAGE, PART, DAYPERIOD);
    }

    @Override
    public void neighborChanged(IBlockState state, World worldIn, BlockPos pos, Block blockIn, BlockPos fromPos)
    {
        if (!this.canBlockStay(worldIn, pos, state))
        {
            worldIn.destroyBlock(pos, true);
        }
    }

    @SuppressWarnings("deprecation")
    @Override
    public AxisAlignedBB getCollisionBoundingBox(IBlockState blockState, IBlockAccess worldIn, BlockPos pos)
    {
        return CACTUS_COLLISION_AABB.offset(blockState.getOffset(worldIn, pos));
    }
}<|MERGE_RESOLUTION|>--- conflicted
+++ resolved
@@ -32,13 +32,8 @@
 import net.dries007.tfc.api.capability.size.Size;
 import net.dries007.tfc.api.capability.size.Weight;
 import net.dries007.tfc.api.types.Plant;
-<<<<<<< HEAD
 import net.dries007.tfc.util.ITallPlant;
-import net.dries007.tfc.world.classic.CalenderTFC;
-=======
-import net.dries007.tfc.objects.blocks.BlocksTFC;
 import net.dries007.tfc.world.classic.CalendarTFC;
->>>>>>> c9ef71fe
 import net.dries007.tfc.world.classic.ClimateTFC;
 import net.dries007.tfc.world.classic.chunkdata.ChunkDataTFC;
 
@@ -61,10 +56,6 @@
 
         setSoundType(SoundType.GROUND);
         setHardness(0.25F);
-<<<<<<< HEAD
-=======
-        this.setDefaultState(this.blockState.getBaseState().withProperty(GROWTHSTAGE, CalendarTFC.Month.MARCH.id()).withProperty(PART, EnumBlockPart.SINGLE));
->>>>>>> c9ef71fe
     }
 
     @Override
@@ -86,11 +77,7 @@
     public void grow(World worldIn, Random rand, BlockPos pos, IBlockState state)
     {
         worldIn.setBlockState(pos.up(), this.getDefaultState());
-<<<<<<< HEAD
-        IBlockState iblockstate = state.withProperty(DAYPERIOD, getDayPeriod()).withProperty(AGE, 0).withProperty(GROWTHSTAGE, plant.getStages()[CalenderTFC.getMonthOfYear().id()]).withProperty(PART, getPlantPart(worldIn, pos));
-=======
-        IBlockState iblockstate = state.withProperty(DAYPERIOD, getCurrentTime(worldIn)).withProperty(AGE, 0).withProperty(GROWTHSTAGE, CalendarTFC.getMonthOfYear().id()).withProperty(PART, getPlantPart(worldIn, pos));
->>>>>>> c9ef71fe
+        IBlockState iblockstate = state.withProperty(DAYPERIOD, getDayPeriod()).withProperty(AGE, 0).withProperty(GROWTHSTAGE, plant.getStages()[CalendarTFC.getMonthOfYear().id()]).withProperty(PART, getPlantPart(worldIn, pos));
         worldIn.setBlockState(pos, iblockstate);
         iblockstate.neighborChanged(worldIn, pos.up(), this, pos);
     }
@@ -113,43 +100,31 @@
     {
         IBlockState plant = plantable.getPlant(world, pos.offset(direction));
 
-<<<<<<< HEAD
         if (plant.getBlock() == this)
         {
             return true;
         }
         return super.canSustainPlant(state, world, pos, direction, plantable);
-=======
+    }
+
+    @Override
+    @Nonnull
+    public IBlockState getStateFromMeta(int meta)
+    {
+        return this.getDefaultState().withProperty(DAYPERIOD, getDayPeriod()).withProperty(AGE, meta).withProperty(GROWTHSTAGE, plant.getStages()[CalendarTFC.getMonthOfYear().id()]);
+    }
+
+    @Override
+    public int getMetaFromState(IBlockState state)
+    {
+        return state.getValue(AGE);
+    }
+
     @Override
     @Nonnull
     public IBlockState getActualState(IBlockState state, IBlockAccess worldIn, BlockPos pos)
     {
-        return state.withProperty(GROWTHSTAGE, CalendarTFC.getMonthOfYear().id()).withProperty(PART, getPlantPart(worldIn, pos));
->>>>>>> c9ef71fe
-    }
-
-    @Override
-    @Nonnull
-    public IBlockState getStateFromMeta(int meta)
-    {
-        return this.getDefaultState().withProperty(DAYPERIOD, getDayPeriod()).withProperty(AGE, meta).withProperty(GROWTHSTAGE, plant.getStages()[CalenderTFC.getMonthOfYear().id()]);
-    }
-
-    @Override
-    public int getMetaFromState(IBlockState state)
-    {
-        return state.getValue(AGE);
-    }
-
-    @Override
-    @Nonnull
-    public IBlockState getActualState(IBlockState state, IBlockAccess worldIn, BlockPos pos)
-    {
-<<<<<<< HEAD
-        return state.withProperty(DAYPERIOD, getDayPeriod()).withProperty(GROWTHSTAGE, plant.getStages()[CalenderTFC.getMonthOfYear().id()]).withProperty(PART, getPlantPart(worldIn, pos));
-=======
-        return this.getDefaultState().withProperty(AGE, meta).withProperty(GROWTHSTAGE, CalendarTFC.getMonthOfYear().id());
->>>>>>> c9ef71fe
+        return state.withProperty(DAYPERIOD, getDayPeriod()).withProperty(GROWTHSTAGE, plant.getStages()[CalendarTFC.getMonthOfYear().id()]).withProperty(PART, getPlantPart(worldIn, pos));
     }
 
     @Override
@@ -159,29 +134,6 @@
     }
 
     @Override
-<<<<<<< HEAD
-=======
-    public void randomTick(World worldIn, BlockPos pos, IBlockState state, Random random)
-    {
-        if (!worldIn.isAreaLoaded(pos, 1)) return;
-        int currentStage = state.getValue(GROWTHSTAGE);
-        int expectedStage = CalendarTFC.getMonthOfYear().id();
-        int currentTime = state.getValue(DAYPERIOD);
-        int expectedTime = getCurrentTime(worldIn);
-
-        if (currentTime != expectedTime)
-        {
-            worldIn.setBlockState(pos, state.withProperty(DAYPERIOD, expectedTime).withProperty(GROWTHSTAGE, currentStage).withProperty(PART, getPlantPart(worldIn, pos)));
-        }
-        if (currentStage != expectedStage && random.nextDouble() < 0.5)
-        {
-            worldIn.setBlockState(pos, state.withProperty(DAYPERIOD, expectedTime).withProperty(GROWTHSTAGE, expectedStage).withProperty(PART, getPlantPart(worldIn, pos)));
-        }
-        this.updateTick(worldIn, pos, state, random);
-    }
-
-    @Override
->>>>>>> c9ef71fe
     @Nonnull
     public Block.EnumOffsetType getOffsetType()
     {
