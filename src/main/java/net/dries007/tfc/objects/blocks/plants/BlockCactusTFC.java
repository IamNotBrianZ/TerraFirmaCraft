/*
 *
 *  * Work under Copyright. Licensed under the EUPL.
 *  * See the project README.md and LICENSE.txt for more information.
 *
 */

package net.dries007.tfc.objects.blocks.plants;

import java.util.HashMap;
import java.util.List;
import java.util.Map;
import java.util.Random;
import javax.annotation.Nonnull;
import javax.annotation.Nullable;
import javax.annotation.ParametersAreNonnullByDefault;

import net.minecraft.block.Block;
import net.minecraft.block.IGrowable;
import net.minecraft.block.SoundType;
import net.minecraft.block.material.Material;
import net.minecraft.block.properties.PropertyInteger;
import net.minecraft.block.state.BlockStateContainer;
import net.minecraft.block.state.IBlockState;
import net.minecraft.entity.Entity;
import net.minecraft.item.ItemStack;
import net.minecraft.util.DamageSource;
import net.minecraft.util.EnumFacing;
import net.minecraft.util.math.AxisAlignedBB;
import net.minecraft.util.math.BlockPos;
import net.minecraft.world.IBlockAccess;
import net.minecraft.world.World;
import net.minecraftforge.common.EnumPlantType;

import net.dries007.tfc.api.capability.size.Size;
import net.dries007.tfc.api.capability.size.Weight;
import net.dries007.tfc.api.types.Plant;
import net.dries007.tfc.objects.blocks.BlocksTFC;
import net.dries007.tfc.world.classic.CalenderTFC;
import net.dries007.tfc.world.classic.ClimateTFC;
import net.dries007.tfc.world.classic.chunkdata.ChunkDataTFC;

@ParametersAreNonnullByDefault
public class BlockCactusTFC extends BlockStackPlantTFC implements IGrowable
{
    public static final PropertyInteger AGE = PropertyInteger.create("age", 0, 15);
    private static final AxisAlignedBB CACTUS_COLLISION_AABB = new AxisAlignedBB(0.0625D, 0.0D, 0.0625D, 0.9375D, 0.9375D, 0.9375D);
    private static final Map<Plant, BlockCactusTFC> MAP = new HashMap<>();

    public static BlockCactusTFC get(Plant plant)
    {
        return MAP.get(plant);
    }

    public final Plant plant;

    public BlockCactusTFC(Plant plant)
    {
        super(plant);
        if (MAP.put(plant, this) != null) throw new IllegalStateException("There can only be one.");

        this.plant = plant;

        setSoundType(SoundType.GROUND);
        setHardness(0.25F);
        this.setDefaultState(this.blockState.getBaseState().withProperty(GROWTHSTAGE, 0).withProperty(PART, EnumBlockPart.SINGLE));
    }

    @Override
    public boolean canGrow(World worldIn, BlockPos pos, IBlockState state, boolean isClient)
    {
        int i;
        for (i = 1; worldIn.getBlockState(pos.down(i)).getBlock() == this; ++i) {}
        return i < 3 && worldIn.isAirBlock(pos.up()) && canBlockStay(worldIn, pos.up(), state);
    }

    @Override
    public boolean canUseBonemeal(World worldIn, Random rand, BlockPos pos, IBlockState state)
    {
        return true;
    }

    @Override
    public void grow(World worldIn, Random rand, BlockPos pos, IBlockState state)
    {
        worldIn.setBlockState(pos.up(), this.getDefaultState());
<<<<<<< HEAD
        IBlockState iblockstate = state.withProperty(DAYPERIOD, getCurrentTime(worldIn)).withProperty(AGE, 0).withProperty(GROWTHSTAGE, CalenderTFC.getMonthOfYear().id()).withProperty(PART, state.getValue(PART));
=======
        IBlockState iblockstate = state.withProperty(DAYPERIOD, getCurrentTime(worldIn)).withProperty(AGE, 0).withProperty(GROWTHSTAGE, CalenderTFC.getMonthOfYear().id()).withProperty(PART, getPlantPart(worldIn, pos));
>>>>>>> 2040aeae
        worldIn.setBlockState(pos, iblockstate);
        iblockstate.neighborChanged(worldIn, pos.up(), this, pos);
    }

    @SuppressWarnings("deprecation")
    @Override
    public void addCollisionBoxToList(IBlockState state, World worldIn, BlockPos pos, AxisAlignedBB entityBox, List<AxisAlignedBB> collidingBoxes, @Nullable Entity entityIn, boolean isActualState)
    {
        addCollisionBoxToList(pos, entityBox, collidingBoxes, CACTUS_COLLISION_AABB.offset(state.getOffset(worldIn, pos)));
    }

    @Override
    public void onEntityCollision(World worldIn, BlockPos pos, IBlockState state, Entity entityIn)
    {
        entityIn.attackEntityFrom(DamageSource.CACTUS, 1.0F);
    }

    @Override
    public int getMetaFromState(IBlockState state)
    {
        return state.getValue(AGE);
    }

    @Override
    @Nonnull
    public IBlockState getActualState(IBlockState state, IBlockAccess worldIn, BlockPos pos)
    {
<<<<<<< HEAD
        return state.withProperty(DAYPERIOD, state.getValue(DAYPERIOD)).withProperty(AGE, state.getValue(AGE)).withProperty(GROWTHSTAGE, state.getValue(GROWTHSTAGE)).withProperty(PART, getPlantPart(worldIn, pos));
=======
        return state.withProperty(GROWTHSTAGE, CalenderTFC.getMonthOfYear().id()).withProperty(PART, getPlantPart(worldIn, pos));
>>>>>>> 2040aeae
    }

    @Override
    @Nonnull
    protected BlockStateContainer createBlockState()
    {
<<<<<<< HEAD
        return new BlockStateContainer(this, AGE, GROWTHSTAGE, PART, DAYPERIOD);
=======
        return new BlockStateContainer(this, new IProperty[] {AGE, GROWTHSTAGE, PART, DAYPERIOD});
>>>>>>> 2040aeae
    }

    @Override
    @Nonnull
    public AxisAlignedBB getBoundingBox(IBlockState state, IBlockAccess source, BlockPos pos)
    {
        return FULL_BLOCK_AABB.offset(state.getOffset(source, pos));
    }

    @Override
    @Nonnull
    public IBlockState getStateFromMeta(int meta)
    {
        return this.getDefaultState().withProperty(AGE, meta).withProperty(GROWTHSTAGE, CalenderTFC.Month.MARCH.id());
    }

    @Override
    public boolean isReplaceable(IBlockAccess worldIn, BlockPos pos)
    {
        return false;
    }

    @Override
    public void randomTick(World worldIn, BlockPos pos, IBlockState state, Random random)
    {
        if (!worldIn.isAreaLoaded(pos, 1)) return;
        int currentStage = state.getValue(GROWTHSTAGE);
        int expectedStage = CalenderTFC.getMonthOfYear().id();
        int currentTime = state.getValue(DAYPERIOD);
        int expectedTime = getCurrentTime(worldIn);

        if (currentTime != expectedTime)
        {
<<<<<<< HEAD
            worldIn.setBlockState(pos, state.withProperty(DAYPERIOD, expectedTime).withProperty(AGE, state.getValue(AGE)).withProperty(GROWTHSTAGE, currentStage).withProperty(PART, state.getValue(PART)));
        }
        if (currentStage != expectedStage && random.nextDouble() < 0.5)
        {
            worldIn.setBlockState(pos, state.withProperty(DAYPERIOD, expectedTime).withProperty(AGE, state.getValue(AGE)).withProperty(GROWTHSTAGE, expectedStage).withProperty(PART, state.getValue(PART)));
=======
            worldIn.setBlockState(pos, state.withProperty(DAYPERIOD, expectedTime).withProperty(GROWTHSTAGE, currentStage).withProperty(PART, getPlantPart(worldIn, pos)));
        }
        if (currentStage != expectedStage && random.nextDouble() < 0.5)
        {
            worldIn.setBlockState(pos, state.withProperty(DAYPERIOD, expectedTime).withProperty(GROWTHSTAGE, expectedStage).withProperty(PART, getPlantPart(worldIn, pos)));
>>>>>>> 2040aeae
        }
        this.updateTick(worldIn, pos, state, random);
    }

    @Override
    @Nonnull
    public Block.EnumOffsetType getOffsetType()
    {
        return EnumOffsetType.XYZ;
    }

    @Override
    public Size getSize(ItemStack stack)
    {
        return Size.NORMAL;
    }

    @Override
    public Weight getWeight(ItemStack stack)
    {
        return Weight.HEAVY;
    }

    @Override
    protected boolean canSustainBush(IBlockState state)
    {
        return BlocksTFC.isSand(state);
    }

    public void updateTick(World worldIn, BlockPos pos, IBlockState state, Random rand)
    {
        if (!worldIn.isAreaLoaded(pos, 1)) return;

        if (ClimateTFC.getHeightAdjustedBiomeTemp(worldIn, pos) > 20 && plant.isValidSunlight(worldIn.getLightFromNeighbors(pos.up())) && canGrow(worldIn, pos, state, worldIn.isRemote))
        {
            int j = state.getValue(AGE);

            if (rand.nextFloat() < getGrowthRate(worldIn, pos) && net.minecraftforge.common.ForgeHooks.onCropsGrowPre(worldIn, pos.up(), state, true))
            {
                if (j == 15)
                {
                    grow(worldIn, rand, pos, state);
                }
                else
                {
<<<<<<< HEAD
                    worldIn.setBlockState(pos, state.withProperty(DAYPERIOD, getCurrentTime(worldIn)).withProperty(AGE, j + 1).withProperty(GROWTHSTAGE, state.getValue(GROWTHSTAGE)).withProperty(PART, state.getValue(PART)));
=======
                    worldIn.setBlockState(pos, state.withProperty(DAYPERIOD, getCurrentTime(worldIn)).withProperty(AGE, j + 1).withProperty(PART, getPlantPart(worldIn, pos)));
>>>>>>> 2040aeae
                }
                net.minecraftforge.common.ForgeHooks.onCropsGrowPost(worldIn, pos, state, worldIn.getBlockState(pos));
            }
        }

        if (!canBlockStay(worldIn, pos, state))
        {
            worldIn.setBlockToAir(pos);
        }
    }

    @Override
    public boolean canBlockStay(World worldIn, BlockPos pos, IBlockState state)
    {
        IBlockState soil = worldIn.getBlockState(pos.down());
        if (state.getBlock() == this)
        {
            for (EnumFacing enumfacing : EnumFacing.Plane.HORIZONTAL)
            {
                IBlockState blockState = worldIn.getBlockState(pos.offset(enumfacing));
                Material material = blockState.getMaterial();

                if (material.isSolid() || material == Material.LAVA)
                {
                    return blockState.getBlock() == this;
                }
            }

            return soil.getBlock().canSustainPlant(soil, worldIn, pos.down(), net.minecraft.util.EnumFacing.UP, this) && plant.isValidTempRain(ClimateTFC.getHeightAdjustedBiomeTemp(worldIn, pos), ChunkDataTFC.getRainfall(worldIn, pos));
        }
        return this.canSustainBush(soil);
    }

    @Override
    @Nonnull
    public EnumPlantType getPlantType(net.minecraft.world.IBlockAccess world, BlockPos pos)
    {
        return EnumPlantType.Desert;
    }

    @Override
    public boolean canPlaceBlockAt(World worldIn, BlockPos pos)
    {
        return super.canPlaceBlockAt(worldIn, pos) && this.canBlockStay(worldIn, pos, worldIn.getBlockState(pos));
    }

    @Override
    public void neighborChanged(IBlockState state, World worldIn, BlockPos pos, Block blockIn, BlockPos fromPos)
    {
        if (!this.canBlockStay(worldIn, pos, state))
        {
            worldIn.destroyBlock(pos, true);
        }
    }

    @SuppressWarnings("deprecation")
    @Override
    public AxisAlignedBB getCollisionBoundingBox(IBlockState blockState, IBlockAccess worldIn, BlockPos pos)
    {
        return CACTUS_COLLISION_AABB.offset(blockState.getOffset(worldIn, pos));
    }
}<|MERGE_RESOLUTION|>--- conflicted
+++ resolved
@@ -19,6 +19,7 @@
 import net.minecraft.block.IGrowable;
 import net.minecraft.block.SoundType;
 import net.minecraft.block.material.Material;
+import net.minecraft.block.properties.IProperty;
 import net.minecraft.block.properties.PropertyInteger;
 import net.minecraft.block.state.BlockStateContainer;
 import net.minecraft.block.state.IBlockState;
@@ -63,7 +64,7 @@
 
         setSoundType(SoundType.GROUND);
         setHardness(0.25F);
-        this.setDefaultState(this.blockState.getBaseState().withProperty(GROWTHSTAGE, 0).withProperty(PART, EnumBlockPart.SINGLE));
+        this.setDefaultState(this.blockState.getBaseState().withProperty(GROWTHSTAGE, CalendarTFC.Month.MARCH.id()).withProperty(PART, EnumBlockPart.SINGLE));
     }
 
     @Override
@@ -84,11 +85,7 @@
     public void grow(World worldIn, Random rand, BlockPos pos, IBlockState state)
     {
         worldIn.setBlockState(pos.up(), this.getDefaultState());
-<<<<<<< HEAD
-        IBlockState iblockstate = state.withProperty(DAYPERIOD, getCurrentTime(worldIn)).withProperty(AGE, 0).withProperty(GROWTHSTAGE, CalenderTFC.getMonthOfYear().id()).withProperty(PART, state.getValue(PART));
-=======
         IBlockState iblockstate = state.withProperty(DAYPERIOD, getCurrentTime(worldIn)).withProperty(AGE, 0).withProperty(GROWTHSTAGE, CalenderTFC.getMonthOfYear().id()).withProperty(PART, getPlantPart(worldIn, pos));
->>>>>>> 2040aeae
         worldIn.setBlockState(pos, iblockstate);
         iblockstate.neighborChanged(worldIn, pos.up(), this, pos);
     }
@@ -116,22 +113,14 @@
     @Nonnull
     public IBlockState getActualState(IBlockState state, IBlockAccess worldIn, BlockPos pos)
     {
-<<<<<<< HEAD
-        return state.withProperty(DAYPERIOD, state.getValue(DAYPERIOD)).withProperty(AGE, state.getValue(AGE)).withProperty(GROWTHSTAGE, state.getValue(GROWTHSTAGE)).withProperty(PART, getPlantPart(worldIn, pos));
-=======
         return state.withProperty(GROWTHSTAGE, CalenderTFC.getMonthOfYear().id()).withProperty(PART, getPlantPart(worldIn, pos));
->>>>>>> 2040aeae
     }
 
     @Override
     @Nonnull
     protected BlockStateContainer createBlockState()
     {
-<<<<<<< HEAD
         return new BlockStateContainer(this, AGE, GROWTHSTAGE, PART, DAYPERIOD);
-=======
-        return new BlockStateContainer(this, new IProperty[] {AGE, GROWTHSTAGE, PART, DAYPERIOD});
->>>>>>> 2040aeae
     }
 
     @Override
@@ -145,7 +134,7 @@
     @Nonnull
     public IBlockState getStateFromMeta(int meta)
     {
-        return this.getDefaultState().withProperty(AGE, meta).withProperty(GROWTHSTAGE, CalenderTFC.Month.MARCH.id());
+        return this.getDefaultState().withProperty(AGE, meta).withProperty(GROWTHSTAGE, CalenderTFC.getMonthOfYear().id());
     }
 
     @Override
@@ -165,19 +154,11 @@
 
         if (currentTime != expectedTime)
         {
-<<<<<<< HEAD
-            worldIn.setBlockState(pos, state.withProperty(DAYPERIOD, expectedTime).withProperty(AGE, state.getValue(AGE)).withProperty(GROWTHSTAGE, currentStage).withProperty(PART, state.getValue(PART)));
+            worldIn.setBlockState(pos, state.withProperty(DAYPERIOD, expectedTime).withProperty(GROWTHSTAGE, currentStage).withProperty(PART, getPlantPart(worldIn, pos)));
         }
         if (currentStage != expectedStage && random.nextDouble() < 0.5)
         {
-            worldIn.setBlockState(pos, state.withProperty(DAYPERIOD, expectedTime).withProperty(AGE, state.getValue(AGE)).withProperty(GROWTHSTAGE, expectedStage).withProperty(PART, state.getValue(PART)));
-=======
-            worldIn.setBlockState(pos, state.withProperty(DAYPERIOD, expectedTime).withProperty(GROWTHSTAGE, currentStage).withProperty(PART, getPlantPart(worldIn, pos)));
-        }
-        if (currentStage != expectedStage && random.nextDouble() < 0.5)
-        {
             worldIn.setBlockState(pos, state.withProperty(DAYPERIOD, expectedTime).withProperty(GROWTHSTAGE, expectedStage).withProperty(PART, getPlantPart(worldIn, pos)));
->>>>>>> 2040aeae
         }
         this.updateTick(worldIn, pos, state, random);
     }
@@ -223,11 +204,7 @@
                 }
                 else
                 {
-<<<<<<< HEAD
-                    worldIn.setBlockState(pos, state.withProperty(DAYPERIOD, getCurrentTime(worldIn)).withProperty(AGE, j + 1).withProperty(GROWTHSTAGE, state.getValue(GROWTHSTAGE)).withProperty(PART, state.getValue(PART)));
-=======
                     worldIn.setBlockState(pos, state.withProperty(DAYPERIOD, getCurrentTime(worldIn)).withProperty(AGE, j + 1).withProperty(PART, getPlantPart(worldIn, pos)));
->>>>>>> 2040aeae
                 }
                 net.minecraftforge.common.ForgeHooks.onCropsGrowPost(worldIn, pos, state, worldIn.getBlockState(pos));
             }
