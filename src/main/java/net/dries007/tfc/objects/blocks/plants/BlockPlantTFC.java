/*
 * Work under Copyright. Licensed under the EUPL.
 * See the project README.md and LICENSE.txt for more information.
 */

package net.dries007.tfc.objects.blocks.plants;

import java.util.HashMap;
import java.util.Map;
import java.util.Random;
import javax.annotation.Nonnull;
import javax.annotation.Nullable;
import javax.annotation.ParametersAreNonnullByDefault;

import net.minecraft.block.Block;
import net.minecraft.block.BlockBush;
import net.minecraft.block.SoundType;
import net.minecraft.block.properties.PropertyInteger;
import net.minecraft.block.state.BlockStateContainer;
import net.minecraft.block.state.IBlockState;
import net.minecraft.entity.player.EntityPlayer;
import net.minecraft.init.Blocks;
import net.minecraft.init.Items;
import net.minecraft.item.Item;
import net.minecraft.item.ItemStack;
import net.minecraft.tileentity.TileEntity;
import net.minecraft.util.math.AxisAlignedBB;
import net.minecraft.util.math.BlockPos;
import net.minecraft.world.IBlockAccess;
import net.minecraft.world.World;
import net.minecraftforge.common.EnumPlantType;

import net.dries007.tfc.ConfigTFC;
import net.dries007.tfc.api.capability.size.IItemSize;
import net.dries007.tfc.api.capability.size.Size;
import net.dries007.tfc.api.capability.size.Weight;
import net.dries007.tfc.api.types.Plant;
import net.dries007.tfc.objects.blocks.BlocksTFC;
<<<<<<< HEAD
import net.dries007.tfc.util.OreDictionaryHelper;
import net.dries007.tfc.world.classic.CalenderTFC;
=======
import net.dries007.tfc.world.classic.CalendarTFC;
>>>>>>> c9ef71fe
import net.dries007.tfc.world.classic.ClimateTFC;
import net.dries007.tfc.world.classic.chunkdata.ChunkDataTFC;

@ParametersAreNonnullByDefault
public class BlockPlantTFC extends BlockBush implements IItemSize
{
    public static final PropertyInteger AGE = PropertyInteger.create("age", 0, 3);
    /* Time of day, used for rendering plants that bloom at different times */
    public final static PropertyInteger DAYPERIOD = PropertyInteger.create("dayperiod", 0, 3);
    private static final AxisAlignedBB PLANT_AABB = new AxisAlignedBB(0.125D, 0.0D, 0.125D, 0.875D, 1.0D, 0.875D);
    private static final Map<Plant, BlockPlantTFC> MAP = new HashMap<>();

    public static BlockPlantTFC get(Plant plant)
    {
        return MAP.get(plant);
    }

    /* Growth Stage of the plant, tied to the month of year */
    public final PropertyInteger GROWTHSTAGE;
    protected final Plant plant;
    protected final BlockStateContainer blockState;

    public BlockPlantTFC(Plant plant)
    {
        super(plant.getMaterial());
        if (MAP.put(plant, this) != null) throw new IllegalStateException("There can only be one.");

        plant.getOreDictName().ifPresent(name -> OreDictionaryHelper.register(this, name));

        this.plant = plant;
        GROWTHSTAGE = PropertyInteger.create("stage", 0, plant.getNumStages());
        this.setTickRandomly(true);
        setSoundType(SoundType.PLANT);
        setHardness(0.0F);
        Blocks.FIRE.setFireInfo(this, 5, 20);
<<<<<<< HEAD
        blockState = this.createPlantBlockState();
        this.setDefaultState(this.blockState.getBaseState());
=======
        this.setDefaultState(this.blockState.getBaseState().withProperty(GROWTHSTAGE, CalendarTFC.Month.MARCH.id()));
    }

    public int getCurrentTime(World world)
    {
        return Math.floorDiv(Math.toIntExact(world.getWorldTime() % 24000), 6000);
>>>>>>> c9ef71fe
    }

    @SuppressWarnings("deprecation")
    @Override
    @Nonnull
    public IBlockState getStateFromMeta(int meta)
    {
<<<<<<< HEAD
        return this.getDefaultState().withProperty(DAYPERIOD, getDayPeriod()).withProperty(AGE, meta).withProperty(GROWTHSTAGE, plant.getStages()[CalenderTFC.Month.MARCH.id()]);
=======
        return this.getDefaultState().withProperty(GROWTHSTAGE, CalendarTFC.getMonthOfYear().id());
>>>>>>> c9ef71fe
    }

    @Override
    public int getMetaFromState(IBlockState state)
    {
        return state.getValue(AGE);
    }

    @SuppressWarnings("deprecation")
    @Override
    @Nonnull
    public IBlockState getActualState(IBlockState state, IBlockAccess worldIn, BlockPos pos)
    {
<<<<<<< HEAD
        return state.withProperty(DAYPERIOD, getDayPeriod()).withProperty(GROWTHSTAGE, plant.getStages()[CalenderTFC.getMonthOfYear().id()]);
=======
        return state.withProperty(GROWTHSTAGE, CalendarTFC.getMonthOfYear().id());
>>>>>>> c9ef71fe
    }

    @Override
    public boolean isReplaceable(IBlockAccess worldIn, BlockPos pos)
    {
        return true;
    }

    @Override
    public void randomTick(World worldIn, BlockPos pos, IBlockState state, Random random)
    {
        if (!worldIn.isAreaLoaded(pos, 1)) return;
        CalenderTFC.Month currentMonth = CalenderTFC.getMonthOfYear();
        int currentStage = state.getValue(GROWTHSTAGE);
<<<<<<< HEAD
        int expectedStage = plant.getStages()[currentMonth.id()];
=======
        int expectedStage = CalendarTFC.getMonthOfYear().id();
>>>>>>> c9ef71fe
        int currentTime = state.getValue(DAYPERIOD);
        int expectedTime = getDayPeriod();

        if (currentTime != expectedTime)
        {
            worldIn.setBlockState(pos, state.withProperty(DAYPERIOD, expectedTime).withProperty(GROWTHSTAGE, currentStage));
        }
        if (currentStage != expectedStage && random.nextDouble() < 0.5)
        {
            worldIn.setBlockState(pos, state.withProperty(DAYPERIOD, expectedTime).withProperty(GROWTHSTAGE, expectedStage));
        }

        this.updateTick(worldIn, pos, state, random);
    }

    @Override
    public int tickRate(World worldIn)
    {
        return 10;
    }

    @Override
    public void onBlockAdded(World world, BlockPos pos, IBlockState state)
    {
<<<<<<< HEAD
        world.setBlockState(pos, state.withProperty(DAYPERIOD, getDayPeriod()).withProperty(GROWTHSTAGE, plant.getStages()[CalenderTFC.getMonthOfYear().id()]));
        checkAndDropBlock(world, pos, state);
=======
        world.setBlockState(pos, state.withProperty(DAYPERIOD, getCurrentTime(world)).withProperty(GROWTHSTAGE, CalendarTFC.getMonthOfYear().id()));
        this.checkAndDropBlock(world, pos, state);
>>>>>>> c9ef71fe
    }

    @Override
    @Nonnull
    public Item getItemDropped(IBlockState state, Random rand, int fortune)
    {
        if (!plant.getOreDictName().isPresent()) return Items.AIR;
        return Item.getItemFromBlock(this);
    }

    @Override
    public void harvestBlock(World worldIn, EntityPlayer player, BlockPos pos, IBlockState state, @Nullable TileEntity te, ItemStack stack)
    {
        if (!plant.getOreDictName().isPresent() && !worldIn.isRemote && stack.getItem().getHarvestLevel(stack, "knife", player, state) != -1)
        {
            spawnAsEntity(worldIn, pos, new ItemStack(this, 1));
        }
        else
        {
            super.harvestBlock(worldIn, player, pos, state, te, stack);
        }
    }

    @Nonnull
    @Override
    public BlockStateContainer getBlockState()
    {
        return this.blockState;
    }

    @Override
    @Nonnull
    public Block.EnumOffsetType getOffsetType()
    {
        return Block.EnumOffsetType.XYZ;
    }

    public Plant getPlant()
    {
        return plant;
    }

    @Override
    public Size getSize(ItemStack stack)
    {
        return Size.SMALL;
    }

    @Override
    public Weight getWeight(ItemStack stack)
    {
        return Weight.LIGHT;
    }

    public double getGrowthRate(World world, BlockPos pos)
    {
        if (world.isRainingAt(pos)) return ConfigTFC.GENERAL.plantGrowthRate * 5d;
        else return ConfigTFC.GENERAL.plantGrowthRate;
    }

    @Override
    public boolean canPlaceBlockAt(World worldIn, BlockPos pos)
    {
        IBlockState soil = worldIn.getBlockState(pos.down());
        return worldIn.getBlockState(pos).getBlock().isReplaceable(worldIn, pos) && this.canSustainBush(soil);
    }

    @Override
    protected boolean canSustainBush(IBlockState state)
    {
        if (plant.getIsClayMarking()) return BlocksTFC.isClay(state) || isValidSoil(state);
        else return isValidSoil(state);
    }

    @Override
    public void updateTick(World worldIn, BlockPos pos, IBlockState state, Random rand)
    {
        if (!worldIn.isAreaLoaded(pos, 1)) return;

        if (plant.isValidGrowthTemp(ClimateTFC.getHeightAdjustedBiomeTemp(worldIn, pos)) && plant.isValidSunlight(worldIn.getLightFromNeighbors(pos.up())))
        {
            int j = state.getValue(AGE);

            if (rand.nextDouble() < getGrowthRate(worldIn, pos) && net.minecraftforge.common.ForgeHooks.onCropsGrowPre(worldIn, pos.up(), state, true))
            {
                if (j < 3)
                {
                    worldIn.setBlockState(pos, state.withProperty(AGE, j + 1));
                }
                net.minecraftforge.common.ForgeHooks.onCropsGrowPost(worldIn, pos, state, worldIn.getBlockState(pos));
            }
        }
        else if (CalenderTFC.getCalendarTime() > Math.multiplyExact(CalenderTFC.TICKS_IN_DAY, CalenderTFC.getDaysInMonth()))
        {
            int j = state.getValue(AGE);

            if (rand.nextDouble() < getGrowthRate(worldIn, pos) && net.minecraftforge.common.ForgeHooks.onCropsGrowPre(worldIn, pos, state, true))
            {
                if (j > 0)
                {
                    worldIn.setBlockState(pos, state.withProperty(AGE, j - 1));
                }
                net.minecraftforge.common.ForgeHooks.onCropsGrowPost(worldIn, pos, state, worldIn.getBlockState(pos));
            }
        }

        checkAndDropBlock(worldIn, pos, state);
    }

    @Override
    public boolean canBlockStay(World worldIn, BlockPos pos, IBlockState state)
    {
        IBlockState soil = worldIn.getBlockState(pos.down());
        if (state.getBlock() == this)
        {
            return soil.getBlock().canSustainPlant(soil, worldIn, pos.down(), net.minecraft.util.EnumFacing.UP, this) && plant.isValidTemp(ClimateTFC.getHeightAdjustedBiomeTemp(worldIn, pos)) && plant.isValidRain(ChunkDataTFC.getRainfall(worldIn, pos));
        }
        return this.canSustainBush(soil);
    }

    @SuppressWarnings("deprecation")
    @Override
    @Nonnull
    public AxisAlignedBB getBoundingBox(IBlockState state, IBlockAccess source, BlockPos pos)
    {
        return PLANT_AABB.offset(state.getOffset(source, pos));
    }

    @Override
    @Nonnull
    public EnumPlantType getPlantType(net.minecraft.world.IBlockAccess world, BlockPos pos)
    {
        switch (plant.getPlantType())
        {
            case CACTUS:
            case DESERT:
            case DESERT_TALL_PLANT:
                return EnumPlantType.Desert;
            case FLOATING:
            case FLOATING_SEA:
                return EnumPlantType.Water;
            case MUSHROOM:
                return EnumPlantType.Cave;
            default:
                return EnumPlantType.Plains;
        }
    }

    @Nonnull
    public Plant.EnumPlantTypeTFC getPlantTypeTFC()
    {
        return plant.getEnumPlantTypeTFC();
    }

    @Nonnull
    protected BlockStateContainer createPlantBlockState()
    {
        return new BlockStateContainer(this, GROWTHSTAGE, DAYPERIOD, AGE);
    }

    int getDayPeriod()
    {
        return Math.floorDiv(CalenderTFC.getHourOfDay(), CalenderTFC.HOURS_IN_DAY / 4);
    }

    private boolean isValidSoil(IBlockState state)
    {
        switch (plant.getPlantType())
        {
            case CACTUS:
            case DESERT:
            case DESERT_TALL_PLANT:
                return BlocksTFC.isSand(state);
            case DRY:
            case DRY_TALL_PLANT:
                return BlocksTFC.isSand(state) || BlocksTFC.isDryGrass(state);
            case REED:
            case REED_SEA:
            case TALL_REED:
            case TALL_REED_SEA:
                return BlocksTFC.isSand(state) || BlocksTFC.isSoil(state);
            case WATER:
            case TALL_WATER:
            case EMERGENT_TALL_WATER:
                return BlocksTFC.isSoilOrGravel(state);
            case WATER_SEA:
            case TALL_WATER_SEA:
            case EMERGENT_TALL_WATER_SEA:
                return BlocksTFC.isSand(state) || BlocksTFC.isSoilOrGravel(state);
            default:
                return BlocksTFC.isSoil(state);
        }
    }
}<|MERGE_RESOLUTION|>--- conflicted
+++ resolved
@@ -36,12 +36,8 @@
 import net.dries007.tfc.api.capability.size.Weight;
 import net.dries007.tfc.api.types.Plant;
 import net.dries007.tfc.objects.blocks.BlocksTFC;
-<<<<<<< HEAD
 import net.dries007.tfc.util.OreDictionaryHelper;
-import net.dries007.tfc.world.classic.CalenderTFC;
-=======
 import net.dries007.tfc.world.classic.CalendarTFC;
->>>>>>> c9ef71fe
 import net.dries007.tfc.world.classic.ClimateTFC;
 import net.dries007.tfc.world.classic.chunkdata.ChunkDataTFC;
 
@@ -77,17 +73,8 @@
         setSoundType(SoundType.PLANT);
         setHardness(0.0F);
         Blocks.FIRE.setFireInfo(this, 5, 20);
-<<<<<<< HEAD
         blockState = this.createPlantBlockState();
         this.setDefaultState(this.blockState.getBaseState());
-=======
-        this.setDefaultState(this.blockState.getBaseState().withProperty(GROWTHSTAGE, CalendarTFC.Month.MARCH.id()));
-    }
-
-    public int getCurrentTime(World world)
-    {
-        return Math.floorDiv(Math.toIntExact(world.getWorldTime() % 24000), 6000);
->>>>>>> c9ef71fe
     }
 
     @SuppressWarnings("deprecation")
@@ -95,11 +82,7 @@
     @Nonnull
     public IBlockState getStateFromMeta(int meta)
     {
-<<<<<<< HEAD
-        return this.getDefaultState().withProperty(DAYPERIOD, getDayPeriod()).withProperty(AGE, meta).withProperty(GROWTHSTAGE, plant.getStages()[CalenderTFC.Month.MARCH.id()]);
-=======
-        return this.getDefaultState().withProperty(GROWTHSTAGE, CalendarTFC.getMonthOfYear().id());
->>>>>>> c9ef71fe
+        return this.getDefaultState().withProperty(DAYPERIOD, getDayPeriod()).withProperty(AGE, meta).withProperty(GROWTHSTAGE, plant.getStages()[CalendarTFC.Month.MARCH.id()]);
     }
 
     @Override
@@ -113,11 +96,7 @@
     @Nonnull
     public IBlockState getActualState(IBlockState state, IBlockAccess worldIn, BlockPos pos)
     {
-<<<<<<< HEAD
-        return state.withProperty(DAYPERIOD, getDayPeriod()).withProperty(GROWTHSTAGE, plant.getStages()[CalenderTFC.getMonthOfYear().id()]);
-=======
-        return state.withProperty(GROWTHSTAGE, CalendarTFC.getMonthOfYear().id());
->>>>>>> c9ef71fe
+        return state.withProperty(DAYPERIOD, getDayPeriod()).withProperty(GROWTHSTAGE, plant.getStages()[CalendarTFC.getMonthOfYear().id()]);
     }
 
     @Override
@@ -130,13 +109,9 @@
     public void randomTick(World worldIn, BlockPos pos, IBlockState state, Random random)
     {
         if (!worldIn.isAreaLoaded(pos, 1)) return;
-        CalenderTFC.Month currentMonth = CalenderTFC.getMonthOfYear();
+        CalendarTFC.Month currentMonth = CalendarTFC.getMonthOfYear();
         int currentStage = state.getValue(GROWTHSTAGE);
-<<<<<<< HEAD
         int expectedStage = plant.getStages()[currentMonth.id()];
-=======
-        int expectedStage = CalendarTFC.getMonthOfYear().id();
->>>>>>> c9ef71fe
         int currentTime = state.getValue(DAYPERIOD);
         int expectedTime = getDayPeriod();
 
@@ -161,13 +136,8 @@
     @Override
     public void onBlockAdded(World world, BlockPos pos, IBlockState state)
     {
-<<<<<<< HEAD
-        world.setBlockState(pos, state.withProperty(DAYPERIOD, getDayPeriod()).withProperty(GROWTHSTAGE, plant.getStages()[CalenderTFC.getMonthOfYear().id()]));
+        world.setBlockState(pos, state.withProperty(DAYPERIOD, getDayPeriod()).withProperty(GROWTHSTAGE, plant.getStages()[CalendarTFC.getMonthOfYear().id()]));
         checkAndDropBlock(world, pos, state);
-=======
-        world.setBlockState(pos, state.withProperty(DAYPERIOD, getCurrentTime(world)).withProperty(GROWTHSTAGE, CalendarTFC.getMonthOfYear().id()));
-        this.checkAndDropBlock(world, pos, state);
->>>>>>> c9ef71fe
     }
 
     @Override
@@ -260,7 +230,7 @@
                 net.minecraftforge.common.ForgeHooks.onCropsGrowPost(worldIn, pos, state, worldIn.getBlockState(pos));
             }
         }
-        else if (CalenderTFC.getCalendarTime() > Math.multiplyExact(CalenderTFC.TICKS_IN_DAY, CalenderTFC.getDaysInMonth()))
+        else if (CalendarTFC.getCalendarTime() > Math.multiplyExact(CalendarTFC.TICKS_IN_DAY, CalendarTFC.getDaysInMonth()))
         {
             int j = state.getValue(AGE);
 
@@ -330,7 +300,7 @@
 
     int getDayPeriod()
     {
-        return Math.floorDiv(CalenderTFC.getHourOfDay(), CalenderTFC.HOURS_IN_DAY / 4);
+        return Math.floorDiv(CalendarTFC.getHourOfDay(), CalendarTFC.HOURS_IN_DAY / 4);
     }
 
     private boolean isValidSoil(IBlockState state)
