/*
 * Work under Copyright. Licensed under the EUPL.
 * See the project README.md and LICENSE.txt for more information.
 */

package net.dries007.tfc.world.biome;

import java.util.EnumMap;
import java.util.Map;
import java.util.function.LongFunction;

import net.minecraftforge.fml.RegistryObject;

import net.dries007.tfc.world.noise.INoise2D;

/**
 * This is a version of {@link RegistryObject} for biomes.
 * Since we have variants in both temperature and rainfall, we use this as the "biome main type" object.
 * To get the variant holder from the biome, use {@link TFCBiome#getVariants()}
 * To get the biome from the variants, use one of the {@link BiomeVariants#get()} methods.
 */
public class BiomeVariants
{
<<<<<<< HEAD
    private final Map<BiomeTemperature, Map<BiomeRainfall, RegistryObject<TFCBiome>>> biomeVariants;
    private final List<RegistryObject<TFCBiome>> allVariants;
    private final String baseName;
    private final IFactory factory;
    private boolean spawnBiome;
=======
    private final Map<BiomeTemperature, Map<BiomeRainfall, BiomeExtension>> extensions;
    private final LongFunction<INoise2D> noiseFactory;
    private final SmallGroup smallGroup;
    private final LargeGroup largeGroup;
>>>>>>> 1d3d3889

    public BiomeVariants(LongFunction<INoise2D> noiseFactory, SmallGroup smallGroup, LargeGroup largeGroup)
    {
        this.noiseFactory = noiseFactory;
        this.smallGroup = smallGroup;
        this.largeGroup = largeGroup;
        extensions = new EnumMap<>(BiomeTemperature.class);
        for (BiomeTemperature temperature : BiomeTemperature.values())
        {
            extensions.put(temperature, new EnumMap<>(BiomeRainfall.class));
        }
    }

    public LargeGroup getLargeGroup()
    {
<<<<<<< HEAD
        this.baseName = baseName;
        this.factory = factory;
        this.biomeVariants = new EnumMap<>(BiomeTemperature.class);
        this.allVariants = new ArrayList<>();
=======
        return largeGroup;
    }
>>>>>>> 1d3d3889

    public SmallGroup getSmallGroup()
    {
        return smallGroup;
    }

    public INoise2D createNoiseLayer(long seed)
    {
        return noiseFactory.apply(seed);
    }

    public void put(BiomeTemperature temperature, BiomeRainfall rainfall, BiomeExtension extension)
    {
        extensions.get(temperature).put(rainfall, extension);
    }

    /**
     * @return the biome instance of the specified temperature / rainfall
     */
    public BiomeExtension get(float averageTemperature, float rainfall)
    {
        return get(BiomeTemperature.get(averageTemperature), BiomeRainfall.get(rainfall));
    }

    /**
     * @return the biome instance of the specified temperature / rainfall
     */
    public BiomeExtension get(BiomeTemperature temp, BiomeRainfall rain)
    {
        return extensions.get(temp).get(rain);
    }

    public enum LargeGroup
    {
        LAND, OCEAN, RIVER, LAKE;

<<<<<<< HEAD
    public String getBaseName()
    {
        return baseName;
    }

    public boolean isSpawnBiome()
    {
        return spawnBiome;
=======
        public static final int SIZE = LargeGroup.values().length;
>>>>>>> 1d3d3889
    }

    public enum SmallGroup
    {
        BODY, RIVER;

        public static final int SIZE = SmallGroup.values().length;
    }
}<|MERGE_RESOLUTION|>--- conflicted
+++ resolved
@@ -21,18 +21,10 @@
  */
 public class BiomeVariants
 {
-<<<<<<< HEAD
-    private final Map<BiomeTemperature, Map<BiomeRainfall, RegistryObject<TFCBiome>>> biomeVariants;
-    private final List<RegistryObject<TFCBiome>> allVariants;
-    private final String baseName;
-    private final IFactory factory;
-    private boolean spawnBiome;
-=======
     private final Map<BiomeTemperature, Map<BiomeRainfall, BiomeExtension>> extensions;
     private final LongFunction<INoise2D> noiseFactory;
     private final SmallGroup smallGroup;
     private final LargeGroup largeGroup;
->>>>>>> 1d3d3889
 
     public BiomeVariants(LongFunction<INoise2D> noiseFactory, SmallGroup smallGroup, LargeGroup largeGroup)
     {
@@ -48,15 +40,8 @@
 
     public LargeGroup getLargeGroup()
     {
-<<<<<<< HEAD
-        this.baseName = baseName;
-        this.factory = factory;
-        this.biomeVariants = new EnumMap<>(BiomeTemperature.class);
-        this.allVariants = new ArrayList<>();
-=======
         return largeGroup;
     }
->>>>>>> 1d3d3889
 
     public SmallGroup getSmallGroup()
     {
@@ -93,18 +78,7 @@
     {
         LAND, OCEAN, RIVER, LAKE;
 
-<<<<<<< HEAD
-    public String getBaseName()
-    {
-        return baseName;
-    }
-
-    public boolean isSpawnBiome()
-    {
-        return spawnBiome;
-=======
         public static final int SIZE = LargeGroup.values().length;
->>>>>>> 1d3d3889
     }
 
     public enum SmallGroup
