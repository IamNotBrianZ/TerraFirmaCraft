/*
 * Work under Copyright. Licensed under the EUPL.
 * See the project README.md and LICENSE.txt for more information.
 */

package net.dries007.tfc.world.biome;

import java.util.Random;
import java.util.stream.Collectors;
import java.util.stream.Stream;

import net.minecraft.block.BlockState;
import net.minecraft.block.Blocks;
import net.minecraft.util.math.BlockPos;
import net.minecraft.util.math.MathHelper;
import net.minecraft.world.GrassColors;
import net.minecraft.world.biome.Biome;
import net.minecraft.world.chunk.IChunk;
import net.minecraft.world.gen.GenerationStage;
import net.minecraft.world.gen.feature.BlockStateFeatureConfig;
import net.minecraft.world.gen.feature.NoFeatureConfig;
import net.minecraft.world.gen.placement.ChanceConfig;
import net.minecraft.world.gen.placement.IPlacementConfig;
import net.minecraft.world.gen.placement.NoPlacementConfig;
import net.minecraft.world.gen.placement.Placement;
import net.minecraft.world.gen.surfacebuilders.ConfiguredSurfaceBuilder;
import net.minecraft.world.gen.surfacebuilders.ISurfaceBuilderConfig;
import net.minecraft.world.gen.surfacebuilders.SurfaceBuilder;
import net.minecraftforge.api.distmarker.Dist;
import net.minecraftforge.api.distmarker.OnlyIn;

import net.dries007.tfc.common.types.Rock;
<<<<<<< HEAD
import net.dries007.tfc.common.types.Wood;
import net.dries007.tfc.util.calendar.Climate;
=======
import net.dries007.tfc.util.Climate;
>>>>>>> 126f6bd0
import net.dries007.tfc.util.collections.DelayedRunnable;
import net.dries007.tfc.world.feature.BoulderConfig;
import net.dries007.tfc.world.feature.TFCFeatures;
import net.dries007.tfc.world.feature.trees.ForestFeatureConfig;
import net.dries007.tfc.world.noise.INoise2D;
import net.dries007.tfc.world.placement.TFCPlacements;

public abstract class TFCBiome extends Biome implements ITFCBiome
{
    // todo: replace with actual blocks
    protected static final BlockState SALT_WATER = Blocks.WATER.getDefaultState(); // Custom salt water block
    protected static final BlockState FRESH_WATER = Blocks.WATER.getDefaultState(); // Vanilla water

    /**
     * Used for initial biome assignments. TFC overrides this to use out temperature models
     */
    private static RainType getDefaultRainType(BiomeTemperature temperature, BiomeRainfall rainfall)
    {
        if (rainfall == BiomeRainfall.ARID)
        {
            return RainType.NONE;
        }
        else if (temperature == BiomeTemperature.FROZEN || temperature == BiomeTemperature.COLD)
        {
            return RainType.SNOW;
        }
        else
        {
            return RainType.RAIN;
        }
    }

    protected final DelayedRunnable biomeFeatures;

    private final BiomeTemperature temperature;
    private final BiomeRainfall rainfall;

    // These are assigned later as they are dependent on registry objects
    protected ConfiguredSurfaceBuilder<? extends ISurfaceBuilderConfig> lazySurfaceBuilder;
    private BiomeVariants variantHolder;

    protected TFCBiome(Builder builder, BiomeTemperature temperature, BiomeRainfall rainfall)
    {
        super(builder
            // Unused
            .depth(0).scale(0).parent(null)
            // Provide reasonable defaults, TFC doesn't use these
            .waterColor(temperature.getWaterColor())
            .waterFogColor(temperature.getWaterFogColor())
            .precipitation(getDefaultRainType(temperature, rainfall))
            .temperature(temperature.getTemperature())
            .downfall(rainfall.getDownfall())
            // Since this is a registry object, we just do them all later for consistency
            .surfaceBuilder(new ConfiguredSurfaceBuilder<>(SurfaceBuilder.NOPE, SurfaceBuilder.AIR_CONFIG))
        );
        this.temperature = temperature;
        this.rainfall = rainfall;

        this.biomeFeatures = new DelayedRunnable();
        this.biomeFeatures.enqueue(() -> {
            addFeature(GenerationStage.Decoration.UNDERGROUND_ORES, TFCFeatures.VEINS.get().withConfiguration(NoFeatureConfig.NO_FEATURE_CONFIG).withPlacement(Placement.NOPE.configure(NoPlacementConfig.NO_PLACEMENT_CONFIG)));

            addFeature(GenerationStage.Decoration.LOCAL_MODIFICATIONS, TFCFeatures.FISSURES.get().withConfiguration(new BlockStateFeatureConfig(Blocks.WATER.getDefaultState())).withPlacement(TFCPlacements.FLAT_SURFACE_WITH_CHANCE.get().configure(new ChanceConfig(60))));
            addFeature(GenerationStage.Decoration.LOCAL_MODIFICATIONS, TFCFeatures.FISSURES.get().withConfiguration(new BlockStateFeatureConfig(Blocks.LAVA.getDefaultState())).withPlacement(TFCPlacements.FLAT_SURFACE_WITH_CHANCE.get().configure(new ChanceConfig(80))));

            addFeature(GenerationStage.Decoration.LOCAL_MODIFICATIONS, TFCFeatures.BOULDERS.get().withConfiguration(new BoulderConfig(Rock.BlockType.RAW, Rock.BlockType.RAW)).withPlacement(TFCPlacements.FLAT_SURFACE_WITH_CHANCE.get().configure(new ChanceConfig(60))));
            addFeature(GenerationStage.Decoration.LOCAL_MODIFICATIONS, TFCFeatures.BOULDERS.get().withConfiguration(new BoulderConfig(Rock.BlockType.RAW, Rock.BlockType.COBBLE)).withPlacement(TFCPlacements.FLAT_SURFACE_WITH_CHANCE.get().configure(new ChanceConfig(60))));
            addFeature(GenerationStage.Decoration.LOCAL_MODIFICATIONS, TFCFeatures.BOULDERS.get().withConfiguration(new BoulderConfig(Rock.BlockType.COBBLE, Rock.BlockType.MOSSY_COBBLE)).withPlacement(TFCPlacements.FLAT_SURFACE_WITH_CHANCE.get().configure(new ChanceConfig(60))));

<<<<<<< HEAD
            addFeature(GenerationStage.Decoration.VEGETAL_DECORATION, TFCFeatures.FORESTS.get().withConfiguration(new ForestFeatureConfig(Stream.of(
                new ForestFeatureConfig.Entry(30f, 210f, 19f, 31f, Wood.Default.ACACIA.getTree().getFeature()),
                new ForestFeatureConfig.Entry(60f, 140f, -6f, 12f, Wood.Default.ASH.getTree().getFeature()),
                new ForestFeatureConfig.Entry(10f, 80f, -10f, 16f, Wood.Default.ASPEN.getTree().getFeature()),
                new ForestFeatureConfig.Entry(20f, 180f, -15f, 7f, Wood.Default.BIRCH.getTree().getFeature()),
                new ForestFeatureConfig.Entry(0f, 120f, 4f, 33f, Wood.Default.BLACKWOOD.getTree().getFeature()),
                new ForestFeatureConfig.Entry(160f, 320f, 11f, 35f, Wood.Default.CHESTNUT.getTree().getFeature()),
                new ForestFeatureConfig.Entry(280f, 480f, -2f, 14f, Wood.Default.DOUGLAS_FIR.getTree().getFeature()),
                new ForestFeatureConfig.Entry(80f, 250f, 7f, 29f, Wood.Default.HICKORY.getTree().getFeature()),
                new ForestFeatureConfig.Entry(210f, 500f, 15f, 35f, Wood.Default.KAPOK.getTree().getFeature()),
                new ForestFeatureConfig.Entry(140f, 360f, 3f, 20f, Wood.Default.MAPLE.getTree().getFeature()),
                new ForestFeatureConfig.Entry(180f, 430f, -8f, 12f, Wood.Default.OAK.getTree().getFeature()),
                new ForestFeatureConfig.Entry(280f, 500f, 16f, 35f, Wood.Default.PALM.getTree().getFeature()),
                new ForestFeatureConfig.Entry(60f, 250f, -15f, 7f, Wood.Default.PINE.getTree().getFeature()),
                new ForestFeatureConfig.Entry(10f, 190f, 8f, 18f, Wood.Default.ROSEWOOD.getTree().getFeature()),
                new ForestFeatureConfig.Entry(250f, 420f, -5f, 12f, Wood.Default.SEQUOIA.getTree().getFeature()),
                new ForestFeatureConfig.Entry(120f, 380f, -11f, 6f, Wood.Default.SPRUCE.getTree().getFeature()),
                new ForestFeatureConfig.Entry(120f, 290f, 17f, 33f, Wood.Default.SYCAMORE.getTree().getFeature()),
                new ForestFeatureConfig.Entry(10f, 240f, -8f, 17f, Wood.Default.WHITE_CEDAR.getTree().getFeature()),
                new ForestFeatureConfig.Entry(230f, 400f, 15f, 32f, Wood.Default.WILLOW.getTree().getFeature())
            ).collect(Collectors.toList()))));
=======
            addFeature(GenerationStage.Decoration.TOP_LAYER_MODIFICATION, TFCFeatures.EROSION.get().withConfiguration(NoFeatureConfig.NO_FEATURE_CONFIG).withPlacement(Placement.NOPE.configure(IPlacementConfig.NO_PLACEMENT_CONFIG)));
>>>>>>> 126f6bd0
        });
    }

    public BiomeVariants getVariants()
    {
        return variantHolder;
    }

    public void setVariantHolder(BiomeVariants variantHolder)
    {
        this.variantHolder = variantHolder;
    }

    public BiomeTemperature getTemperature()
    {
        return temperature;
    }

    public BiomeRainfall getRainfall()
    {
        return rainfall;
    }

    public abstract INoise2D createNoiseLayer(long seed);

    public BlockState getWaterState()
    {
        return FRESH_WATER;
    }

    public <C extends ISurfaceBuilderConfig> void setSurfaceBuilder(SurfaceBuilder<C> surfaceBuilder, C config)
    {
        setSurfaceBuilder(new ConfiguredSurfaceBuilder<>(surfaceBuilder, config));
    }

    /**
     * Called after registry events have been fired, runs biome-specific feature registration.
     */
    public void registerFeatures()
    {
        biomeFeatures.run();
    }

    @Override
    public float getTemperatureRaw(BlockPos pos)
    {
        // Vanilla expects < 0.15 = snowy, and generally returns values between -1 and 2.
        return MathHelper.clamp(0.15f + Climate.getTemperature(pos) / 30f, -1, 2);
    }

    @Override
    @OnlyIn(Dist.CLIENT)
    public int getGrassColor(double posX, double posZ)
    {
        BlockPos pos = new BlockPos(posX, 0, posZ);
        double temp = MathHelper.clamp((Climate.getTemperature(pos) + 30) / 60, 0, 1);
        double rain = MathHelper.clamp((Climate.getRainfall(pos) - 50) / 400, 0, 1);
        return GrassColors.get(temp, rain);
    }

    @Override
    public void buildSurface(Random random, IChunk chunkIn, int x, int z, int startHeight, double noise, BlockState defaultBlock, BlockState defaultFluid, int seaLevel, long seed)
    {
        getSurfaceBuilder().setSeed(seed);
        getSurfaceBuilder().buildSurface(random, chunkIn, this, x, z, startHeight, noise, defaultBlock, defaultFluid, seaLevel, seed);
    }

    @Override
    public ConfiguredSurfaceBuilder<?> getSurfaceBuilder()
    {
        if (lazySurfaceBuilder == null)
        {
            LOGGER.warn("Surface builder was null when accessed, falling back to vanilla surface builder instead! Biome = {}", this);
            lazySurfaceBuilder = surfaceBuilder;
        }
        return lazySurfaceBuilder;
    }

    public void setSurfaceBuilder(ConfiguredSurfaceBuilder<? extends ISurfaceBuilderConfig> surfaceBuilder)
    {
        this.lazySurfaceBuilder = surfaceBuilder;
    }

    @Override
    public ISurfaceBuilderConfig getSurfaceBuilderConfig()
    {
        return getSurfaceBuilder().getConfig();
    }
}<|MERGE_RESOLUTION|>--- conflicted
+++ resolved
@@ -30,12 +30,8 @@
 import net.minecraftforge.api.distmarker.OnlyIn;
 
 import net.dries007.tfc.common.types.Rock;
-<<<<<<< HEAD
 import net.dries007.tfc.common.types.Wood;
-import net.dries007.tfc.util.calendar.Climate;
-=======
 import net.dries007.tfc.util.Climate;
->>>>>>> 126f6bd0
 import net.dries007.tfc.util.collections.DelayedRunnable;
 import net.dries007.tfc.world.feature.BoulderConfig;
 import net.dries007.tfc.world.feature.TFCFeatures;
@@ -105,7 +101,8 @@
             addFeature(GenerationStage.Decoration.LOCAL_MODIFICATIONS, TFCFeatures.BOULDERS.get().withConfiguration(new BoulderConfig(Rock.BlockType.RAW, Rock.BlockType.COBBLE)).withPlacement(TFCPlacements.FLAT_SURFACE_WITH_CHANCE.get().configure(new ChanceConfig(60))));
             addFeature(GenerationStage.Decoration.LOCAL_MODIFICATIONS, TFCFeatures.BOULDERS.get().withConfiguration(new BoulderConfig(Rock.BlockType.COBBLE, Rock.BlockType.MOSSY_COBBLE)).withPlacement(TFCPlacements.FLAT_SURFACE_WITH_CHANCE.get().configure(new ChanceConfig(60))));
 
-<<<<<<< HEAD
+            addFeature(GenerationStage.Decoration.TOP_LAYER_MODIFICATION, TFCFeatures.EROSION.get().withConfiguration(NoFeatureConfig.NO_FEATURE_CONFIG).withPlacement(Placement.NOPE.configure(IPlacementConfig.NO_PLACEMENT_CONFIG)));
+
             addFeature(GenerationStage.Decoration.VEGETAL_DECORATION, TFCFeatures.FORESTS.get().withConfiguration(new ForestFeatureConfig(Stream.of(
                 new ForestFeatureConfig.Entry(30f, 210f, 19f, 31f, Wood.Default.ACACIA.getTree().getFeature()),
                 new ForestFeatureConfig.Entry(60f, 140f, -6f, 12f, Wood.Default.ASH.getTree().getFeature()),
@@ -127,9 +124,6 @@
                 new ForestFeatureConfig.Entry(10f, 240f, -8f, 17f, Wood.Default.WHITE_CEDAR.getTree().getFeature()),
                 new ForestFeatureConfig.Entry(230f, 400f, 15f, 32f, Wood.Default.WILLOW.getTree().getFeature())
             ).collect(Collectors.toList()))));
-=======
-            addFeature(GenerationStage.Decoration.TOP_LAYER_MODIFICATION, TFCFeatures.EROSION.get().withConfiguration(NoFeatureConfig.NO_FEATURE_CONFIG).withPlacement(Placement.NOPE.configure(IPlacementConfig.NO_PLACEMENT_CONFIG)));
->>>>>>> 126f6bd0
         });
     }
 
