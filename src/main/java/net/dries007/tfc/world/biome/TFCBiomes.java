/*
 * Work under Copyright. Licensed under the EUPL.
 * See the project README.md and LICENSE.txt for more information.
 */

package net.dries007.tfc.world.biome;

import java.util.*;
import java.util.function.LongFunction;

import javax.annotation.Nullable;

import net.minecraft.util.RegistryKey;
import net.minecraft.util.ResourceLocation;
import net.minecraft.util.registry.Registry;
import net.minecraft.world.IBiomeReader;
import net.minecraft.world.IWorld;
import net.minecraft.world.IWorldReader;
import net.minecraft.world.biome.Biome;
import net.minecraft.world.biome.BiomeMaker;
import net.minecraftforge.registries.DeferredRegister;
import net.minecraftforge.registries.ForgeRegistries;

import net.dries007.tfc.util.collections.FiniteLinkedHashMap;
import net.dries007.tfc.world.noise.INoise2D;

import static net.dries007.tfc.TerraFirmaCraft.MOD_ID;

public final class TFCBiomes
{
    public static final DeferredRegister<Biome> BIOMES = DeferredRegister.create(ForgeRegistries.BIOMES, MOD_ID);

    private static final List<RegistryKey<Biome>> DEFAULT_BIOME_KEYS = new ArrayList<>();
    private static final List<BiomeVariants> VARIANTS = new ArrayList<>();
    private static final Map<RegistryKey<Biome>, BiomeExtension> EXTENSIONS = new HashMap<>(); // All extensions, indexed by registry key for quick access
    private static final Map<Biome, BiomeExtension> CACHED_EXTENSIONS = new FiniteLinkedHashMap<>(128); // Faster route from biome -> extension

    // Aquatic biomes
    public static final BiomeVariants OCEAN = register("ocean", seed -> BiomeNoise.ocean(seed, -24, -6), BiomeVariants.LargeGroup.OCEAN); // Ocean biome found near continents.
    public static final BiomeVariants DEEP_OCEAN = register("deep_ocean", seed -> BiomeNoise.ocean(seed, -36, -10), BiomeVariants.LargeGroup.OCEAN); // Deep ocean biome covering most all oceans.

    // Low biomes
    public static final BiomeVariants PLAINS = register("plains", seed -> BiomeNoise.simple(seed, 4, 10)); // Very flat, slightly above sea level.
    public static final BiomeVariants HILLS = register("hills", seed -> BiomeNoise.simple(seed, -5, 16)); // Small hills, slightly above sea level.
    public static final BiomeVariants LOWLANDS = register("lowlands", BiomeNoise::lowlands); // Flat, swamp-like, lots of shallow pools below sea level.
    public static final BiomeVariants LOW_CANYONS = register("low_canyons", seed -> BiomeNoise.canyons(seed, -5, 15)); // Sharp, small hills, with lots of water / snaking winding rivers.

    // Mid biomes
    public static final BiomeVariants ROLLING_HILLS = register("rolling_hills", seed -> BiomeNoise.simple(seed, -5, 28)); // Higher hills, above sea level. Some larger / steeper hills.
    public static final BiomeVariants BADLANDS = register("badlands", BiomeNoise::badlands); // Very high flat area with steep relief carving, similar to vanilla mesas.
    public static final BiomeVariants PLATEAU = register("plateau", seed -> BiomeNoise.simple(seed, 20, 30)); // Very high area, very flat top.
    public static final BiomeVariants OLD_MOUNTAINS = register("old_mountains", seed -> BiomeNoise.mountains(seed, 16, 40)); // Rounded top mountains, very large hills.

    // High biomes
    public static final BiomeVariants MOUNTAINS = register("mountains", seed -> BiomeNoise.mountains(seed, 10, 70)); // High, picturesque mountains. Pointed peaks, low valleys well above sea level.
    public static final BiomeVariants FLOODED_MOUNTAINS = register("flooded_mountains", seed -> BiomeNoise.mountains(seed, -16, 60)); // Mountains with high areas, and low, below sea level valleys. Water is salt water here.
    public static final BiomeVariants CANYONS = register("canyons", seed -> BiomeNoise.canyons(seed, -7, 26)); // Medium height with snake like ridges, often slightly below sea level

    // Shores
    public static final BiomeVariants SHORE = register("shore", BiomeNoise::shore, BiomeVariants.LargeGroup.OCEAN); // Standard shore biome with a sandy beach

    // Technical biomes
    public static final BiomeVariants LAKE = register("lake", BiomeNoise::lake, BiomeVariants.LargeGroup.LAKE); // Biome for freshwater ocean areas / landlocked oceans
    public static final BiomeVariants RIVER = register("river", seed -> BiomeNoise.simple(seed, -6, -1), BiomeVariants.LargeGroup.RIVER, BiomeVariants.SmallGroup.RIVER); // Biome for river channels

    public static BiomeExtension getExtensionOrThrow(IWorld world, Biome biome)
    {
        BiomeExtension extension = getExtension(world, biome);
        if (extension == null)
        {
            throw new IllegalStateException("Biome missing a required extension!");
        }
        return extension;
    }

    @Nullable
    public static BiomeExtension getExtension(IBiomeReader world, Biome biome)
    {
        // First query the cache, it is fast
        BiomeExtension extension = CACHED_EXTENSIONS.get(biome);
        if (extension == BiomeExtension.EMPTY)
        {
            // No match for this biome - this exists as a cache miss marker
            return null;
        }
        else if (extension != null)
        {
            // Cache hit
            return extension;
        }
        else
        {
            Registry<Biome> registry = world.registryAccess().registryOrThrow(Registry.BIOME_REGISTRY);
            BiomeExtension lookupExtension = registry.getResourceKey(biome).map(EXTENSIONS::get).orElse(null);
            if (lookupExtension != null)
            {
                // Save the extension and biome to the cache
                CACHED_EXTENSIONS.put(biome, lookupExtension);
                return lookupExtension;
            }
            else
            {
                // Mark this as a cache miss with the empty extension
                CACHED_EXTENSIONS.put(biome, BiomeExtension.EMPTY);
                return null;
            }
        }
    }

<<<<<<< HEAD
    public static Set<TFCBiome> getBiomeVariants(String baseName)
    {
        return ALL_BIOMES.stream().filter(holder -> holder.getBaseName().equals(baseName)).flatMap(holder -> holder.getAll().stream()).map(RegistryObject::get).collect(Collectors.toSet());
    }

    public static List<Biome> getSpawnBiomes()
=======
    public static List<RegistryKey<Biome>> getAllKeys()
>>>>>>> 1d3d3889
    {
        return DEFAULT_BIOME_KEYS;
    }

    public static List<BiomeVariants> getVariants()
    {
        return VARIANTS;
    }

    private static BiomeVariants register(String baseName, LongFunction<INoise2D> noiseFactory)
    {
        return register(baseName, noiseFactory, BiomeVariants.LargeGroup.LAND, BiomeVariants.SmallGroup.BODY);
    }

    private static BiomeVariants register(String baseName, LongFunction<INoise2D> noiseFactory, BiomeVariants.LargeGroup largeGroup)
    {
        return register(baseName, noiseFactory, largeGroup, BiomeVariants.SmallGroup.BODY);
    }

    /**
     * Registers all variants corresponding to a biome super type
     */
    private static BiomeVariants register(String baseName, LongFunction<INoise2D> noiseFactory, BiomeVariants.LargeGroup largeGroup, BiomeVariants.SmallGroup smallGroup)
    {
        BiomeVariants variants = new BiomeVariants(noiseFactory, smallGroup, largeGroup);
        VARIANTS.add(variants);
        for (BiomeTemperature temp : BiomeTemperature.values())
        {
            for (BiomeRainfall rain : BiomeRainfall.values())
            {
                String name = baseName + "_" + temp.name().toLowerCase() + "_" + rain.name().toLowerCase();
                ResourceLocation id = new ResourceLocation(MOD_ID, name);
                RegistryKey<Biome> key = RegistryKey.create(Registry.BIOME_REGISTRY, id);
                BiomeExtension extension = new BiomeExtension(key, temp, rain, variants);

                EXTENSIONS.put(key, extension);
                DEFAULT_BIOME_KEYS.add(key);
                TFCBiomes.BIOMES.register(name, BiomeMaker::theVoidBiome);

                variants.put(temp, rain, extension);
            }
        }
        return variants;
    }
}<|MERGE_RESOLUTION|>--- conflicted
+++ resolved
@@ -107,16 +107,7 @@
         }
     }
 
-<<<<<<< HEAD
-    public static Set<TFCBiome> getBiomeVariants(String baseName)
-    {
-        return ALL_BIOMES.stream().filter(holder -> holder.getBaseName().equals(baseName)).flatMap(holder -> holder.getAll().stream()).map(RegistryObject::get).collect(Collectors.toSet());
-    }
-
-    public static List<Biome> getSpawnBiomes()
-=======
     public static List<RegistryKey<Biome>> getAllKeys()
->>>>>>> 1d3d3889
     {
         return DEFAULT_BIOME_KEYS;
     }
