--- conflicted
+++ resolved
@@ -13,17 +13,12 @@
 import net.minecraft.core.Direction;
 import net.minecraft.core.BlockPos;
 import net.minecraft.world.level.WorldGenLevel;
-import net.minecraft.world.level.levelgen.Heightmap;
 import net.minecraft.world.level.levelgen.feature.configurations.BlockStateConfiguration;
 import net.minecraft.world.level.levelgen.feature.Feature;
 
 import com.mojang.serialization.Codec;
-import net.dries007.tfc.TerraFirmaCraft;
 import net.dries007.tfc.common.TFCTags;
-<<<<<<< HEAD
 import net.dries007.tfc.common.blocks.plant.fruit.Lifecycle;
-=======
->>>>>>> 363d46d0
 import net.dries007.tfc.util.Helpers;
 
 import static net.dries007.tfc.common.blocks.plant.fruit.SeasonalPlantBlock.LIFECYCLE;
@@ -50,14 +45,9 @@
 
         BlockPos.MutableBlockPos mutablePos = new BlockPos.MutableBlockPos();
         mutablePos.set(pos);
-        if (level.getBlockState(mutablePos.below()).is(TFCTags.Blocks.BUSH_PLANTABLE_ON))
+        if (Helpers.isBlock(level.getBlockState(mutablePos.below()), TFCTags.Blocks.BUSH_PLANTABLE_ON))
         {
-<<<<<<< HEAD
             if (level.canSeeSky(mutablePos))
-=======
-            mutablePos.setWithOffset(pos, random.nextInt(10) - random.nextInt(10), -1, random.nextInt(10) - random.nextInt(10));
-            if (Helpers.isBlock(world.getBlockState(mutablePos), TFCTags.Blocks.BUSH_PLANTABLE_ON))
->>>>>>> 363d46d0
             {
                 for (int stage = 0; stage <= 2; stage++)
                 {
