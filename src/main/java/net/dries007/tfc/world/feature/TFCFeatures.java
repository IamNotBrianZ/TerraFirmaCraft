--- conflicted
+++ resolved
@@ -29,9 +29,8 @@
     public static final RegistryObject<BouldersFeature> BOULDERS = FEATURES.register("boulders", BouldersFeature::new);
     public static final RegistryObject<FissureFeature> FISSURES = FEATURES.register("fissures", FissureFeature::new);
 
-<<<<<<< HEAD
     public static final RegistryObject<FloraFeature> FLORA = FEATURES.register("flora", FloraFeature::new);
-=======
+
     public static final RegistryObject<ErosionFeature> EROSION = FEATURES.register("erosion", ErosionFeature::new);
 
     public static final RegistryObject<ForestFeature> FORESTS = FEATURES.register("forest", ForestFeature::new);
@@ -39,5 +38,4 @@
     public static final RegistryObject<OverlayTreeFeature> OVERLAY_TREE = FEATURES.register("overlay_tree", OverlayTreeFeature::new);
     public static final RegistryObject<RandomTreeFeature> RANDOM_TREE = FEATURES.register("random_tree", RandomTreeFeature::new);
     public static final RegistryObject<DoubleRandomTreeFeature> DOUBLE_RANDOM_TREE = FEATURES.register("double_random_tree", DoubleRandomTreeFeature::new);
->>>>>>> 88dbc88a
 }