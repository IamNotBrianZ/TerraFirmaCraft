--- conflicted
+++ resolved
@@ -81,15 +81,10 @@
     private Status status;
 
     private final RockData rockData;
-<<<<<<< HEAD
     private @Nullable LerpFloatLayer rainfallLayer;
-    private @Nullable LerpFloatLayer temperatureLayer;
-=======
-    @Nullable private LerpFloatLayer rainfallLayer;
-    @Nullable private LerpFloatLayer rainVarianceLayer;
+    private @Nullable LerpFloatLayer rainVarianceLayer;
     @Nullable private LerpFloatLayer baseGroundwaterLayer;
     @Nullable private LerpFloatLayer temperatureLayer;
->>>>>>> 8b424f45
     private int @Nullable [] aquiferSurfaceHeight;
     private ForestType forestType;
 
