--- conflicted
+++ resolved
@@ -150,17 +150,11 @@
 
         for (Supplier<ConfiguredCarver<?>> lazyCarver : biomeGenerationSettings.getCarvers(stage))
         {
-<<<<<<< HEAD
-            // First, run worley cave carver
-            // todo: this should use a vanilla world carver for ease of use (despite the worse efficiency)
-            worleyCaveCarver.carve(chunkIn, chunkPos.getMinBlockX(), chunkPos.getMinBlockZ(), ((ChunkPrimer) chunkIn).getOrCreateCarvingMask(stage));
-=======
             WorldCarver<?> carver = ((ConfiguredCarverAccessor) lazyCarver.get()).accessor$getCarver();
             if (carver instanceof IContextCarver)
             {
                 ((IContextCarver) carver).setSeed(worldSeed);
             }
->>>>>>> 4f0dbd02
         }
 
         super.applyCarvers(worldSeed, biomeManager, chunkIn, stage);
