/*
 * Work under Copyright. Licensed under the EUPL.
 * See the project README.md and LICENSE.txt for more information.
 */

package net.dries007.tfc.world.classic;

import net.dries007.tfc.objects.Rock;
import net.dries007.tfc.objects.blocks.stone.BlockRockVariant;

/**
 * Todo: Rewrite to make typesafe ?
 */
@SuppressWarnings("WeakerAccess")
public final class DataLayer
{
    public static final DataLayer ERROR = new DataLayer(-1, null, "ERROR", Integer.MIN_VALUE, Float.NaN);
    private static final DataLayer[] LAYERS = new DataLayer[256];
    public static final DataLayer GRANITE = newBlockDataLayer(0, BlockRockVariant.get(Rock.GRANITE, Rock.Type.RAW), "Granite");
    public static final DataLayer DIORITE = newBlockDataLayer(1, BlockRockVariant.get(Rock.DIORITE, Rock.Type.RAW), "Diorite");
    public static final DataLayer GABBRO = newBlockDataLayer(2, BlockRockVariant.get(Rock.GABBRO, Rock.Type.RAW), "Gabbro");
    public static final DataLayer SHALE = newBlockDataLayer(5, BlockRockVariant.get(Rock.SHALE, Rock.Type.RAW), "Shale");
    public static final DataLayer CLAYSTONE = newBlockDataLayer(6, BlockRockVariant.get(Rock.CLAYSTONE, Rock.Type.RAW), "Claystone");
    public static final DataLayer ROCKSALT = newBlockDataLayer(7, BlockRockVariant.get(Rock.ROCKSALT, Rock.Type.RAW), "Rock Salt");
    public static final DataLayer LIMESTONE = newBlockDataLayer(8, BlockRockVariant.get(Rock.LIMESTONE, Rock.Type.RAW), "Limestone");
    public static final DataLayer CONGLOMERATE = newBlockDataLayer(9, BlockRockVariant.get(Rock.CONGLOMERATE, Rock.Type.RAW), "Conglomerate");
    public static final DataLayer DOLOMITE = newBlockDataLayer(10, BlockRockVariant.get(Rock.DOLOMITE, Rock.Type.RAW), "Dolomite");
    public static final DataLayer CHERT = newBlockDataLayer(11, BlockRockVariant.get(Rock.CHERT, Rock.Type.RAW), "Chert");
    public static final DataLayer CHALK = newBlockDataLayer(12, BlockRockVariant.get(Rock.CHALK, Rock.Type.RAW), "Chalk");
    public static final DataLayer RHYOLITE = newBlockDataLayer(13, BlockRockVariant.get(Rock.RHYOLITE, Rock.Type.RAW), "Rhyolite");
    public static final DataLayer BASALT = newBlockDataLayer(14, BlockRockVariant.get(Rock.BASALT, Rock.Type.RAW), "Basalt");
    public static final DataLayer ANDESITE = newBlockDataLayer(15, BlockRockVariant.get(Rock.ANDESITE, Rock.Type.RAW), "Andesite");
    public static final DataLayer DACITE = newBlockDataLayer(16, BlockRockVariant.get(Rock.DACITE, Rock.Type.RAW), "Dacite");
    public static final DataLayer QUARTZITE = newBlockDataLayer(17, BlockRockVariant.get(Rock.QUARTZITE, Rock.Type.RAW), "Quartzite");
    public static final DataLayer SLATE = newBlockDataLayer(18, BlockRockVariant.get(Rock.SLATE, Rock.Type.RAW), "Slate");
    public static final DataLayer PHYLLITE = newBlockDataLayer(19, BlockRockVariant.get(Rock.PHYLLITE, Rock.Type.RAW), "Phyllite");
    public static final DataLayer SCHIST = newBlockDataLayer(20, BlockRockVariant.get(Rock.SCHIST, Rock.Type.RAW), "Schist");
    public static final DataLayer GNEISS = newBlockDataLayer(21, BlockRockVariant.get(Rock.GNEISS, Rock.Type.RAW), "Gneiss");
    public static final DataLayer MARBLE = newBlockDataLayer(22, BlockRockVariant.get(Rock.MARBLE, Rock.Type.RAW), "Marble");

    /*
     * Trees!
     */
    /*public static final DataLayer NO_TREE = newIntDataLayer(29, "No Tree", -1);
    public static final DataLayer ACACIA = newIntDataLayer(29, "Acacia", -1);
    public static final DataLayer ASH = newIntDataLayer(30, "Ash", 1);
    public static final DataLayer ASPEN = newIntDataLayer(31, "Aspen", 2);
    public static final DataLayer BIRCH = newIntDataLayer(32, "Birch", 3);
    public static final DataLayer BLACKWOOD = newIntDataLayer(32, "Birch", 3);
    public static final DataLayer CHESTNUT = newIntDataLayer(33, "Chestnut", 3);
    public static final DataLayer DOUGLASFIR = newIntDataLayer(34, "Douglas Fir", 4);
    public static final DataLayer HICKORY = newIntDataLayer(35, "Hickory", 5);
    public static final DataLayer MAPLE = newIntDataLayer(36, "Maple", 6);
    public static final DataLayer OAK = newIntDataLayer(37, "Oak", 0);
    public static final DataLayer PINE = newIntDataLayer(38, "Pine", 8);
    public static final DataLayer SEQUOIA = newIntDataLayer(38, "Sequoia", 8);
    public static final DataLayer SPRUCE = newIntDataLayer(40, "Spruce", 10);
    public static final DataLayer SYCAMORE = newIntDataLayer(41, "Sycamore", 11);
    public static final DataLayer WHITECEDAR = newIntDataLayer(42, "White Cedar", 12);
<<<<<<< HEAD
    public static final DataLayer WILLOW = newIntDataLayer(44, "Willow", 14);*/
=======
    public static final DataLayer WHITEELM = newIntDataLayer(43, "White Elm", 13);
    public static final DataLayer WILLOW = newIntDataLayer(44, "Willow", 14);

    public static final DataLayer KOA = newIntDataLayer(45, "Acacia Koa", 0);
    public static final DataLayer SAVANNAHACACIA = newIntDataLayer(46, "Acacia Savannah", 0);

    //Evapotranspiration,
>>>>>>> b9603244
    public static final DataLayer EVT_0_125 = newFloatDataLayer(80, "0.125", 0.125f);
    public static final DataLayer EVT_0_25 = newFloatDataLayer(81, "0.25", 0.25f);
    public static final DataLayer EVT_0_5 = newFloatDataLayer(82, "0.5", 0.5f);
    public static final DataLayer EVT_1 = newFloatDataLayer(83, "1", 1f);
    public static final DataLayer EVT_2 = newFloatDataLayer(84, "2", 2f);
    public static final DataLayer EVT_4 = newFloatDataLayer(85, "4", 4f);
    public static final DataLayer EVT_8 = newFloatDataLayer(86, "8", 8f);
    public static final DataLayer EVT_16 = newFloatDataLayer(87, "16", 16f);
    public static final DataLayer RAIN_62_5 = newFloatDataLayer(90, "62.5", 62.5f);
    public static final DataLayer RAIN_125 = newFloatDataLayer(91, "125", 125f);
    public static final DataLayer RAIN_250 = newFloatDataLayer(92, "250", 250f);
    public static final DataLayer RAIN_500 = newFloatDataLayer(93, "500", 500f);
    public static final DataLayer RAIN_1000 = newFloatDataLayer(94, "1000", 1000f);
    public static final DataLayer RAIN_2000 = newFloatDataLayer(95, "2000", 2000f);
    public static final DataLayer RAIN_4000 = newFloatDataLayer(96, "4000", 4000f);
    public static final DataLayer RAIN_8000 = newFloatDataLayer(97, "8000", 8000f);
    public static final DataLayer SEISMIC_STABLE = newIntDataLayer(110, "Stable", 0);
    public static final DataLayer SEISMIC_UNSTABLE = newIntDataLayer(111, "Unstable", 1);
    public static final DataLayer DRAINAGE_NONE = newIntDataLayer(120, "None", 0);
    public static final DataLayer DRAINAGE_VERY_POOR = newIntDataLayer(121, "Very Poor", 1);
    public static final DataLayer DRAINAGE_POOR = newIntDataLayer(122, "Poor", 2);
    public static final DataLayer DRAINAGE_NORMAL = newIntDataLayer(123, "Normal", 3);
    public static final DataLayer DRAINAGE_GOOD = newIntDataLayer(124, "Good", 4);
    public static final DataLayer DRAINAGE_VERY_GOOD = newIntDataLayer(125, "Very Good", 5);
    public static final DataLayer PH_ACID_HIGH = newIntDataLayer(130, "High Acidity", 0);
    public static final DataLayer PH_ACID_LOW = newIntDataLayer(131, "Low acidity", 1);
    public static final DataLayer PH_NEUTRAL = newIntDataLayer(132, "Neutral", 2);
    public static final DataLayer PH_ALKALINE_LOW = newIntDataLayer(133, "Low Alkalinity", 3);
    public static final DataLayer PH_ALKALINE_HIGH = newIntDataLayer(134, "High Alkalinity", 4);

    public static DataLayer get(int i)
    {
        if (LAYERS[i] == null) throw new IllegalArgumentException("Layer " + i + " not used.");
        return LAYERS[i];
    }

    private static DataLayer newBlockDataLayer(int i, BlockRockVariant block, String name)
    {
        if (LAYERS[i] != null) throw new IllegalArgumentException("Layer " + i + " already in use.");
        return LAYERS[i] = new DataLayer(i, block, name, Integer.MIN_VALUE, Float.NaN);
    }

    private static DataLayer newIntDataLayer(int i, String name, int value)
    {
        if (LAYERS[i] != null) throw new IllegalArgumentException("Layer " + i + " already in use.");
        return LAYERS[i] = new DataLayer(i, null, name, value, Float.NaN);
    }

    private static DataLayer newFloatDataLayer(int i, String name, float value)
    {
        if (LAYERS[i] != null) throw new IllegalArgumentException("Layer " + i + " already in use.");
        return LAYERS[i] = new DataLayer(i, null, name, Integer.MIN_VALUE, value);
    }

    public final int layerID;
    public final BlockRockVariant block;
    public final String name;
    public final int valueInt;
    public final float valueFloat;

    private DataLayer(int i, BlockRockVariant block, String name, int valueInt, float valueFloat)
    {
        this.layerID = i;
        this.block = block;
        this.name = name;
        this.valueInt = valueInt;
        this.valueFloat = valueFloat;
    }
}<|MERGE_RESOLUTION|>--- conflicted
+++ resolved
@@ -57,17 +57,9 @@
     public static final DataLayer SPRUCE = newIntDataLayer(40, "Spruce", 10);
     public static final DataLayer SYCAMORE = newIntDataLayer(41, "Sycamore", 11);
     public static final DataLayer WHITECEDAR = newIntDataLayer(42, "White Cedar", 12);
-<<<<<<< HEAD
     public static final DataLayer WILLOW = newIntDataLayer(44, "Willow", 14);*/
-=======
-    public static final DataLayer WHITEELM = newIntDataLayer(43, "White Elm", 13);
-    public static final DataLayer WILLOW = newIntDataLayer(44, "Willow", 14);
 
-    public static final DataLayer KOA = newIntDataLayer(45, "Acacia Koa", 0);
-    public static final DataLayer SAVANNAHACACIA = newIntDataLayer(46, "Acacia Savannah", 0);
-
-    //Evapotranspiration,
->>>>>>> b9603244
+    // Evapotranspiration
     public static final DataLayer EVT_0_125 = newFloatDataLayer(80, "0.125", 0.125f);
     public static final DataLayer EVT_0_25 = newFloatDataLayer(81, "0.25", 0.25f);
     public static final DataLayer EVT_0_5 = newFloatDataLayer(82, "0.5", 0.5f);
