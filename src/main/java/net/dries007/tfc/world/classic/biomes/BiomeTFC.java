--- conflicted
+++ resolved
@@ -40,11 +40,8 @@
         this.spawnableCreatureList.add(new Biome.SpawnListEntry(EntityDeerTFC.class, 14, 2, 4));
         this.spawnableCreatureList.add(new Biome.SpawnListEntry(EntityPheasantTFC.class, 14, 2, 4));
         this.spawnableCreatureList.add(new Biome.SpawnListEntry(EntityBearTFC.class, 4, 1, 2));
-<<<<<<< HEAD
+        this.spawnableCreatureList.add(new Biome.SpawnListEntry(EntityRabbitTFC.class, 15, 3, 4));
         spawnBiome = false;
-=======
-        this.spawnableCreatureList.add(new Biome.SpawnListEntry(EntityRabbitTFC.class, 15, 3, 4));
->>>>>>> fe248f78
     }
 
     @Override
