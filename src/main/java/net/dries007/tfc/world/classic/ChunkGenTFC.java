--- conflicted
+++ resolved
@@ -90,16 +90,12 @@
     private static final IWorldGenerator TREE_GEN = new WorldGenTrees();
     private static final IWorldGenerator BERRY_BUSH_GEN = new WorldGenBerryBushes();
     private static final IWorldGenerator FRUIT_TREE_GEN = new WorldGenFruitTrees();
-<<<<<<< HEAD
     private static final IWorldGenerator LOOSE_ROCKS_GEN = new WorldGenLooseRocks(true);
-    private static final IWorldGenerator SNOW_ICE_GEN = new WorldGenSnowIce();
-=======
-    private static final IWorldGenerator LOOSE_ROCKS_GEN = new WorldGenLooseRocks();
     private static final IWorldGenerator STALACTITE_GEN = new WorldGenSpikes(true, 300);
     private static final IWorldGenerator STALAGMITE_GEN = new WorldGenSpikes(false, 300);
     private static final IWorldGenerator WATERFALL_GEN = new WorldGenFalls(FRESH_WATER, 50);
     private static final IWorldGenerator LAVAFALL_GEN = new WorldGenFalls(Blocks.FLOWING_LAVA.getDefaultState(), 15); //Todo change this if TFC implements it's own lava. Using static lava here makes the falls static
->>>>>>> 569fad7c
+    private static final IWorldGenerator SNOW_ICE_GEN = new WorldGenSnowIce();
 
     static
     {
@@ -307,14 +303,11 @@
 
         // Finally
         LOOSE_ROCKS_GEN.generate(rand, chunkX, chunkZ, world, this, world.getChunkProvider());
-<<<<<<< HEAD
-        SNOW_ICE_GEN.generate(rand, chunkX, chunkZ, world, this, world.getChunkProvider());
-=======
         WATERFALL_GEN.generate(rand, chunkX, chunkZ, world, this, world.getChunkProvider());
         LAVAFALL_GEN.generate(rand, chunkX, chunkZ, world, this, world.getChunkProvider());
         STALACTITE_GEN.generate(rand, chunkX, chunkZ, world, this, world.getChunkProvider());
         STALAGMITE_GEN.generate(rand, chunkX, chunkZ, world, this, world.getChunkProvider());
->>>>>>> 569fad7c
+        SNOW_ICE_GEN.generate(rand, chunkX, chunkZ, world, this, world.getChunkProvider());
 
         if (TerrainGen.populate(this, world, rand, chunkX, chunkZ, false, ANIMALS))
         {
