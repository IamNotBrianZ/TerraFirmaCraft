/*
 * Work under Copyright. Licensed under the EUPL.
 * See the project README.md and LICENSE.txt for more information.
 */

package net.dries007.tfc.world.classic;

import java.util.Arrays;
import javax.annotation.Nonnull;
import javax.annotation.ParametersAreNonnullByDefault;

import net.minecraft.client.Minecraft;
import net.minecraft.nbt.NBTTagCompound;
import net.minecraft.util.text.TextComponentTranslation;
import net.minecraft.world.GameRules;
import net.minecraft.world.World;
import net.minecraft.world.storage.MapStorage;
import net.minecraft.world.storage.WorldSavedData;
import net.minecraftforge.event.CommandEvent;
import net.minecraftforge.event.GameRuleChangeEvent;
<<<<<<< HEAD
import net.minecraftforge.event.entity.player.PlayerWakeUpEvent;
=======
import net.minecraftforge.event.world.WorldEvent;
>>>>>>> 525b0f5a
import net.minecraftforge.fml.common.Mod;
import net.minecraftforge.fml.common.eventhandler.SubscribeEvent;
import net.minecraftforge.fml.common.gameevent.TickEvent;
import net.minecraftforge.fml.relauncher.Side;
import net.minecraftforge.fml.relauncher.SideOnly;

import net.dries007.tfc.TerraFirmaCraft;
import net.dries007.tfc.network.PacketCalendarUpdate;

import static net.dries007.tfc.api.util.TFCConstants.MOD_ID;

/**
 * Info: For those wanting to use this class:
 * There are two main accessors:
 * {@link CalendarTFC#getTotalTime()} will always return you the result of world#getTotalTime
 * Any other method will return you the CALENDAR TIME (which can be offset / changed from the total world time)
 */
@SuppressWarnings("WeakerAccess")
public class CalendarTFC
{
    public static final int TICKS_IN_DAY = 24000;
    public static final int TICKS_IN_HOUR = 1000;
    /* This needs to be a float, otherwise there are ~62 minutes per hour */
    public static final float TICKS_IN_MINUTE = TICKS_IN_HOUR / 60f;
    public static final int HOURS_IN_DAY = 24;

    /**
     * Total time for the world, directly from world#getTotalTime
     * Synced via two event handlers, one on Client Tick, one on World Tick
     * Usage: Anything that requires TOTAL TIME PASSED, i.e. temperature change, tree growth, etc.
     */
    private static long totalTime;
    /**
     * Calendar time, calculated as an offset from totalTime, influenced by timetfc command, changing config, etc.
     * Synced via packets on world load
     * Usage: Anything that requires seasonal change, i.e. flower growth, weather, etc.
     */
    private static long calendarTime;
    private static long calendarOffset;
    private static boolean doCalendarCycle;

    /* This is set via the timetfc command */
    private static int daysInMonth;
    /* These are calculated from above */
    private static int daysInYear;
    private static int ticksInYear;
    private static int ticksInMonth;

    public static void preInit()
    {
        // Set everything to default values so we don't hit any div/0 exceptions with any accessors prior to world load
        CalendarTFC.calendarOffset = 0;
        CalendarTFC.daysInMonth = 8;

        // Re-calculate values for calendar
        CalendarTFC.daysInYear = 8 * 12;
        CalendarTFC.ticksInMonth = 8 * TICKS_IN_DAY;
        CalendarTFC.ticksInYear = 8 * 12 * TICKS_IN_DAY;
    }

    public static long getCalendarTime()
    {
        return calendarTime;
    }

    public static void setCalendarTime(World world, long calendarTime)
    {
        // Don't set the calendar time directly, instead set the offset from the total time
        calendarOffset = calendarTime - totalTime;
        CalendarTFC.calendarTime = totalTime + calendarOffset;
        // Then update clients
        CalendarWorldData.update(world, calendarOffset, daysInMonth, doCalendarCycle);
    }

    public static void setMonthLength(World world, int daysInMonth)
    {
        CalendarTFC.daysInMonth = daysInMonth;
        CalendarWorldData.update(world, calendarOffset, daysInMonth, doCalendarCycle);
    }

    public static long getTotalTime()
    {
        return totalTime;
    }

    public static int getMinuteOfHour()
    {
        return (int) ((calendarTime % TICKS_IN_HOUR) / TICKS_IN_MINUTE);
    }

    @Nonnull
    public static String getTimeAndDate()
    {
        return String.format("%02d:%02d %s %02d, %04d", getHourOfDay(), getMinuteOfHour(), getMonthOfYear().getShortName(), getDayOfMonth(), getTotalYears());
    }

    public static long getTotalDays()
    {
        return calendarTime / TICKS_IN_DAY;
    }

    public static long getTotalHours()
    {
        return calendarTime / TICKS_IN_HOUR;
    }

    public static long getTotalMonths()
    {
        return calendarTime / ticksInMonth;
    }

    public static long getTotalYears()
    {
        // Years start at 1000, and begin at Jan, but month is indexed starting at March
        return 1000 + (calendarTime + 2 * ticksInMonth) / ticksInYear;
    }

    public static int getHourOfDay()
    {
        return (int) ((6 + (calendarTime / TICKS_IN_HOUR)) % HOURS_IN_DAY);
    }

    private static void setTotalTime(long totalTime)
    {
        CalendarTFC.totalTime = totalTime;
        if (doCalendarCycle)
        {
            // Set the calendar time based on the current offset
            calendarTime = totalTime + calendarOffset;
        }
        else
        {
            // Re-calculate the offset to keep the calendar time static
            calendarOffset = calendarTime - totalTime;
        }
    }

    public static int getDayOfMonth()
    {
        return (int) ((calendarTime / TICKS_IN_DAY) % daysInMonth);
    }

    public static Month getMonthOfYear()
    {
        return Month.getById((int) ((calendarTime / ticksInMonth) % 12));
    }

    public static int getDaysInMonth()
    {
        return daysInMonth;
    }

    public static int getDaysInYear()
    {
        return daysInYear;
    }

    public enum Month
    {
        JANUARY(10, 66.5f, "Jan"),
        FEBRUARY(11, 65.5f, "Feb"),
        MARCH(0, 56f, "Mar"),
        APRIL(1, 47.5f, "Apr"),
        MAY(2, 38f, "May"),
        JUNE(3, 29.5f, "June"),
        JULY(4, 27f, "July"),
        AUGUST(5, 29.5f, "Aug"),
        SEPTEMBER(6, 38f, "Sept"),
        OCTOBER(7, 47.5f, "Oct"),
        NOVEMBER(8, 56f, "Nov"),
        DECEMBER(9, 65.5f, "Dec");

        private static float averageTempMod;

        static
        {
            averageTempMod = 0.0f;
            Arrays.stream(Month.values()).forEach(m -> averageTempMod += m.getTempMod());
            averageTempMod /= 12f;
        }

        public static float getAverageTempMod() { return averageTempMod; }

        public static Month getById(int id)
        {
            return Arrays.stream(Month.values()).filter(m -> m.index == id).findFirst().orElse(MARCH);
        }

        private final int index;
        private final float tMod;
        private final String abrev;

        Month(int index, float tMod, String abrev)
        {
            this.index = index;
            this.tMod = tMod;
            this.abrev = abrev;
        }

        public int id() { return index; }

        public float getTempMod() { return tMod; }

        public String getShortName() { return abrev; }

        public Month next()
        {
            if (this == FEBRUARY)
                return MARCH;
            return Month.getById(this.index + 1);
        }

        public Month previous()
        {
            if (this == MARCH)
                return FEBRUARY;
            return Month.getById(this.index - 1);
        }
    }

    @Mod.EventBusSubscriber(modid = MOD_ID)
    public static class EventHandler
    {
        @SubscribeEvent
        public static void onWorldTick(TickEvent.WorldTickEvent event)
        {
            // Does not get called on DEDICATED CLIENT
            if (event.phase == TickEvent.Phase.START)
            {
                CalendarTFC.setTotalTime(event.world.getTotalWorldTime());
            }
        }

        @SubscribeEvent
        @SideOnly(Side.CLIENT)
        public static void onClientTick(TickEvent.ClientTickEvent event)
        {
            // On LOGICAL CLIENT, this will be overwritten by onWorldTick
            // On DEDICATED CLIENT, this will be the sole time-tracking for each player (hopefully it works)
            if (event.phase == TickEvent.Phase.START && !Minecraft.getMinecraft().isGamePaused() && Minecraft.getMinecraft().player != null)
            {
                CalendarTFC.setTotalTime(Minecraft.getMinecraft().world.getTotalWorldTime());
            }
        }

        @SubscribeEvent
        public static void onGameRuleChange(GameRuleChangeEvent event)
        {
            // This is only called on server, so it needs to sync to client
            GameRules rules = event.getRules();
            TerraFirmaCraft.getLog().debug("Gamerule changed: " + event.getRuleName());
            if ("doDaylightCycle".equals(event.getRuleName()))
            {
                CalendarTFC.doCalendarCycle = rules.getBoolean("doDaylightCycle");
                CalendarWorldData.update(event.getServer().getEntityWorld());
            }
        }

        @SubscribeEvent
        public static void onCommandFire(CommandEvent event)
        {
            if ("time".equals(event.getCommand().getName()))
            {
                event.setCanceled(true);
                event.getSender().sendMessage(new TextComponentTranslation(MOD_ID + ".tooltip.time_command_disabled"));
            }
        }

<<<<<<< HEAD
        /**
         * This allows beds to function correctly with TFC's calendar
         *
         * @param event {@link PlayerWakeUpEvent}
         */
        @SubscribeEvent
        public static void onPlayerWakeUp(PlayerWakeUpEvent event)
        {
            // Set the calendar time to time=0. This will implicitly call CalendarTFC#update
            long newCalendarTime = (CalendarTFC.getTotalDays() + 1) * TICKS_IN_DAY;
            setCalendarTime(event.getEntityPlayer().getEntityWorld(), newCalendarTime);
=======
        @SubscribeEvent
        public static void onWorldLoad(WorldEvent.Load event)
        {
            // Calendar Sync / Initialization
            final World world = event.getWorld();
            if (world.provider.getDimension() == 0 && !world.isRemote)
            {
                CalendarTFC.CalendarWorldData.onLoad(event.getWorld());
            }
>>>>>>> 525b0f5a
        }
    }

    @ParametersAreNonnullByDefault
    public static class CalendarWorldData extends WorldSavedData
    {
        private static final String NAME = MOD_ID + ":calendar";

        public static void update(World world)
        {
            update(world, CalendarTFC.calendarOffset, CalendarTFC.daysInMonth, CalendarTFC.doCalendarCycle);
        }

        public static void update(World world, long calendarOffset, int daysInMonth, boolean doCalendarCycle)
        {
            // Updates world data and sends changes to client if this is run on server
            CalendarWorldData data = get(world);
            data.calendarOffset = calendarOffset;
            data.daysInMonth = daysInMonth;
            data.doCalendarCycle = doCalendarCycle;
            data.markDirty();

            if (!world.isRemote)
            {
                TerraFirmaCraft.getNetwork().sendToAll(new PacketCalendarUpdate(calendarOffset, daysInMonth, doCalendarCycle));
            }
        }

        public static void onLoad(World world)
        {
            CalendarWorldData data = get(world);
            CalendarTFC.calendarOffset = data.calendarOffset;
            CalendarTFC.daysInMonth = data.daysInMonth;
            CalendarTFC.doCalendarCycle = data.doCalendarCycle;

            // Re-calculate values for calendar
            CalendarTFC.daysInYear = data.daysInMonth * 12;
            CalendarTFC.ticksInMonth = data.daysInMonth * TICKS_IN_DAY;
            CalendarTFC.ticksInYear = data.daysInMonth * 12 * TICKS_IN_DAY;

            if (!world.isRemote)
            {
                TerraFirmaCraft.getNetwork().sendToAll(new PacketCalendarUpdate(CalendarTFC.calendarOffset, CalendarTFC.daysInMonth, CalendarTFC.doCalendarCycle));
            }
        }

        @Nonnull
        public static CalendarWorldData get(@Nonnull World world)
        {
            MapStorage mapStorage = world.getMapStorage();
            if (mapStorage != null)
            {
                CalendarWorldData data = (CalendarWorldData) mapStorage.getOrLoadData(CalendarWorldData.class, NAME);
                if (data == null)
                {
                    // Unable to load data, so assign default values
                    data = new CalendarWorldData();
                    data.daysInMonth = 8;
                    data.calendarOffset = 0;
                    data.doCalendarCycle = true;
                    data.markDirty();
                    mapStorage.setData(NAME, data);
                }
                return data;
            }
            throw new IllegalStateException("Map Storage is NULL!");
        }

        private long calendarOffset;
        private int daysInMonth;
        private boolean doCalendarCycle;

        public CalendarWorldData()
        {
            super(NAME);
        }

        @SuppressWarnings("unused")
        public CalendarWorldData(String name)
        {
            super(name);
        }

        @Override
        public void readFromNBT(NBTTagCompound nbt)
        {
            this.calendarOffset = nbt.getLong("calendarOffset");
            this.daysInMonth = nbt.getInteger("daysInMonth");
            this.doCalendarCycle = nbt.getBoolean("doCalendarCycle");
        }

        @Override
        @Nonnull
        public NBTTagCompound writeToNBT(NBTTagCompound nbt)
        {
            nbt.setLong("calendarOffset", calendarOffset);
            nbt.setInteger("daysInMonth", daysInMonth);
            nbt.setBoolean("doCalendarCycle", doCalendarCycle);
            return nbt;
        }
    }
}<|MERGE_RESOLUTION|>--- conflicted
+++ resolved
@@ -18,11 +18,8 @@
 import net.minecraft.world.storage.WorldSavedData;
 import net.minecraftforge.event.CommandEvent;
 import net.minecraftforge.event.GameRuleChangeEvent;
-<<<<<<< HEAD
+import net.minecraftforge.event.world.WorldEvent;
 import net.minecraftforge.event.entity.player.PlayerWakeUpEvent;
-=======
-import net.minecraftforge.event.world.WorldEvent;
->>>>>>> 525b0f5a
 import net.minecraftforge.fml.common.Mod;
 import net.minecraftforge.fml.common.eventhandler.SubscribeEvent;
 import net.minecraftforge.fml.common.gameevent.TickEvent;
@@ -291,7 +288,6 @@
             }
         }
 
-<<<<<<< HEAD
         /**
          * This allows beds to function correctly with TFC's calendar
          *
@@ -303,7 +299,8 @@
             // Set the calendar time to time=0. This will implicitly call CalendarTFC#update
             long newCalendarTime = (CalendarTFC.getTotalDays() + 1) * TICKS_IN_DAY;
             setCalendarTime(event.getEntityPlayer().getEntityWorld(), newCalendarTime);
-=======
+        }
+
         @SubscribeEvent
         public static void onWorldLoad(WorldEvent.Load event)
         {
@@ -313,7 +310,6 @@
             {
                 CalendarTFC.CalendarWorldData.onLoad(event.getWorld());
             }
->>>>>>> 525b0f5a
         }
     }
 
