--- conflicted
+++ resolved
@@ -167,16 +167,11 @@
         resourceManager.addReloadListener(VeinTypeManager.INSTANCE);
         resourceManager.addReloadListener(SupportManager.INSTANCE);
 
-<<<<<<< HEAD
         // Capability json data loader
         resourceManager.addReloadListener(CapabilityHeat.HeatManager.INSTANCE);
 
-        // generic reload listener
-        resourceManager.addReloadListener(TFCReloadListener.INSTANCE);
-=======
         // Server tracker
         TFCServerTracker.INSTANCE.onServerStart(event.getServer());
->>>>>>> 5189cb5f
     }
 
     @SubscribeEvent
