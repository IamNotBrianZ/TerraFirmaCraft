/*
 * Work under Copyright. Licensed under the EUPL.
 * See the project README.md and LICENSE.txt for more information.
 */

package net.dries007.tfc.util;

import net.minecraft.util.ResourceLocation;
import net.minecraft.util.SoundEvent;
import net.minecraftforge.event.RegistryEvent;
import net.minecraftforge.fml.common.Mod;
import net.minecraftforge.fml.common.eventhandler.SubscribeEvent;
import net.minecraftforge.fml.common.registry.GameRegistry;
import net.minecraftforge.registries.IForgeRegistry;

import static net.dries007.tfc.api.util.TFCConstants.MOD_ID;
import static net.dries007.tfc.util.Helpers.getNull;

@Mod.EventBusSubscriber(modid = MOD_ID)
@GameRegistry.ObjectHolder(MOD_ID)
public class TFCSoundEvents
{

    @GameRegistry.ObjectHolder("rock.slide.long")
    public static final SoundEvent ROCK_SLIDE_LONG = getNull();
    @GameRegistry.ObjectHolder("rock.slide.short")
    public static final SoundEvent ROCK_SLIDE_SHORT = getNull();
    @GameRegistry.ObjectHolder("dirt.slide.short")
    public static final SoundEvent DIRT_SLIDE_SHORT = getNull();
    @GameRegistry.ObjectHolder("bellows.blow.air")
    public static final SoundEvent BELLOWS_BLOW_AIR = getNull();
    @GameRegistry.ObjectHolder("quern.stonedrag")
    public static final SoundEvent QUERN_USE = getNull();
    @GameRegistry.ObjectHolder("item.ceramicbreak")
    public static final SoundEvent CERAMIC_BREAK = getNull();
    @GameRegistry.ObjectHolder("anvil.metalimpact")
    public static final SoundEvent ANVIL_IMPACT = getNull();
    @GameRegistry.ObjectHolder("item.throw")
    public static final SoundEvent ITEM_THROW = getNull();

    @GameRegistry.ObjectHolder("animal.bear.say")
    public static final SoundEvent ANIMAL_BEAR_SAY = getNull();
    @GameRegistry.ObjectHolder("animal.bear.cry")
    public static final SoundEvent ANIMAL_BEAR_CRY = getNull();
    @GameRegistry.ObjectHolder("animal.bear.hurt")
    public static final SoundEvent ANIMAL_BEAR_HURT = getNull();
    @GameRegistry.ObjectHolder("animal.bear.death")
    public static final SoundEvent ANIMAL_BEAR_DEATH = getNull();

<<<<<<< HEAD
=======
    @GameRegistry.ObjectHolder("animal.deer.say")
    public static final SoundEvent ANIMAL_DEER_SAY = getNull();
    @GameRegistry.ObjectHolder("animal.deer.cry")
    public static final SoundEvent ANIMAL_DEER_CRY = getNull();
    @GameRegistry.ObjectHolder("animal.deer.hurt")
    public static final SoundEvent ANIMAL_DEER_HURT = getNull();
    @GameRegistry.ObjectHolder("animal.deer.death")
    public static final SoundEvent ANIMAL_DEER_DEATH = getNull();

    @GameRegistry.ObjectHolder("animal.pheasant.say")
    public static final SoundEvent ANIMAL_PHEASANT_SAY = getNull();
    @GameRegistry.ObjectHolder("animal.pheasant.cry")
    public static final SoundEvent ANIMAL_PHEASANT_CRY = getNull();
    @GameRegistry.ObjectHolder("animal.pheasant.hurt")
    public static final SoundEvent ANIMAL_PHEASANT_HURT = getNull();
    @GameRegistry.ObjectHolder("animal.pheasant.death")
    public static final SoundEvent ANIMAL_PHEASANT_DEATH = getNull();

    @GameRegistry.ObjectHolder("animal.rooster.cry")
    public static final SoundEvent ANIMAL_ROOSTER_CRY = getNull();

>>>>>>> 8ff25ea9
    @SubscribeEvent
    public static void registerSounds(RegistryEvent.Register<SoundEvent> event)
    {
        IForgeRegistry<SoundEvent> r = event.getRegistry();
        register(r, "rock.slide.long");
        register(r, "rock.slide.short");
        register(r, "dirt.slide.short");
        register(r, "bellows.blow.air");
        register(r, "quern.stonedrag");
        register(r, "item.ceramicbreak");
        register(r, "anvil.metalimpact");
        register(r, "item.throw");

        register(r, "animal.bear.cry");
        register(r, "animal.bear.say");
        register(r, "animal.bear.hurt");
        register(r, "animal.bear.death");
        register(r, "animal.deer.cry");
        register(r, "animal.deer.say");
        register(r, "animal.deer.hurt");
        register(r, "animal.deer.death");
        register(r, "animal.pheasant.cry");
        register(r, "animal.pheasant.say");
        register(r, "animal.pheasant.hurt");
        register(r, "animal.pheasant.death");
        register(r, "animal.rooster.cry");
    }

    private static void register(IForgeRegistry<SoundEvent> r, String name)
    {
        ResourceLocation soundID = new ResourceLocation(MOD_ID, name);
        r.register(new SoundEvent(soundID).setRegistryName(soundID));
    }
}<|MERGE_RESOLUTION|>--- conflicted
+++ resolved
@@ -47,8 +47,6 @@
     @GameRegistry.ObjectHolder("animal.bear.death")
     public static final SoundEvent ANIMAL_BEAR_DEATH = getNull();
 
-<<<<<<< HEAD
-=======
     @GameRegistry.ObjectHolder("animal.deer.say")
     public static final SoundEvent ANIMAL_DEER_SAY = getNull();
     @GameRegistry.ObjectHolder("animal.deer.cry")
@@ -70,7 +68,6 @@
     @GameRegistry.ObjectHolder("animal.rooster.cry")
     public static final SoundEvent ANIMAL_ROOSTER_CRY = getNull();
 
->>>>>>> 8ff25ea9
     @SubscribeEvent
     public static void registerSounds(RegistryEvent.Register<SoundEvent> event)
     {
