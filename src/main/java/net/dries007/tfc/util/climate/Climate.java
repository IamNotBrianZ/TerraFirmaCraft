--- conflicted
+++ resolved
@@ -123,39 +123,7 @@
     @Deprecated
     public static float getWaterFogginess(Level level, BlockPos pos)
     {
-<<<<<<< HEAD
-        return model(level).getWaterFogginess(level, pos, Calendars.get(level).getTicks());
-    }
-
-    public static Vec2 getWindVector(Level level, BlockPos pos)
-    {
-        return model(level).getWindVector(level, pos, Calendars.get(level).getTicks());
-    }
-
-    public static Biome.Precipitation getPrecipitation(Level level, BlockPos pos)
-    {
-        return EnvironmentHelpers.isRainingOrSnowing(level, pos) ? Climate.warmEnoughToRain(level, pos) ? Biome.Precipitation.RAIN : Biome.Precipitation.SNOW : Biome.Precipitation.NONE;
-    }
-
-    /**
-     * @see Biome#warmEnoughToRain(BlockPos)
-     */
-    public static boolean warmEnoughToRain(Level level, BlockPos pos)
-    {
-        return getVanillaBiomeTemperature(level, pos) >= 0.15f;
-    }
-
-    /**
-     * Defensive version, when it's unknown if we're in world generation or not
-     *
-     * @see Biome#warmEnoughToRain(BlockPos)
-     */
-    public static boolean warmEnoughToRain(LevelReader level, BlockPos pos, Biome fallback)
-    {
-        return getVanillaBiomeTemperatureSafely(level, pos, fallback) >= 0.15f;
-=======
         return get(level).getWaterFogginess(level, pos, Calendars.get(level).getTicks());
->>>>>>> 8be52599
     }
 
     @Deprecated
