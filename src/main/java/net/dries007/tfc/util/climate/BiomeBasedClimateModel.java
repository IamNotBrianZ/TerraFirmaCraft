/*
 * Licensed under the EUPL, Version 1.2.
 * You may obtain a copy of the Licence at:
 * https://joinup.ec.europa.eu/collection/eupl/eupl-text-eupl-12
 */

package net.dries007.tfc.util.climate;

import io.netty.buffer.ByteBuf;
import net.minecraft.core.BlockPos;
import net.minecraft.network.codec.StreamCodec;
import net.minecraft.world.level.LevelReader;
import net.minecraft.world.level.biome.Biome;

import net.dries007.tfc.mixin.accessor.BiomeAccessor;

/**
 * A default climate model, for dimensions that are entirely biome determined (i.e. vanilla).
 */
public enum BiomeBasedClimateModel implements ClimateModel
{
    INSTANCE;

    public static final StreamCodec<ByteBuf, BiomeBasedClimateModel> STREAM_CODEC = StreamCodec.unit(INSTANCE);

    @Override
    public ClimateModelType<?> type()
    {
        return ClimateModels.BIOME_BASED.get();
    }

    @Override
<<<<<<< HEAD
    public float getElevationAdjustedAverageTemperature(LevelReader level, BlockPos pos)
    {
        return getAverageTemperature(level, pos);
    }

    @Override
    public float getTemperature(LevelReader level, BlockPos pos)
=======
    public float getAverageTemperature(LevelReader level, BlockPos pos)
>>>>>>> 8be52599
    {
        return Climate.fromVanilla(((BiomeAccessor) (Object) level.getBiome(pos).value()).invoke$getTemperature(pos));
    }

    @Override
    public float getRainfall(LevelReader level, BlockPos pos)
    {
        return level.getBiome(pos).value().getPrecipitationAt(pos) != Biome.Precipitation.NONE ? 300f : 0f;
    }

    @Override
    public float getRainVariance(LevelReader level, BlockPos pos)
    {
        return 0;
    }

    @Override
    public float getBaseGroundwater(LevelReader level, BlockPos pos)
    {
        return 0;
    }

    @Override
    public float getGroundwater(LevelReader level, BlockPos pos)
    {
        return getRainfall(level, pos);
    }


    @Override
    public float getMonthlyRainfall(LevelReader level, BlockPos pos, float fractionOfYear)
    {
        return getRainfall(level, pos);
    }

    @Override
    public float getMonthlyGroundwater(LevelReader level, BlockPos pos, float fractionOfYear)
    {
        return getGroundwater(level, pos);
    }
}<|MERGE_RESOLUTION|>--- conflicted
+++ resolved
@@ -30,17 +30,9 @@
     }
 
     @Override
-<<<<<<< HEAD
-    public float getElevationAdjustedAverageTemperature(LevelReader level, BlockPos pos)
-    {
-        return getAverageTemperature(level, pos);
-    }
+    public float getTemperature(LevelReader level, BlockPos pos)
 
-    @Override
-    public float getTemperature(LevelReader level, BlockPos pos)
-=======
     public float getAverageTemperature(LevelReader level, BlockPos pos)
->>>>>>> 8be52599
     {
         return Climate.fromVanilla(((BiomeAccessor) (Object) level.getBiome(pos).value()).invoke$getTemperature(pos));
     }
