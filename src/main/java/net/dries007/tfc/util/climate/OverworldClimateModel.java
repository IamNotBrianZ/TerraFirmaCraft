--- conflicted
+++ resolved
@@ -85,12 +85,6 @@
         OverworldClimateModel::new
     );
 
-<<<<<<< HEAD
-    @Override
-    public ClimateModelType<?> type()
-    {
-        return ClimateModels.OVERWORLD.get();
-=======
     public static float getAdjustedAverageTempByElevation(BlockPos pos, ChunkData chunkData)
     {
         return getAdjustedAverageTempByElevation(pos.getY(), chunkData.getAverageTemp(pos));
@@ -109,7 +103,6 @@
             // Not a lot of trees should generate below sea level
             return averageTemperature;
         }
->>>>>>> 8be52599
     }
 
     /**
@@ -185,6 +178,12 @@
     // todo: override getRainfall() with a current timestamp
 
     @Override
+    public float getElevationAdjustedAverageTemperature(LevelReader level, BlockPos pos)
+    {
+        return EnvironmentHelpers.adjustAvgTempForElev(pos.getY(), getAverageTemperature(level, pos), SEA_LEVEL);
+    }
+
+    @Override
     public float getRainfall(LevelReader level, BlockPos pos)
     {
         return ChunkData.get(level, pos).getRainfall(pos);
@@ -194,17 +193,7 @@
      * In vanilla, rain is simulated as {@code [12_000, 24_000]} ticks on, {@code [12_000, 180_000]} ticks off.
      */
     @Override
-<<<<<<< HEAD
-    public float getElevationAdjustedAverageTemperature(LevelReader level, BlockPos pos)
-    {
-        return EnvironmentHelpers.adjustAvgTempForElev(pos.getY(), getAverageTemperature(level, pos), SEA_LEVEL);
-    }
-
-    @Override
-    public float getRainfall(LevelReader level, BlockPos pos)
-=======
     public float getRain(long calendarTicks)
->>>>>>> 8be52599
     {
         final long salt = 8917234598231321L;
         final long segmentLength = 66_000;
