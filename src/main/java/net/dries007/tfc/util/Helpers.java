--- conflicted
+++ resolved
@@ -6,7 +6,18 @@
 
 package net.dries007.tfc.util;
 
-import java.util.*;
+import java.util.ArrayList;
+import java.util.Arrays;
+import java.util.Collection;
+import java.util.Collections;
+import java.util.EnumMap;
+import java.util.Iterator;
+import java.util.List;
+import java.util.Locale;
+import java.util.Map;
+import java.util.Objects;
+import java.util.Optional;
+import java.util.Random;
 import java.util.concurrent.Callable;
 import java.util.function.BiConsumer;
 import java.util.function.Consumer;
@@ -43,15 +54,13 @@
 import net.minecraft.world.MenuProvider;
 import net.minecraft.world.damagesource.DamageSource;
 import net.minecraft.world.effect.MobEffectInstance;
-<<<<<<< HEAD
-import net.minecraft.world.entity.*;
-import net.minecraft.world.entity.ai.util.LandRandomPos;
-=======
 import net.minecraft.world.entity.Entity;
 import net.minecraft.world.entity.EntitySelector;
 import net.minecraft.world.entity.EntityType;
 import net.minecraft.world.entity.LivingEntity;
->>>>>>> ccbd0772
+import net.minecraft.world.entity.MobSpawnType;
+import net.minecraft.world.entity.PathfinderMob;
+import net.minecraft.world.entity.ai.util.LandRandomPos;
 import net.minecraft.world.entity.item.ItemEntity;
 import net.minecraft.world.entity.player.Player;
 import net.minecraft.world.item.BlockItem;
@@ -107,18 +116,12 @@
 import net.minecraftforge.registries.IForgeRegistry;
 import net.minecraftforge.registries.IForgeRegistryEntry;
 import net.minecraftforge.server.ServerLifecycleHooks;
-
-import net.dries007.tfc.common.items.TFCShieldItem;
 import org.jetbrains.annotations.Nullable;
 import org.slf4j.Logger;
 
 import net.dries007.tfc.client.ClientHelpers;
 import net.dries007.tfc.common.TFCEffects;
-<<<<<<< HEAD
 import net.dries007.tfc.common.TFCTags;
-=======
-import net.dries007.tfc.common.blockentities.InventoryBlockEntity;
->>>>>>> ccbd0772
 import net.dries007.tfc.common.capabilities.Capabilities;
 import net.dries007.tfc.common.capabilities.food.FoodCapability;
 import net.dries007.tfc.common.capabilities.heat.HeatCapability;
@@ -128,6 +131,7 @@
 import net.dries007.tfc.common.capabilities.size.Weight;
 import net.dries007.tfc.common.entities.ai.prey.PestAi;
 import net.dries007.tfc.common.entities.prey.Pest;
+import net.dries007.tfc.common.items.TFCShieldItem;
 import net.dries007.tfc.mixin.accessor.RecipeManagerAccessor;
 import net.dries007.tfc.world.feature.MultipleFeature;
 
@@ -621,6 +625,7 @@
     /**
      * Removes / Consumes item entities from a list up to a maximum number of items (taking into account the count of each item)
      * Passes each item stack, with stack size = 1, to the provided consumer
+     *
      * @param consumer consumes each stack. Returns {@code true} if the stack was consumed, and {@code false} if it failed, in which case we stop trying.
      */
     public static void safelyConsumeItemsFromEntitiesIndividually(Collection<ItemEntity> entities, int maximum, Predicate<ItemStack> consumer)
@@ -656,6 +661,7 @@
 
     /**
      * Inserts {@code stack} into the inventory ignoring any difference in creation date.
+     *
      * @param stack The stack to insert. Will be modified (and returned).
      * @return The remainder of {@code stack} after inserting.
      */
@@ -707,7 +713,7 @@
             .map(cap -> {
                 toInsert.setCount(1);
                 return insertAllSlots(cap, toInsert).isEmpty();
-        }).orElse(false);
+            }).orElse(false);
     }
 
     /**
@@ -794,7 +800,7 @@
     private static boolean hasFlammableNeighbours(LevelReader level, BlockPos pos)
     {
         BlockPos.MutableBlockPos mutable = new BlockPos.MutableBlockPos();
-        for(Direction direction : Helpers.DIRECTIONS)
+        for (Direction direction : Helpers.DIRECTIONS)
         {
             mutable.setWithOffset(pos, direction);
             if (level.getBlockState(mutable).isFlammable(level, mutable, direction.getOpposite()))
@@ -978,13 +984,13 @@
     public static VoxelShape rotateShape(Direction direction, double x1, double y1, double z1, double x2, double y2, double z2)
     {
         return switch (direction)
-        {
-            case NORTH -> Block.box(x1, y1, z1, x2, y2, z2);
-            case EAST -> Block.box(16 - z2, y1, x1, 16 - z1, y2, x2);
-            case SOUTH -> Block.box(16 - x2, y1, 16 - z2, 16 - x1, y2, 16 - z1);
-            case WEST -> Block.box(z1, y1, 16 - x2, z2, y2, 16 - x1);
-            default -> throw new IllegalArgumentException("Not horizontal!");
-        };
+            {
+                case NORTH -> Block.box(x1, y1, z1, x2, y2, z2);
+                case EAST -> Block.box(16 - z2, y1, x1, 16 - z1, y2, x2);
+                case SOUTH -> Block.box(16 - x2, y1, 16 - z2, 16 - x1, y2, 16 - z1);
+                case WEST -> Block.box(z1, y1, 16 - x2, z2, y2, 16 - x1);
+                default -> throw new IllegalArgumentException("Not horizontal!");
+            };
     }
 
     /**
@@ -1203,7 +1209,7 @@
     {
         NetworkHooks.openGui(player, containerSupplier);
     }
-    
+
     public static void openScreen(ServerPlayer player, MenuProvider containerSupplier, BlockPos pos)
     {
         NetworkHooks.openGui(player, containerSupplier, pos);
@@ -1532,6 +1538,6 @@
         }
 
         @SuppressWarnings("ConstantConditions")
-        private ItemProtectedAccessor() { super(null); } // Never called
+        private ItemProtectedAccessor() {super(null);} // Never called
     }
 }