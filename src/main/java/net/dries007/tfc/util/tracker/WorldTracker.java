/*
 * Licensed under the EUPL, Version 1.2.
 * You may obtain a copy of the Licence at:
 * https://joinup.ec.europa.eu/collection/eupl/eupl-text-eupl-12
 */

package net.dries007.tfc.util.tracker;

import java.util.ArrayList;
import java.util.Arrays;
import java.util.Collection;
import java.util.HashSet;
import java.util.Iterator;
import java.util.List;
import java.util.Random;
import java.util.Set;
import net.minecraft.core.BlockPos;
import net.minecraft.core.Direction;
import net.minecraft.nbt.CompoundTag;
import net.minecraft.nbt.ListTag;
import net.minecraft.nbt.LongArrayTag;
import net.minecraft.nbt.Tag;
import net.minecraft.server.level.ServerLevel;
import net.minecraft.server.level.ServerPlayer;
import net.minecraft.sounds.SoundSource;
import net.minecraft.util.Mth;
import net.minecraft.util.RandomSource;
import net.minecraft.world.level.Level;
import net.minecraft.world.level.LevelAccessor;
import net.minecraft.world.level.block.state.BlockState;
import net.minecraft.world.level.levelgen.RandomSupport;
import net.minecraft.world.level.levelgen.XoroshiroRandomSource;
import net.neoforged.neoforge.common.NeoForge;
import net.neoforged.neoforge.network.PacketDistributor;
import org.jetbrains.annotations.Nullable;

import net.dries007.tfc.client.TFCSounds;
import net.dries007.tfc.common.TFCAttachments;
import net.dries007.tfc.common.TFCTags;
import net.dries007.tfc.common.entities.misc.TFCFallingBlockEntity;
import net.dries007.tfc.common.recipes.CollapseRecipe;
import net.dries007.tfc.common.recipes.LandslideRecipe;
import net.dries007.tfc.config.TFCConfig;
import net.dries007.tfc.util.Helpers;
import net.dries007.tfc.util.calendar.Calendars;
import net.dries007.tfc.util.climate.BiomeBasedClimateModel;
import net.dries007.tfc.util.climate.Climate;
import net.dries007.tfc.util.climate.ClimateModel;
import net.dries007.tfc.util.collections.BufferedList;
import net.dries007.tfc.util.events.CollapseEvent;
import net.dries007.tfc.util.loot.TFCLoot;
import net.dries007.tfc.util.rotation.RotationNetworkManager;

public final class WorldTracker
{
    /**
     * Returns the world tracker for a given world. Note that we always expect <strong>every world</strong> to have a tracker attached, and thus this will throw
     * if the tracker does not exist. The world tracker exists on both client and server worlds, although it may be in various states of valid in client worlds.
     *
     * @param level The world to query.
     * @return The world tracker for this world.
     */
    public static WorldTracker get(Level level)
    {
        return level.getData(TFCAttachments.WORLD_TRACKER);
    }

    private final Level level;
    private final RandomSource random;

    private final BufferedList<TickEntry> landslideTicks = new BufferedList<>();
    private final BufferedList<BlockPos> isolatedPositions = new BufferedList<>();
    private final List<Collapse> collapsesInProgress = new ArrayList<>();

    private final RotationNetworkManager rotationManager = new RotationNetworkManager();

    private ClimateModel climateModel = BiomeBasedClimateModel.INSTANCE;
    private boolean weatherEnabled = true;

    public WorldTracker(Level level)
    {
        this.level = level;
        this.random = new XoroshiroRandomSource(RandomSupport.generateUniqueSeed());
    }

    public void addLandslidePos(BlockPos pos)
    {
        landslideTicks.add(new TickEntry(pos, 2));
    }

    public void addIsolatedPos(BlockPos pos)
    {
        isolatedPositions.add(pos);
    }

    public void addCollapseData(Collapse collapse)
    {
        collapsesInProgress.add(collapse);
        NeoForge.EVENT_BUS.post(new CollapseEvent(level, collapse.centerPos, collapse.nextPositions, collapse.radiusSquared, false));
    }

    public void setClimateModel(ClimateModel climateModel)
    {
        this.climateModel = climateModel;
    }

    public ClimateModel getClimateModel()
    {
        return climateModel;
    }

    public void addCollapsePositions(BlockPos centerPos, Collection<BlockPos> positions)
    {
        List<BlockPos> collapsePositions = new ArrayList<>();
        double maxRadiusSquared = 0;
        for (BlockPos pos : positions)
        {
            double distSquared = pos.distSqr(centerPos);
            if (distSquared > maxRadiusSquared)
            {
                maxRadiusSquared = distSquared;
            }
            if (random.nextFloat() < TFCConfig.SERVER.collapseExplosionPropagateChance.get())
            {
                collapsePositions.add(pos.above()); // Check the above position
            }
        }
        addCollapseData(new Collapse(centerPos, collapsePositions, maxRadiusSquared));
    }

    public boolean isWeatherEnabled()
    {
<<<<<<< HEAD
        return isRaining(Calendars.get(level).getTicks(), Climate.getMonthlyRainfall(level, pos));
=======
        return weatherEnabled;
>>>>>>> 8be52599
    }

    public void setWeatherEnabled(boolean weatherEnabled)
    {
        this.weatherEnabled = weatherEnabled;
    }

    public RotationNetworkManager getRotationManager()
    {
        return rotationManager;
    }

    /**
     * Must only be called from logical server!
     */
    public void tick()
    {
        if (!collapsesInProgress.isEmpty() && random.nextInt(10) == 0)
        {
            for (Collapse collapse : collapsesInProgress)
            {
                final Set<BlockPos> updatedPositions = new HashSet<>();
                for (BlockPos posAt : collapse.nextPositions)
                {
                    // Check the current position for collapsing
                    final BlockState stateAt = level.getBlockState(posAt);
                    if (CollapseRecipe.canCollapse(stateAt) &&
                        TFCFallingBlockEntity.canFallInDirection(level, posAt, Direction.DOWN) &&
                        posAt.distSqr(collapse.centerPos) < collapse.radiusSquared &&
                        random.nextFloat() < TFCConfig.SERVER.collapsePropagateChance.get())
                    {
                        if (CollapseRecipe.collapseBlock(level, posAt, stateAt))
                        {
                            // This column has started to collapse. Mark the next block above as unstable for the "follow up"
                            updatedPositions.add(posAt.above());
                        }
                    }
                }
                collapse.nextPositions.clear();
                if (!updatedPositions.isEmpty())
                {
                    level.playSound(null, collapse.centerPos, TFCSounds.ROCK_SLIDE_SHORT.get(), SoundSource.BLOCKS, 0.6f, 1.0f);
                    collapse.nextPositions.addAll(updatedPositions);
                    collapse.radiusSquared *= 0.8; // lower radius each successive time
                }
            }
            collapsesInProgress.removeIf(collapse -> collapse.nextPositions.isEmpty());
        }

        landslideTicks.flush();
        Iterator<TickEntry> tickIterator = landslideTicks.listIterator();
        while (tickIterator.hasNext())
        {
            TickEntry entry = tickIterator.next();
            if (entry.tick())
            {
                final BlockState currentState = level.getBlockState(entry.getPos());
                LandslideRecipe.tryLandslide(level, entry.getPos(), currentState);
                tickIterator.remove();
            }
        }

        isolatedPositions.flush();
        Iterator<BlockPos> isolatedIterator = isolatedPositions.listIterator();
        while (isolatedIterator.hasNext())
        {
            final BlockPos pos = isolatedIterator.next();
            final BlockState currentState = level.getBlockState(pos);
            if (Helpers.isBlock(currentState.getBlock(), TFCTags.Blocks.BREAKS_WHEN_ISOLATED) && isIsolated(level, pos))
            {
                Helpers.destroyBlockAndDropBlocksManually((ServerLevel) level, pos, ctx -> ctx.withParameter(TFCLoot.ISOLATED, true));
            }
            isolatedIterator.remove();
        }
    }

    public CompoundTag serializeNBT()
    {
        landslideTicks.flush();
        isolatedPositions.flush();

        CompoundTag nbt = new CompoundTag();
        ListTag landslideNbt = new ListTag();
        for (TickEntry entry : landslideTicks)
        {
            landslideNbt.add(entry.serializeNBT());
        }
        nbt.put("landslideTicks", landslideNbt);

        LongArrayTag isolatedNbt = new LongArrayTag(isolatedPositions.stream().mapToLong(BlockPos::asLong).toArray());
        nbt.put("isolatedPositions", isolatedNbt);

        ListTag collapseNbt = new ListTag();
        for (Collapse collapse : collapsesInProgress)
        {
            collapseNbt.add(collapse.serializeNBT());
        }
        nbt.put("collapsesInProgress", collapseNbt);

        nbt.putBoolean("weatherEnabled", weatherEnabled);

        return nbt;
    }

    public void deserializeNBT(@Nullable CompoundTag nbt)
    {
        if (nbt != null)
        {
            landslideTicks.clear();
            collapsesInProgress.clear();
            isolatedPositions.clear();

            ListTag landslideNbt = nbt.getList("landslideTicks", Tag.TAG_COMPOUND);
            for (int i = 0; i < landslideNbt.size(); i++)
            {
                landslideTicks.add(new TickEntry(landslideNbt.getCompound(i)));
            }

            long[] isolatedNbt = nbt.getLongArray("isolatedPositions");
            Arrays.stream(isolatedNbt).mapToObj(BlockPos::of).forEach(isolatedPositions::add);

            ListTag collapseNbt = nbt.getList("collapsesInProgress", Tag.TAG_COMPOUND);
            for (int i = 0; i < collapseNbt.size(); i++)
            {
                collapsesInProgress.add(new Collapse(collapseNbt.getCompound(i)));
            }

            weatherEnabled = nbt.getBoolean("weatherEnabled");
        }
    }

    private boolean isIsolated(LevelAccessor level, BlockPos pos)
    {
        for (Direction direction : Helpers.DIRECTIONS)
        {
            BlockState state = level.getBlockState(pos.relative(direction));
            if (!state.getCollisionShape(level, pos).isEmpty())
            {
                return false;
            }
        }
        return true;
    }
}<|MERGE_RESOLUTION|>--- conflicted
+++ resolved
@@ -130,11 +130,7 @@
 
     public boolean isWeatherEnabled()
     {
-<<<<<<< HEAD
-        return isRaining(Calendars.get(level).getTicks(), Climate.getMonthlyRainfall(level, pos));
-=======
         return weatherEnabled;
->>>>>>> 8be52599
     }
 
     public void setWeatherEnabled(boolean weatherEnabled)
