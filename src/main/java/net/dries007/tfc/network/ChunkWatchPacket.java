--- conflicted
+++ resolved
@@ -33,10 +33,10 @@
     public static final CustomPacketPayload.Type<ChunkWatchPacket> TYPE = PacketHandler.type("chunk_watch");
     public static final StreamCodec<ByteBuf, ChunkWatchPacket> CODEC = StreamCodec.composite(
         StreamCodecs.CHUNK_POS, c -> c.pos,
-        LerpFloatLayer.STREAM, c -> c.rainfall,
-        LerpFloatLayer.STREAM, c -> c.rainVariance,
-        LerpFloatLayer.STREAM, c -> c.baseGroundwater,
-        LerpFloatLayer.STREAM, c -> c.temperature,
+        LerpFloatLayer.STREAM_CODEC, c -> c.rainfall,
+        LerpFloatLayer.STREAM_CODEC, c -> c.rainVariance,
+        LerpFloatLayer.STREAM_CODEC, c -> c.baseGroundwater,
+        LerpFloatLayer.STREAM_CODEC, c -> c.temperature,
         ForestType.STREAM, c -> c.forestType,
         ChunkWatchPacket::new
     );
@@ -56,14 +56,8 @@
             final ChunkData data = ChunkData.get(chunk);
             if (data.status() != ChunkData.Status.INVALID)
             {
-                data.onUpdatePacket(rainfall, temperature, forestType);
+                data.onUpdatePacket(rainfall, rainVariance, baseGroundwater, temperature, forestType);
             }
-<<<<<<< HEAD
-=======
-
-            data.onUpdatePacket(rainfall, rainVariance, baseGroundwater, temperature, forestType);
-            chunk.setData(TFCAttachments.CHUNK_DATA.get(), data);
->>>>>>> 8b424f45
         }
     }
 }