--- conflicted
+++ resolved
@@ -74,13 +74,9 @@
                 found++;
             }
         }
-<<<<<<< HEAD
-        source.sendSuccess(() -> Helpers.translatable("tfc.commands.propick.cleared", found, cleared), true);
-=======
         final int finalFound = found;
         final int finalCleared = cleared;
         source.sendSuccess(() -> Helpers.translatable("tfc.commands.propick.cleared", finalFound, finalCleared), true);
->>>>>>> 5b6a188b
         return Command.SINGLE_SUCCESS;
     }
 
