/*
 * Licensed under the EUPL, Version 1.2.
 * You may obtain a copy of the Licence at:
 * https://joinup.ec.europa.eu/collection/eupl/eupl-text-eupl-12
 */

package net.dries007.tfc.common.recipes;

import net.minecraft.core.Registry;
import net.minecraft.world.item.crafting.Recipe;
import net.minecraft.world.item.crafting.RecipeType;
import net.minecraftforge.registries.DeferredRegister;
import net.minecraftforge.registries.RegistryObject;

import net.dries007.tfc.util.Helpers;

import static net.dries007.tfc.TerraFirmaCraft.MOD_ID;

public class TFCRecipeTypes
{
<<<<<<< HEAD
    public static final Supplier<RecipeType<CollapseRecipe>> COLLAPSE = register("collapse");
    public static final Supplier<RecipeType<LandslideRecipe>> LANDSLIDE = register("landslide");
    public static final Supplier<RecipeType<HeatingRecipe>> HEATING = register("heating");
    public static final Supplier<RecipeType<QuernRecipe>> QUERN = register("quern");
    public static final Supplier<RecipeType<PotRecipe>> POT = register("pot");
    public static final Supplier<RecipeType<ScrapingRecipe>> SCRAPING = register("scraping");
    public static final Supplier<RecipeType<KnappingRecipe>> CLAY_KNAPPING = register("clay_knapping");
    public static final Supplier<RecipeType<KnappingRecipe>> FIRE_CLAY_KNAPPING = register("fire_clay_knapping");
    public static final Supplier<RecipeType<KnappingRecipe>> LEATHER_KNAPPING = register("leather_knapping");
    public static final Supplier<RecipeType<RockKnappingRecipe>> ROCK_KNAPPING = register("rock_knapping");
    public static final Supplier<RecipeType<AlloyRecipe>> ALLOY = register("alloy");
    public static final Supplier<RecipeType<CastingRecipe>> CASTING = register("casting");
    public static final Supplier<RecipeType<InstantBarrelRecipe>> BARREL_INSTANT = register("barrel_instant");
    public static final Supplier<RecipeType<SealedBarrelRecipe>> BARREL_SEALED = register("barrel_sealed");
    public static final Supplier<RecipeType<LoomRecipe>> LOOM = register("loom");

    public static void registerRecipeTypes()
    {
        COLLAPSE.get();
        LANDSLIDE.get();
        HEATING.get();
        QUERN.get();
        POT.get();
        SCRAPING.get();
        CLAY_KNAPPING.get();
        FIRE_CLAY_KNAPPING.get();
        LEATHER_KNAPPING.get();
        ROCK_KNAPPING.get();
        ALLOY.get();
        CASTING.get();
        BARREL_INSTANT.get();
        BARREL_SEALED.get();
        LOOM.get();
    }
=======
    public static final DeferredRegister<RecipeType<?>> RECIPE_TYPES = DeferredRegister.create(Registry.RECIPE_TYPE_REGISTRY, MOD_ID);

    public static final RegistryObject<RecipeType<CollapseRecipe>> COLLAPSE = register("collapse");
    public static final RegistryObject<RecipeType<LandslideRecipe>> LANDSLIDE = register("landslide");
    public static final RegistryObject<RecipeType<HeatingRecipe>> HEATING = register("heating");
    public static final RegistryObject<RecipeType<QuernRecipe>> QUERN = register("quern");
    public static final RegistryObject<RecipeType<PotRecipe>> POT = register("pot");
    public static final RegistryObject<RecipeType<ScrapingRecipe>> SCRAPING = register("scraping");
    public static final RegistryObject<RecipeType<KnappingRecipe>> CLAY_KNAPPING = register("clay_knapping");
    public static final RegistryObject<RecipeType<KnappingRecipe>> FIRE_CLAY_KNAPPING = register("fire_clay_knapping");
    public static final RegistryObject<RecipeType<KnappingRecipe>> LEATHER_KNAPPING = register("leather_knapping");
    public static final RegistryObject<RecipeType<RockKnappingRecipe>> ROCK_KNAPPING = register("rock_knapping");
    public static final RegistryObject<RecipeType<AlloyRecipe>> ALLOY = register("alloy");
    public static final RegistryObject<RecipeType<CastingRecipe>> CASTING = register("casting");
    public static final RegistryObject<RecipeType<LoomRecipe>> LOOM = register("loom");
>>>>>>> 9b3824a3

    public static void registerPotRecipeOutputTypes()
    {
        PotRecipe.register(Helpers.identifier("soup"), SoupPotRecipe.OUTPUT_TYPE);
    }

    private static <R extends Recipe<?>> RegistryObject<RecipeType<R>> register(String name)
    {
        return RECIPE_TYPES.register(name, () -> new RecipeType<>() {});
    }
}<|MERGE_RESOLUTION|>--- conflicted
+++ resolved
@@ -18,42 +18,6 @@
 
 public class TFCRecipeTypes
 {
-<<<<<<< HEAD
-    public static final Supplier<RecipeType<CollapseRecipe>> COLLAPSE = register("collapse");
-    public static final Supplier<RecipeType<LandslideRecipe>> LANDSLIDE = register("landslide");
-    public static final Supplier<RecipeType<HeatingRecipe>> HEATING = register("heating");
-    public static final Supplier<RecipeType<QuernRecipe>> QUERN = register("quern");
-    public static final Supplier<RecipeType<PotRecipe>> POT = register("pot");
-    public static final Supplier<RecipeType<ScrapingRecipe>> SCRAPING = register("scraping");
-    public static final Supplier<RecipeType<KnappingRecipe>> CLAY_KNAPPING = register("clay_knapping");
-    public static final Supplier<RecipeType<KnappingRecipe>> FIRE_CLAY_KNAPPING = register("fire_clay_knapping");
-    public static final Supplier<RecipeType<KnappingRecipe>> LEATHER_KNAPPING = register("leather_knapping");
-    public static final Supplier<RecipeType<RockKnappingRecipe>> ROCK_KNAPPING = register("rock_knapping");
-    public static final Supplier<RecipeType<AlloyRecipe>> ALLOY = register("alloy");
-    public static final Supplier<RecipeType<CastingRecipe>> CASTING = register("casting");
-    public static final Supplier<RecipeType<InstantBarrelRecipe>> BARREL_INSTANT = register("barrel_instant");
-    public static final Supplier<RecipeType<SealedBarrelRecipe>> BARREL_SEALED = register("barrel_sealed");
-    public static final Supplier<RecipeType<LoomRecipe>> LOOM = register("loom");
-
-    public static void registerRecipeTypes()
-    {
-        COLLAPSE.get();
-        LANDSLIDE.get();
-        HEATING.get();
-        QUERN.get();
-        POT.get();
-        SCRAPING.get();
-        CLAY_KNAPPING.get();
-        FIRE_CLAY_KNAPPING.get();
-        LEATHER_KNAPPING.get();
-        ROCK_KNAPPING.get();
-        ALLOY.get();
-        CASTING.get();
-        BARREL_INSTANT.get();
-        BARREL_SEALED.get();
-        LOOM.get();
-    }
-=======
     public static final DeferredRegister<RecipeType<?>> RECIPE_TYPES = DeferredRegister.create(Registry.RECIPE_TYPE_REGISTRY, MOD_ID);
 
     public static final RegistryObject<RecipeType<CollapseRecipe>> COLLAPSE = register("collapse");
@@ -69,7 +33,8 @@
     public static final RegistryObject<RecipeType<AlloyRecipe>> ALLOY = register("alloy");
     public static final RegistryObject<RecipeType<CastingRecipe>> CASTING = register("casting");
     public static final RegistryObject<RecipeType<LoomRecipe>> LOOM = register("loom");
->>>>>>> 9b3824a3
+    public static final RegistryObject<RecipeType<SealedBarrelRecipe>> BARREL_SEALED = register("barrel_sealed");
+    public static final RegistryObject<RecipeType<InstantBarrelRecipe>> BARREL_INSTANT = register("barrel_instant");
 
     public static void registerPotRecipeOutputTypes()
     {
