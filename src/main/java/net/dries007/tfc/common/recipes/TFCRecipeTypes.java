/*
 * Licensed under the EUPL, Version 1.2.
 * You may obtain a copy of the Licence at:
 * https://joinup.ec.europa.eu/collection/eupl/eupl-text-eupl-12
 */

package net.dries007.tfc.common.recipes;

import java.util.function.Supplier;

import net.minecraft.world.item.crafting.Recipe;
import net.minecraft.world.item.crafting.RecipeType;
import net.minecraftforge.common.util.Lazy;

import net.dries007.tfc.util.Helpers;

public class TFCRecipeTypes
{
    public static final Supplier<RecipeType<CollapseRecipe>> COLLAPSE = register("collapse");
    public static final Supplier<RecipeType<LandslideRecipe>> LANDSLIDE = register("landslide");
    public static final Supplier<RecipeType<HeatingRecipe>> HEATING = register("heating");
    public static final Supplier<RecipeType<QuernRecipe>> QUERN = register("quern");
    public static final Supplier<RecipeType<PotRecipe>> POT = register("pot");
    public static final Supplier<RecipeType<ScrapingRecipe>> SCRAPING = register("scraping");
    public static final Supplier<RecipeType<KnappingRecipe>> CLAY_KNAPPING = register("clay_knapping");
    public static final Supplier<RecipeType<KnappingRecipe>> FIRE_CLAY_KNAPPING = register("fire_clay_knapping");
    public static final Supplier<RecipeType<KnappingRecipe>> LEATHER_KNAPPING = register("leather_knapping");
    public static final Supplier<RecipeType<RockKnappingRecipe>> ROCK_KNAPPING = register("rock_knapping");
    public static final Supplier<RecipeType<AlloyRecipe>> ALLOY = register("alloy");
    public static final Supplier<RecipeType<CastingRecipe>> CASTING = register("casting");
<<<<<<< HEAD
    public static final Supplier<RecipeType<BloomeryRecipe>> BLOOMERY = register("bloomery");
=======
    public static final Supplier<RecipeType<LoomRecipe>> LOOM = register("loom");
>>>>>>> fda59fdb

    public static void registerRecipeTypes()
    {
        COLLAPSE.get();
        LANDSLIDE.get();
        HEATING.get();
        QUERN.get();
        POT.get();
        SCRAPING.get();
        CLAY_KNAPPING.get();
        FIRE_CLAY_KNAPPING.get();
        LEATHER_KNAPPING.get();
        ROCK_KNAPPING.get();
        ALLOY.get();
        CASTING.get();
<<<<<<< HEAD
        BLOOMERY.get();
=======
        LOOM.get();
>>>>>>> fda59fdb
    }

    public static void registerPotRecipeOutputTypes()
    {
        PotRecipe.register(Helpers.identifier("soup"), SoupPotRecipe.OUTPUT_TYPE);
    }

    private static <R extends Recipe<?>> Supplier<RecipeType<R>> register(String name)
    {
        return Lazy.of(() -> RecipeType.register(Helpers.identifier(name).toString()));
    }
}<|MERGE_RESOLUTION|>--- conflicted
+++ resolved
@@ -28,11 +28,8 @@
     public static final Supplier<RecipeType<RockKnappingRecipe>> ROCK_KNAPPING = register("rock_knapping");
     public static final Supplier<RecipeType<AlloyRecipe>> ALLOY = register("alloy");
     public static final Supplier<RecipeType<CastingRecipe>> CASTING = register("casting");
-<<<<<<< HEAD
     public static final Supplier<RecipeType<BloomeryRecipe>> BLOOMERY = register("bloomery");
-=======
     public static final Supplier<RecipeType<LoomRecipe>> LOOM = register("loom");
->>>>>>> fda59fdb
 
     public static void registerRecipeTypes()
     {
@@ -48,11 +45,8 @@
         ROCK_KNAPPING.get();
         ALLOY.get();
         CASTING.get();
-<<<<<<< HEAD
         BLOOMERY.get();
-=======
         LOOM.get();
->>>>>>> fda59fdb
     }
 
     public static void registerPotRecipeOutputTypes()
