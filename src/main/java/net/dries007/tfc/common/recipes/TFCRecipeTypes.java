/*
 * Licensed under the EUPL, Version 1.2.
 * You may obtain a copy of the Licence at:
 * https://joinup.ec.europa.eu/collection/eupl/eupl-text-eupl-12
 */

package net.dries007.tfc.common.recipes;

import net.minecraft.item.crafting.IRecipe;
import net.minecraft.item.crafting.IRecipeType;

import static net.dries007.tfc.TerraFirmaCraft.MOD_ID;

public class TFCRecipeTypes
{
    public static final IRecipeType<CollapseRecipe> COLLAPSE = register("collapse");
    public static final IRecipeType<LandslideRecipe> LANDSLIDE = register("landslide");
    public static final IRecipeType<HeatingRecipe> HEATING = register("heating");
<<<<<<< HEAD
    public static final IRecipeType<IPotRecipe> POT = register("pot");
    public static final IRecipeType<QuernRecipe> QUERN = register("quern");
=======
    public static final IRecipeType<PotRecipe> POT = register("pot");
>>>>>>> 2478df4b

    private static <R extends IRecipe<?>> IRecipeType<R> register(String name)
    {
        return IRecipeType.register(MOD_ID + ":" + name);
    }
}<|MERGE_RESOLUTION|>--- conflicted
+++ resolved
@@ -16,12 +16,8 @@
     public static final IRecipeType<CollapseRecipe> COLLAPSE = register("collapse");
     public static final IRecipeType<LandslideRecipe> LANDSLIDE = register("landslide");
     public static final IRecipeType<HeatingRecipe> HEATING = register("heating");
-<<<<<<< HEAD
-    public static final IRecipeType<IPotRecipe> POT = register("pot");
     public static final IRecipeType<QuernRecipe> QUERN = register("quern");
-=======
     public static final IRecipeType<PotRecipe> POT = register("pot");
->>>>>>> 2478df4b
 
     private static <R extends IRecipe<?>> IRecipeType<R> register(String name)
     {
