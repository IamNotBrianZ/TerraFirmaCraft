/*
 * Licensed under the EUPL, Version 1.2.
 * You may obtain a copy of the Licence at:
 * https://joinup.ec.europa.eu/collection/eupl/eupl-text-eupl-12
 */

package net.dries007.tfc.common.types;

import java.util.Arrays;
import java.util.Collection;
import java.util.stream.Collectors;

import com.google.gson.JsonObject;
import com.google.gson.JsonSyntaxException;
import net.minecraft.world.item.Item;
import net.minecraft.world.item.ItemStack;
import net.minecraft.world.item.crafting.Ingredient;
import net.minecraft.util.GsonHelper;
import net.minecraft.resources.ResourceLocation;
import net.minecraftforge.common.crafting.CraftingHelper;

public class MetalItem
{
    private final ResourceLocation id;
    private final Ingredient ingredient;
    private final Metal metal;
    private final int amount;

    public MetalItem(ResourceLocation id, JsonObject json)
    {
        this.id = id;
<<<<<<< HEAD
        ingredient = CraftingHelper.getIngredient(GsonHelper.getAsJsonObject(json, "ingredient"));
        ResourceLocation metalId = new ResourceLocation(GsonHelper.getAsString(json, "metal"));
        metal = MetalManager.INSTANCE.get(metalId);
=======
        ingredient = CraftingHelper.getIngredient(JSONUtils.getAsJsonObject(json, "ingredient"));
        ResourceLocation metalId = new ResourceLocation(JSONUtils.getAsString(json, "metal"));
        metal = Metal.MANAGER.get(metalId);
>>>>>>> 1280317b
        if (metal == null)
        {
            throw new JsonSyntaxException("Invalid metal specified: " + metalId);
        }
        amount = GsonHelper.getAsInt(json, "amount");
    }

    public ResourceLocation getId()
    {
        return id;
    }

    public Metal getMetal()
    {
        return metal;
    }

    public int getAmount()
    {
        return amount;
    }

    public Collection<Item> getValidItems()
    {
        return Arrays.stream(this.ingredient.getItems()).map(ItemStack::getItem).collect(Collectors.toSet());
    }

    public boolean isValid(ItemStack stack)
    {
        return this.ingredient.test(stack);
    }
}<|MERGE_RESOLUTION|>--- conflicted
+++ resolved
@@ -29,15 +29,9 @@
     public MetalItem(ResourceLocation id, JsonObject json)
     {
         this.id = id;
-<<<<<<< HEAD
         ingredient = CraftingHelper.getIngredient(GsonHelper.getAsJsonObject(json, "ingredient"));
         ResourceLocation metalId = new ResourceLocation(GsonHelper.getAsString(json, "metal"));
-        metal = MetalManager.INSTANCE.get(metalId);
-=======
-        ingredient = CraftingHelper.getIngredient(JSONUtils.getAsJsonObject(json, "ingredient"));
-        ResourceLocation metalId = new ResourceLocation(JSONUtils.getAsString(json, "metal"));
         metal = Metal.MANAGER.get(metalId);
->>>>>>> 1280317b
         if (metal == null)
         {
             throw new JsonSyntaxException("Invalid metal specified: " + metalId);
