/*
 * Licensed under the EUPL, Version 1.2.
 * You may obtain a copy of the Licence at:
 * https://joinup.ec.europa.eu/collection/eupl/eupl-text-eupl-12
 */

package net.dries007.tfc.common.blocks.wood;

import java.util.function.Supplier;

import net.minecraft.core.BlockPos;
import net.minecraft.util.Mth;
import net.minecraft.world.entity.player.Player;
import net.minecraft.world.item.context.UseOnContext;
import net.minecraft.world.level.BlockGetter;
import net.minecraft.world.level.block.Block;
import net.minecraft.world.level.block.RotatedPillarBlock;
import net.minecraft.world.level.block.state.BlockState;
import net.minecraft.world.level.block.state.StateDefinition;
import net.minecraft.world.level.block.state.properties.BooleanProperty;
import net.minecraftforge.common.ForgeHooks;
import net.minecraftforge.common.ToolAction;
import net.minecraftforge.common.ToolActions;

import net.dries007.tfc.common.blocks.TFCBlockStateProperties;
import net.dries007.tfc.util.Helpers;
import org.jetbrains.annotations.Nullable;

public class LogBlock extends RotatedPillarBlock
{
    public static final BooleanProperty NATURAL = TFCBlockStateProperties.NATURAL;

    @Nullable private final Supplier<? extends Block> stripped;

    public LogBlock(Properties properties, @Nullable Supplier<? extends Block> stripped)
    {
        super(properties);
        this.stripped = stripped;

        registerDefaultState(defaultBlockState().setValue(NATURAL, false));
    }

    @Override
    @SuppressWarnings("deprecation")
    public float getDestroyProgress(BlockState state, Player player, BlockGetter level, BlockPos pos)
    {
        final float baseSpeed = (state.getValue(NATURAL) ? Mth.PI /* precisely */ : 1) * state.getDestroySpeed(level, pos);
        if (baseSpeed == -1.0F)
        {
            return 0.0F;
        }
        else
        {
            final int toolModifier = ForgeHooks.isCorrectToolForDrops(state, player) ? 30 : 100;
            return player.getDigSpeed(state, pos) / baseSpeed / (float) toolModifier;
        }
    }

    @Override
    protected void createBlockStateDefinition(StateDefinition.Builder<Block, BlockState> builder)
    {
        super.createBlockStateDefinition(builder.add(NATURAL));
    }

    @Nullable
    @Override
    public BlockState getToolModifiedState(BlockState state, UseOnContext context, ToolAction action, boolean simulate)
    {
<<<<<<< HEAD
        if (stack.canPerformAction(action) && action == ToolActions.AXE_STRIP)
=======
        if (context.getItemInHand().canPerformAction(action) && action == ToolActions.AXE_STRIP && stripped != null)
>>>>>>> 2bff0eda
        {
            return getStrippedState(state);
        }
        return null;
    }

    @Nullable
    public BlockState getStrippedState(BlockState state)
    {
        return stripped == null ? null : Helpers.copyProperties(stripped.get().defaultBlockState(), state);
    }
}<|MERGE_RESOLUTION|>--- conflicted
+++ resolved
@@ -66,11 +66,7 @@
     @Override
     public BlockState getToolModifiedState(BlockState state, UseOnContext context, ToolAction action, boolean simulate)
     {
-<<<<<<< HEAD
-        if (stack.canPerformAction(action) && action == ToolActions.AXE_STRIP)
-=======
-        if (context.getItemInHand().canPerformAction(action) && action == ToolActions.AXE_STRIP && stripped != null)
->>>>>>> 2bff0eda
+        if (context.getItemInHand().canPerformAction(action) && action == ToolActions.AXE_STRIP)
         {
             return getStrippedState(state);
         }
