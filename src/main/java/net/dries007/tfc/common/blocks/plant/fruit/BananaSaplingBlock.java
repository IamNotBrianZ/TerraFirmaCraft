--- conflicted
+++ resolved
@@ -64,11 +64,7 @@
     @Override
     public boolean canSurvive(BlockState state, LevelReader level, BlockPos pos)
     {
-<<<<<<< HEAD
-        return level.getBlockState(pos.below()).is(TFCTags.Blocks.BUSH_PLANTABLE_ON);
-=======
-        return Helpers.isBlock(worldIn.getBlockState(pos.below()), TFCTags.Blocks.BUSH_PLANTABLE_ON);
->>>>>>> 363d46d0
+        return Helpers.isBlock(level.getBlockState(pos.below()), TFCTags.Blocks.BUSH_PLANTABLE_ON);
     }
 
     @Override
