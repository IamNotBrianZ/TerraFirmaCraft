/*
 * Licensed under the EUPL, Version 1.2.
 * You may obtain a copy of the Licence at:
 * https://joinup.ec.europa.eu/collection/eupl/eupl-text-eupl-12
 */

package net.dries007.tfc.common.blocks.plant.fruit;

import java.util.List;
import java.util.Random;
import java.util.function.Supplier;

import net.minecraft.core.BlockPos;
import net.minecraft.core.Direction;
import net.minecraft.network.chat.Component;
import net.minecraft.world.item.Item;
import net.minecraft.world.level.Level;
import net.minecraft.world.level.LevelReader;
import net.minecraft.world.level.block.Block;
import net.minecraft.world.level.block.state.BlockState;

import net.dries007.tfc.common.TFCTags;
import net.dries007.tfc.common.blockentities.BerryBushBlockEntity;
import net.dries007.tfc.common.blockentities.TFCBlockEntities;
import net.dries007.tfc.common.blockentities.TickCounterBlockEntity;
import net.dries007.tfc.common.blocks.ExtendedProperties;
import net.dries007.tfc.common.blocks.IForgeBlockExtension;
import net.dries007.tfc.common.blocks.TFCBlocks;
import net.dries007.tfc.common.blocks.soil.FarmlandBlock;
import net.dries007.tfc.common.blocks.soil.HoeOverlayBlock;
import net.dries007.tfc.util.Helpers;
import net.dries007.tfc.util.calendar.Calendars;
import net.dries007.tfc.util.calendar.ICalendar;
import net.dries007.tfc.util.climate.Climate;
import net.dries007.tfc.util.climate.ClimateRange;

public class SpreadingBushBlock extends SeasonalPlantBlock implements IForgeBlockExtension, IBushBlock, HoeOverlayBlock
{
    protected final Supplier<? extends Block> companion;
    protected final int maxHeight;
    private final Supplier<ClimateRange> climateRange;

    public SpreadingBushBlock(ExtendedProperties properties, Supplier<? extends Item> productItem, Lifecycle[] stages, Supplier<? extends Block> companion, int maxHeight, Supplier<ClimateRange> climateRange)
    {
        super(properties, productItem, stages);
        this.companion = companion;
        this.maxHeight = maxHeight;
        this.climateRange = climateRange;
        registerDefaultState(getStateDefinition().any().setValue(STAGE, 0));
    }

    @Override
    public void onUpdate(Level level, BlockPos pos, BlockState state)
    {
        level.getBlockEntity(pos, TFCBlockEntities.BERRY_BUSH.get()).ifPresent(bush -> {
            Lifecycle currentLifecycle = state.getValue(LIFECYCLE);
            Lifecycle expectedLifecycle = getLifecycleForCurrentMonth();
            // if we are not working with a plant that is or should be dormant
            if (!checkAndSetDormant(level, pos, state, currentLifecycle, expectedLifecycle))
            {
                // Otherwise, we do a month-by-month evaluation of how the bush should have grown.
                // We only do this up to a year. Why? Because eventually, it will have become dormant, and any 'progress' during that year would've been lost anyway because it would unconditionally become dormant.
                long deltaTicks = Math.min(bush.getTicksSinceBushUpdate(), Calendars.SERVER.getCalendarTicksInYear());
                long currentCalendarTick = Calendars.SERVER.getCalendarTicks();
                long nextCalendarTick = currentCalendarTick - deltaTicks;

                final BlockPos sourcePos = pos.below();
                final ClimateRange range = climateRange.get();
                final int hydration = FarmlandBlock.getHydration(level, sourcePos);

                int stagesGrown = 0, monthsSpentDying = 0;
                do
                {
                    // This always runs at least once. It is called through random ticks, and calendar updates - although calendar updates will only call this if they've waited at least a day, or the average delta between random ticks.
                    // Otherwise it will just wait for the next random tick.

                    // Jump forward to nextTick.
                    // Advance both the stage (randomly, if the previous month was healthy), and lifecycle (if the at-the-time conditions were valid)
                    nextCalendarTick = Math.min(nextCalendarTick + Calendars.SERVER.getCalendarTicksInMonth(), currentCalendarTick);

                    if (currentLifecycle.active() && level.getRandom().nextInt(3) == 0)
                    {
                        stagesGrown++;
                    }

                    float temperatureAtNextTick = Climate.getTemperature(level, pos, nextCalendarTick, Calendars.SERVER.getCalendarDaysInMonth());
                    Lifecycle lifecycleAtNextTick = getLifecycleForMonth(ICalendar.getMonthOfYear(nextCalendarTick, Calendars.SERVER.getCalendarDaysInMonth()));
                    if (range.checkBoth(hydration, temperatureAtNextTick, false))
                    {
                        currentLifecycle = currentLifecycle.advanceTowards(lifecycleAtNextTick);
                    }
                    else
                    {
                        currentLifecycle = Lifecycle.DORMANT;
                    }

                    if (lifecycleAtNextTick != Lifecycle.DORMANT && currentLifecycle == Lifecycle.DORMANT)
                    {
                        monthsSpentDying++; // consecutive months spent where the conditions were invalid, but they shouldn't've been
                    }
                    else
                    {
                        monthsSpentDying = 0;
                    }

                } while (nextCalendarTick < currentCalendarTick);

                BlockState newState;

                if (monthsSpentDying > 0 && level.getRandom().nextInt(12) < monthsSpentDying && !level.getBlockState(pos.above()).is(TFCTags.Blocks.ANY_SPREADING_BUSH))
                {
                    // It may have died, as it spent too many consecutive months where it should've been healthy, in invalid conditions.
                    newState = getDeadState(state);
                }
                else
                {
                    // It's not dead! Now, perform the actual update over the time taken.
                    newState = state.setValue(STAGE, Math.min(2, state.getValue(STAGE) + stagesGrown))
                        .setValue(LIFECYCLE, currentLifecycle);

                    // Finally, possibly, cause a propagation event - this is based on the current time.
                    if (newState.getValue(LIFECYCLE).active() && level.getRandom().nextInt(3) == 0 && distanceToGround(level, pos, maxHeight) <= maxHeight)
                    {
                        propagate(level, pos, level.getRandom(), newState);
                    }
                }

                // And update the block
                if (state != newState)
                {
                    level.setBlock(pos, newState, 3);
                }
            }
            bush.afterUpdate();
        });
    }

    protected BlockState getDeadState(BlockState state)
    {
        return TFCBlocks.DEAD_BERRY_BUSH.get().defaultBlockState().setValue(STAGE, state.getValue(STAGE));
    }

    protected void propagate(Level level, BlockPos pos, Random random, BlockState state)
    {
        final int stage = state.getValue(STAGE);
        final BlockPos abovePos = pos.above();
        if (stage == 1 && level.isEmptyBlock(abovePos))
        {
            level.setBlockAndUpdate(abovePos, state.setValue(STAGE, 1));
        }
        else if (stage == 2)
        {
            Direction offset = Direction.Plane.HORIZONTAL.getRandomDirection(random);
            BlockPos offsetPos = pos.relative(offset);
            if (level.isEmptyBlock(offsetPos))
            {
<<<<<<< HEAD
                level.setBlockAndUpdate(offsetPos, companion.get().defaultBlockState().setValue(SpreadingCaneBlock.FACING, offset));
                level.getBlockEntity(offsetPos, TFCBlockEntities.BERRY_BUSH.get()).ifPresent(bush -> bush.reduceCounter(-1 * ICalendar.TICKS_IN_DAY * bush.getTicksSinceUpdate()));
=======
                if (!Helpers.isBlock(world.getBlockState(pos.above()), TFCTags.Blocks.SPREADING_BUSH))
                    world.setBlockAndUpdate(pos, TFCBlocks.DEAD_BERRY_BUSH.get().defaultBlockState().setValue(STAGE, stage));
>>>>>>> 363d46d0
            }
        }
    }

    @Override
    public void addHoeOverlayInfo(Level level, BlockPos pos, BlockState state, List<Component> text, boolean isDebug)
    {
        final BlockPos sourcePos = pos.below();
        final ClimateRange range = climateRange.get();

        text.add(FarmlandBlock.getHydrationTooltip(level, sourcePos, range, false));
        text.add(FarmlandBlock.getTemperatureTooltip(level, sourcePos, range, false));
    }

    @Override
    public boolean canSurvive(BlockState state, LevelReader level, BlockPos pos)
    {
        BlockPos belowPos = pos.below();
        BlockState belowState = level.getBlockState(belowPos);
        return Helpers.isBlock(belowState, TFCTags.Blocks.BUSH_PLANTABLE_ON) || Helpers.isBlock(belowState, TFCTags.Blocks.ANY_SPREADING_BUSH) || this.mayPlaceOn(level.getBlockState(belowPos), level, belowPos);
    }
}<|MERGE_RESOLUTION|>--- conflicted
+++ resolved
@@ -154,13 +154,8 @@
             BlockPos offsetPos = pos.relative(offset);
             if (level.isEmptyBlock(offsetPos))
             {
-<<<<<<< HEAD
                 level.setBlockAndUpdate(offsetPos, companion.get().defaultBlockState().setValue(SpreadingCaneBlock.FACING, offset));
                 level.getBlockEntity(offsetPos, TFCBlockEntities.BERRY_BUSH.get()).ifPresent(bush -> bush.reduceCounter(-1 * ICalendar.TICKS_IN_DAY * bush.getTicksSinceUpdate()));
-=======
-                if (!Helpers.isBlock(world.getBlockState(pos.above()), TFCTags.Blocks.SPREADING_BUSH))
-                    world.setBlockAndUpdate(pos, TFCBlocks.DEAD_BERRY_BUSH.get().defaultBlockState().setValue(STAGE, stage));
->>>>>>> 363d46d0
             }
         }
     }
