/*
 * Licensed under the EUPL, Version 1.2.
 * You may obtain a copy of the Licence at:
 * https://joinup.ec.europa.eu/collection/eupl/eupl-text-eupl-12
 */

package net.dries007.tfc.common.blocks;

import java.util.stream.Stream;

import net.minecraft.world.level.block.state.properties.BlockStateProperties;
import net.minecraft.world.level.block.state.properties.BooleanProperty;
import net.minecraft.world.level.block.state.properties.EnumProperty;
import net.minecraft.world.level.block.state.properties.IntegerProperty;
import net.minecraft.world.level.material.Fluids;

import net.dries007.tfc.common.blocks.crop.DoubleCropBlock;
import net.dries007.tfc.common.blocks.devices.TFCComposterBlock;
import net.dries007.tfc.common.blocks.plant.ITallPlant;
import net.dries007.tfc.common.blocks.plant.fruit.Lifecycle;
import net.dries007.tfc.common.blocks.rock.RockSpikeBlock;
import net.dries007.tfc.common.fluids.FluidProperty;
import net.dries007.tfc.common.fluids.TFCFluids;
import net.dries007.tfc.world.river.Flow;

/**
 * @see BlockStateProperties
 */
public class TFCBlockStateProperties
{
    public static final IntegerProperty DISTANCE_7 = BlockStateProperties.DISTANCE;
    public static final IntegerProperty DISTANCE_8 = IntegerProperty.create("distance", 1, 8);
    public static final IntegerProperty DISTANCE_9 = IntegerProperty.create("distance", 1, 9);
    public static final IntegerProperty DISTANCE_10 = IntegerProperty.create("distance", 1, 10);

    public static final IntegerProperty[] DISTANCES = {DISTANCE_7, DISTANCE_8, DISTANCE_9, DISTANCE_10};

    public static final FluidProperty WATER = FluidProperty.create("fluid", Stream.of(Fluids.EMPTY, Fluids.WATER, TFCFluids.SALT_WATER));
    public static final FluidProperty WATER_AND_LAVA = FluidProperty.create("fluid", Stream.of(Fluids.EMPTY, Fluids.WATER, TFCFluids.SALT_WATER, Fluids.LAVA));
    public static final FluidProperty SALT_WATER = FluidProperty.create("fluid", Stream.of(Fluids.EMPTY, TFCFluids.SALT_WATER));
    public static final FluidProperty FRESH_WATER = FluidProperty.create("fluid", Stream.of(Fluids.EMPTY, Fluids.WATER));

    public static final IntegerProperty COUNT_1_3 = IntegerProperty.create("count", 1, 3);

    public static final IntegerProperty STAGE_1 = BlockStateProperties.STAGE;
    public static final IntegerProperty STAGE_2 = IntegerProperty.create("stage", 0, 2);
    public static final IntegerProperty STAGE_3 = IntegerProperty.create("stage", 0, 3);
    public static final IntegerProperty STAGE_4 = IntegerProperty.create("stage", 0, 4);
    public static final IntegerProperty STAGE_5 = IntegerProperty.create("stage", 0, 5);
    public static final IntegerProperty STAGE_6 = IntegerProperty.create("stage", 0, 6);
    public static final IntegerProperty STAGE_7 = IntegerProperty.create("stage", 0, 7);
    public static final IntegerProperty STAGE_8 = IntegerProperty.create("stage", 0, 8);
    public static final IntegerProperty STAGE_9 = IntegerProperty.create("stage", 0, 9);
    public static final IntegerProperty STAGE_10 = IntegerProperty.create("stage", 0, 10);
    public static final IntegerProperty STAGE_11 = IntegerProperty.create("stage", 0, 11);
    public static final IntegerProperty STAGE_12 = IntegerProperty.create("stage", 0, 12);

    public static final IntegerProperty AGE_1 = BlockStateProperties.AGE_1;
    public static final IntegerProperty AGE_2 = BlockStateProperties.AGE_2;
    public static final IntegerProperty AGE_3 = BlockStateProperties.AGE_3;
    public static final IntegerProperty AGE_4 = IntegerProperty.create("age", 0, 4);
    public static final IntegerProperty AGE_5 = BlockStateProperties.AGE_5;
    public static final IntegerProperty AGE_6 = IntegerProperty.create("age", 0, 6);
    public static final IntegerProperty AGE_7 = BlockStateProperties.AGE_7;
    public static final IntegerProperty AGE_8 = IntegerProperty.create("age", 0, 8);

    public static final IntegerProperty SAPLINGS = IntegerProperty.create("saplings", 1, 4);

    public static final EnumProperty<DoubleCropBlock.Part> DOUBLE_CROP_PART = EnumProperty.create("part", DoubleCropBlock.Part.class);
    public static final EnumProperty<ITallPlant.Part> TALL_PLANT_PART = EnumProperty.create("part", ITallPlant.Part.class);
    public static final EnumProperty<RockSpikeBlock.Part> ROCK_SPIKE_PART = EnumProperty.create("part", RockSpikeBlock.Part.class);
    public static final EnumProperty<Lifecycle> LIFECYCLE = EnumProperty.create("lifecycle", Lifecycle.class);
    public static final EnumProperty<TFCComposterBlock.CompostType> COMPOST_TYPE = EnumProperty.create("type", TFCComposterBlock.CompostType.class);

    public static final BooleanProperty TIP = BooleanProperty.create("tip");
    public static final BooleanProperty LIT = BooleanProperty.create("lit");
<<<<<<< HEAD
    public static final BooleanProperty WILD = BooleanProperty.create("wild");
    public static final BooleanProperty GROWING = BooleanProperty.create("growing");
    public static final BooleanProperty UPPER = BooleanProperty.create("upper");
=======
    public static final BooleanProperty STICK = BooleanProperty.create("stick");
    public static final BooleanProperty MATURE = BooleanProperty.create("mature");
    public static final BooleanProperty NATURAL = BooleanProperty.create("natural");
>>>>>>> b4eb1881

    // for placed items
    public static final BooleanProperty ITEM_0 = BooleanProperty.create("item_0");
    public static final BooleanProperty ITEM_1 = BooleanProperty.create("item_1");
    public static final BooleanProperty ITEM_2 = BooleanProperty.create("item_2");
    public static final BooleanProperty ITEM_3 = BooleanProperty.create("item_3");

    public static final IntegerProperty PIT_KILN_STAGE = IntegerProperty.create("stage", 0, 16);
    public static final IntegerProperty HEAT_LEVEL = IntegerProperty.create("heat_level", 0, 7);

    public static final EnumProperty<Flow> FLOW = EnumProperty.create("flow", Flow.class);

    private static final IntegerProperty[] STAGES = {STAGE_1, STAGE_2, STAGE_3, STAGE_4, STAGE_5, STAGE_6, STAGE_7, STAGE_8, STAGE_9, STAGE_10, STAGE_11, STAGE_12};
    private static final IntegerProperty[] AGES = {AGE_1, AGE_2, AGE_3, AGE_4, AGE_5, AGE_6, AGE_7, AGE_8};

    public static IntegerProperty getStageProperty(int maxStage)
    {
        if (maxStage > 0 && maxStage <= STAGES.length)
        {
            return STAGES[maxStage - 1];
        }
        throw new IllegalArgumentException("No stage property for stages [0, " + maxStage + "]");
    }

    public static IntegerProperty getAgeProperty(int maxAge)
    {
        if (maxAge > 0 && maxAge <= AGES.length)
        {
            return AGES[maxAge - 1];
        }
        throw new IllegalArgumentException("No age property for ages [0, " + maxAge + "]");
    }
}<|MERGE_RESOLUTION|>--- conflicted
+++ resolved
@@ -74,15 +74,10 @@
 
     public static final BooleanProperty TIP = BooleanProperty.create("tip");
     public static final BooleanProperty LIT = BooleanProperty.create("lit");
-<<<<<<< HEAD
-    public static final BooleanProperty WILD = BooleanProperty.create("wild");
-    public static final BooleanProperty GROWING = BooleanProperty.create("growing");
     public static final BooleanProperty UPPER = BooleanProperty.create("upper");
-=======
     public static final BooleanProperty STICK = BooleanProperty.create("stick");
     public static final BooleanProperty MATURE = BooleanProperty.create("mature");
     public static final BooleanProperty NATURAL = BooleanProperty.create("natural");
->>>>>>> b4eb1881
 
     // for placed items
     public static final BooleanProperty ITEM_0 = BooleanProperty.create("item_0");
