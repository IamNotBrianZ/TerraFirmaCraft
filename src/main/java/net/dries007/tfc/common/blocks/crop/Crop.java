/*
 * Licensed under the EUPL, Version 1.2.
 * You may obtain a copy of the Licence at:
 * https://joinup.ec.europa.eu/collection/eupl/eupl-text-eupl-12
 */

package net.dries007.tfc.common.blocks.crop;

import java.util.Locale;
import java.util.function.Function;
import java.util.function.Supplier;

import net.minecraft.util.StringRepresentable;
import net.minecraft.world.level.block.Block;
import net.minecraft.world.level.block.SoundType;
import net.minecraft.world.level.block.state.BlockBehaviour;
import net.minecraft.world.level.material.Material;

import net.dries007.tfc.common.blockentities.CropBlockEntity;
import net.dries007.tfc.common.blockentities.FarmlandBlockEntity;
import net.dries007.tfc.common.blockentities.FarmlandBlockEntity.NutrientType;
import net.dries007.tfc.common.blockentities.TFCBlockEntities;
import net.dries007.tfc.common.blocks.ExtendedProperties;
import net.dries007.tfc.common.blocks.TFCBlocks;


public enum Crop implements StringRepresentable
{
    // Grains
<<<<<<< HEAD
    BARLEY(NutrientType.NITROGEN, self -> DefaultCropBlock.create(crop(), 8, self), self -> new DeadCropBlock(dead(), self)), // Default, 8
    OAT(NutrientType.PHOSPHOROUS, self -> DefaultCropBlock.create(crop(), 8, self), self -> new DeadCropBlock(dead(), self)), // Default, 8
    RYE(NutrientType.PHOSPHOROUS, self -> DefaultCropBlock.create(crop(), 8, self), self -> new DeadCropBlock(dead(), self)), // Default, 8
    MAIZE(NutrientType.PHOSPHOROUS, self -> DoubleCropBlock.create(crop().serverTicks(CropBlockEntity::serverTickBottomPartOnly), 3, 3, self), self -> new DeadDoubleCropBlock(dead(), self), true), // Double, 3 -> 3
    WHEAT(NutrientType.PHOSPHOROUS, self -> DefaultCropBlock.create(crop(), 8, self), self -> new DeadCropBlock(dead(), self)), // Default, 8
    RICE(NutrientType.PHOSPHOROUS, self -> FloodedCropBlock.create(crop(), 8, self), self -> new FloodedDeadCropBlock(dead(), self)), // Default, Waterlogged, 8
    // Vegetables
    BEET(NutrientType.POTASSIUM, self -> DefaultCropBlock.create(crop(), 6, self), self -> new DeadCropBlock(dead(), self)), // Default, 6
    CABBAGE(NutrientType.NITROGEN, self -> DefaultCropBlock.create(crop(), 6, self), self -> new DeadCropBlock(dead(), self)), // Default, 6
    CARROT(NutrientType.POTASSIUM, self -> DefaultCropBlock.create(crop(), 5, self), self -> new DeadCropBlock(dead(), self)), // Default, 5
    GARLIC(NutrientType.NITROGEN, self -> DefaultCropBlock.create(crop(), 5, self), self -> new DeadCropBlock(dead(), self)), // Default, 5
    GREEN_BEAN(NutrientType.NITROGEN, self -> ClimbingCropBlock.create(crop().serverTicks(CropBlockEntity::serverTickBottomPartOnly), 4, 4, self), self -> new DeadClimbingCropBlock(dead(), self), true), // Double, Stick, 4 -> 4
    POTATO(NutrientType.POTASSIUM, self -> DefaultCropBlock.create(crop(), 7, self), self -> new DeadCropBlock(dead(), self)), // Default, 7
    ONION(NutrientType.NITROGEN, self -> DefaultCropBlock.create(crop(), 7, self), self -> new DeadCropBlock(dead(), self)), // Default, 7
    SOYBEAN(NutrientType.NITROGEN, self -> DefaultCropBlock.create(crop(), 7, self), self -> new DeadCropBlock(dead(), self)), // Default, 7
    SQUASH(NutrientType.POTASSIUM, self -> DefaultCropBlock.create(crop(), 8, self), self -> new DeadCropBlock(dead(), self)), // Default , 8
    SUGARCANE(NutrientType.POTASSIUM, self -> DoubleCropBlock.create(crop().serverTicks(CropBlockEntity::serverTickBottomPartOnly), 4, 4, self), self -> new DeadDoubleCropBlock(dead(), self), true), // Double, 4 -> 4
    TOMATO(NutrientType.POTASSIUM, self -> ClimbingCropBlock.create(crop().serverTicks(CropBlockEntity::serverTickBottomPartOnly), 4, 4, self), self -> new DeadClimbingCropBlock(dead(), self), true), // Double, Stick, 4 -> 4
    JUTE(NutrientType.POTASSIUM, self -> DoubleCropBlock.create(crop().serverTicks(CropBlockEntity::serverTickBottomPartOnly), 2, 4, self), self -> new DeadDoubleCropBlock(dead(), self), true), // Double, 2 -> 4
    PUMPKIN(NutrientType.PHOSPHOROUS, self -> SpreadingCropBlock.create(crop(), 8, self, TFCBlocks.PUMPKIN), self -> new DeadCropBlock(dead(), self)),
    MELON(NutrientType.PHOSPHOROUS, self -> SpreadingCropBlock.create(crop(), 8, self, TFCBlocks.MELON), self -> new DeadCropBlock(dead(), self));
    // todo: pickable crops
=======
    BARLEY(FarmlandBlockEntity.NutrientType.NITROGEN, 8), // Default, 8
    OAT(FarmlandBlockEntity.NutrientType.PHOSPHOROUS, 8), // Default, 8
    RYE(FarmlandBlockEntity.NutrientType.PHOSPHOROUS, 8), // Default, 8
    MAIZE(FarmlandBlockEntity.NutrientType.PHOSPHOROUS, 3, 3, false), // Double, 3 -> 3
    WHEAT(FarmlandBlockEntity.NutrientType.PHOSPHOROUS, 8), // Default, 8
    RICE(FarmlandBlockEntity.NutrientType.PHOSPHOROUS, 8, true), // Default, Waterlogged, 8
    // Vegetables
    BEET(FarmlandBlockEntity.NutrientType.POTASSIUM, 6), // Default, 6
    CABBAGE(FarmlandBlockEntity.NutrientType.NITROGEN, 6), // Default, 6
    CARROT(FarmlandBlockEntity.NutrientType.POTASSIUM, 5), // Default, 5
    GARLIC(FarmlandBlockEntity.NutrientType.NITROGEN, 5), // Default, 5
    GREEN_BEAN(FarmlandBlockEntity.NutrientType.NITROGEN, 4, 4, true), // Double, Stick, 4 -> 4
    POTATO(FarmlandBlockEntity.NutrientType.POTASSIUM, 7), // Default, 7
    ONION(FarmlandBlockEntity.NutrientType.NITROGEN, 7), // Default, 7
    SOYBEAN(FarmlandBlockEntity.NutrientType.NITROGEN, 7), // Default, 7
    SQUASH(FarmlandBlockEntity.NutrientType.POTASSIUM, 8), // Default , 8
    SUGARCANE(FarmlandBlockEntity.NutrientType.POTASSIUM, 4, 4, false), // Double, 4 -> 4
    TOMATO(FarmlandBlockEntity.NutrientType.POTASSIUM, 4, 4, true), // Double, Stick, 4 -> 4
    JUTE(FarmlandBlockEntity.NutrientType.POTASSIUM, 2, 4, true); // Double, 2 -> 4
    // todo: pickable crops + spreading crops
>>>>>>> 550140d0

    private static ExtendedProperties crop()
    {
        return dead().blockEntity(TFCBlockEntities.CROP).serverTicks(CropBlockEntity::serverTick);
    }

    private static ExtendedProperties dead()
    {
        return ExtendedProperties.of(BlockBehaviour.Properties.of(Material.PLANT).noCollission().randomTicks().strength(0.4F).sound(SoundType.CROP)).flammable(60, 30);
    }

    private final String serializedName;
    private final FarmlandBlockEntity.NutrientType primaryNutrient;
    private final Supplier<Block> factory;
    private final Supplier<Block> deadFactory;
    private final Supplier<Block> wildFactory;

    Crop(FarmlandBlockEntity.NutrientType primaryNutrient, int singleBlockStages)
    {
        this(primaryNutrient, self -> DefaultCropBlock.create(crop(), singleBlockStages, self), self -> new DeadCropBlock(dead(), self), self -> new WildCropBlock(dead()));
    }

    Crop(FarmlandBlockEntity.NutrientType primaryNutrient, int floodedSingleBlockStages, boolean flooded)
    {
        this(primaryNutrient, self -> FloodedCropBlock.create(crop(), floodedSingleBlockStages, self), self -> new FloodedDeadCropBlock(dead(), self), self -> new FloodedWildCropBlock(dead()));
        assert flooded;
    }

    Crop(FarmlandBlockEntity.NutrientType primaryNutrient, int doubleBlockBottomStages, int doubleBlockTopStages, boolean requiresStick)
    {
        this(primaryNutrient, requiresStick ?
            self -> ClimbingCropBlock.create(crop().serverTicks(CropBlockEntity::serverTickBottomPartOnly), doubleBlockBottomStages, doubleBlockTopStages, self) :
            self -> DoubleCropBlock.create(crop().serverTicks(CropBlockEntity::serverTickBottomPartOnly), doubleBlockBottomStages, doubleBlockTopStages, self),
            self -> new DeadClimbingCropBlock(dead(), self), self -> new WildDoubleCropBlock(dead()));
    }

    Crop(FarmlandBlockEntity.NutrientType primaryNutrient, Function<Crop, Block> factory, Function<Crop, Block> deadFactory, Function<Crop, Block> wildFactory)
    {
        this.serializedName = name().toLowerCase(Locale.ROOT);
        this.primaryNutrient = primaryNutrient;
        this.factory = () -> factory.apply(this);
        this.deadFactory = () -> deadFactory.apply(this);
        this.wildFactory = () -> wildFactory.apply(this);
    }

    @Override
    public String getSerializedName()
    {
        return serializedName;
    }

    public Block create()
    {
        return factory.get();
    }

    public Block createDead()
    {
        return deadFactory.get();
    }

    public Block createWild()
    {
        return wildFactory.get();
    }

    public FarmlandBlockEntity.NutrientType getPrimaryNutrient()
    {
        return primaryNutrient;
    }
}<|MERGE_RESOLUTION|>--- conflicted
+++ resolved
@@ -27,30 +27,6 @@
 public enum Crop implements StringRepresentable
 {
     // Grains
-<<<<<<< HEAD
-    BARLEY(NutrientType.NITROGEN, self -> DefaultCropBlock.create(crop(), 8, self), self -> new DeadCropBlock(dead(), self)), // Default, 8
-    OAT(NutrientType.PHOSPHOROUS, self -> DefaultCropBlock.create(crop(), 8, self), self -> new DeadCropBlock(dead(), self)), // Default, 8
-    RYE(NutrientType.PHOSPHOROUS, self -> DefaultCropBlock.create(crop(), 8, self), self -> new DeadCropBlock(dead(), self)), // Default, 8
-    MAIZE(NutrientType.PHOSPHOROUS, self -> DoubleCropBlock.create(crop().serverTicks(CropBlockEntity::serverTickBottomPartOnly), 3, 3, self), self -> new DeadDoubleCropBlock(dead(), self), true), // Double, 3 -> 3
-    WHEAT(NutrientType.PHOSPHOROUS, self -> DefaultCropBlock.create(crop(), 8, self), self -> new DeadCropBlock(dead(), self)), // Default, 8
-    RICE(NutrientType.PHOSPHOROUS, self -> FloodedCropBlock.create(crop(), 8, self), self -> new FloodedDeadCropBlock(dead(), self)), // Default, Waterlogged, 8
-    // Vegetables
-    BEET(NutrientType.POTASSIUM, self -> DefaultCropBlock.create(crop(), 6, self), self -> new DeadCropBlock(dead(), self)), // Default, 6
-    CABBAGE(NutrientType.NITROGEN, self -> DefaultCropBlock.create(crop(), 6, self), self -> new DeadCropBlock(dead(), self)), // Default, 6
-    CARROT(NutrientType.POTASSIUM, self -> DefaultCropBlock.create(crop(), 5, self), self -> new DeadCropBlock(dead(), self)), // Default, 5
-    GARLIC(NutrientType.NITROGEN, self -> DefaultCropBlock.create(crop(), 5, self), self -> new DeadCropBlock(dead(), self)), // Default, 5
-    GREEN_BEAN(NutrientType.NITROGEN, self -> ClimbingCropBlock.create(crop().serverTicks(CropBlockEntity::serverTickBottomPartOnly), 4, 4, self), self -> new DeadClimbingCropBlock(dead(), self), true), // Double, Stick, 4 -> 4
-    POTATO(NutrientType.POTASSIUM, self -> DefaultCropBlock.create(crop(), 7, self), self -> new DeadCropBlock(dead(), self)), // Default, 7
-    ONION(NutrientType.NITROGEN, self -> DefaultCropBlock.create(crop(), 7, self), self -> new DeadCropBlock(dead(), self)), // Default, 7
-    SOYBEAN(NutrientType.NITROGEN, self -> DefaultCropBlock.create(crop(), 7, self), self -> new DeadCropBlock(dead(), self)), // Default, 7
-    SQUASH(NutrientType.POTASSIUM, self -> DefaultCropBlock.create(crop(), 8, self), self -> new DeadCropBlock(dead(), self)), // Default , 8
-    SUGARCANE(NutrientType.POTASSIUM, self -> DoubleCropBlock.create(crop().serverTicks(CropBlockEntity::serverTickBottomPartOnly), 4, 4, self), self -> new DeadDoubleCropBlock(dead(), self), true), // Double, 4 -> 4
-    TOMATO(NutrientType.POTASSIUM, self -> ClimbingCropBlock.create(crop().serverTicks(CropBlockEntity::serverTickBottomPartOnly), 4, 4, self), self -> new DeadClimbingCropBlock(dead(), self), true), // Double, Stick, 4 -> 4
-    JUTE(NutrientType.POTASSIUM, self -> DoubleCropBlock.create(crop().serverTicks(CropBlockEntity::serverTickBottomPartOnly), 2, 4, self), self -> new DeadDoubleCropBlock(dead(), self), true), // Double, 2 -> 4
-    PUMPKIN(NutrientType.PHOSPHOROUS, self -> SpreadingCropBlock.create(crop(), 8, self, TFCBlocks.PUMPKIN), self -> new DeadCropBlock(dead(), self)),
-    MELON(NutrientType.PHOSPHOROUS, self -> SpreadingCropBlock.create(crop(), 8, self, TFCBlocks.MELON), self -> new DeadCropBlock(dead(), self));
-    // todo: pickable crops
-=======
     BARLEY(FarmlandBlockEntity.NutrientType.NITROGEN, 8), // Default, 8
     OAT(FarmlandBlockEntity.NutrientType.PHOSPHOROUS, 8), // Default, 8
     RYE(FarmlandBlockEntity.NutrientType.PHOSPHOROUS, 8), // Default, 8
@@ -69,9 +45,10 @@
     SQUASH(FarmlandBlockEntity.NutrientType.POTASSIUM, 8), // Default , 8
     SUGARCANE(FarmlandBlockEntity.NutrientType.POTASSIUM, 4, 4, false), // Double, 4 -> 4
     TOMATO(FarmlandBlockEntity.NutrientType.POTASSIUM, 4, 4, true), // Double, Stick, 4 -> 4
-    JUTE(FarmlandBlockEntity.NutrientType.POTASSIUM, 2, 4, true); // Double, 2 -> 4
-    // todo: pickable crops + spreading crops
->>>>>>> 550140d0
+    JUTE(FarmlandBlockEntity.NutrientType.POTASSIUM, 2, 4, true), // Double, 2 -> 4
+    PUMPKIN(NutrientType.PHOSPHOROUS, 8, TFCBlocks.PUMPKIN),
+    MELON(NutrientType.PHOSPHOROUS, 8, TFCBlocks.MELON);
+    // todo: pickable crops
 
     private static ExtendedProperties crop()
     {
@@ -92,6 +69,11 @@
     Crop(FarmlandBlockEntity.NutrientType primaryNutrient, int singleBlockStages)
     {
         this(primaryNutrient, self -> DefaultCropBlock.create(crop(), singleBlockStages, self), self -> new DeadCropBlock(dead(), self), self -> new WildCropBlock(dead()));
+    }
+
+    Crop(FarmlandBlockEntity.NutrientType primaryNutrient, int spreadingSingleBlockStages, Supplier<? extends Block> fruit)
+    {
+        this(primaryNutrient, self -> SpreadingCropBlock.create(crop(), spreadingSingleBlockStages, self, fruit), self -> new DeadCropBlock(dead(), self), self -> new WildCropBlock(dead()));
     }
 
     Crop(FarmlandBlockEntity.NutrientType primaryNutrient, int floodedSingleBlockStages, boolean flooded)
