--- conflicted
+++ resolved
@@ -37,6 +37,7 @@
 import net.dries007.tfc.common.blocks.TFCBlocks;
 import net.dries007.tfc.common.blocks.soil.FarmlandBlock;
 import net.dries007.tfc.common.blocks.soil.HoeOverlayBlock;
+import net.dries007.tfc.util.Helpers;
 import net.dries007.tfc.util.calendar.Calendars;
 import net.dries007.tfc.util.calendar.ICalendar;
 import net.dries007.tfc.util.climate.Climate;
@@ -137,7 +138,6 @@
             // if we are not working with a plant that is or should be dormant
             if (!checkAndSetDormant(level, pos, state, currentLifecycle, expectedLifecycle))
             {
-<<<<<<< HEAD
                 // Otherwise, we do a month-by-month evaluation of how the bush should have grown.
                 // We only do this up to a year. Why? Because eventually, it will have become dormant, and any 'progress' during that year would've been lost anyway because it would unconditionally become dormant.
                 long deltaTicks = Math.min(bush.getTicksSinceBushUpdate(), Calendars.SERVER.getCalendarTicksInYear());
@@ -149,13 +149,7 @@
                 final int hydration = FarmlandBlock.getHydration(level, sourcePos);
 
                 int stage = state.getValue(STAGE);
-=======
-                BlockPos downPos = pos.below(3);
-                if (random.nextInt(3) == 0 || Helpers.isBlock(world.getBlockState(downPos), TFCTags.Blocks.FRUIT_TREE_BRANCH))
-                {
-                    stage++;
-                }
->>>>>>> 363d46d0
+
                 BlockPos abovePos = pos.above();
                 BlockState newState;
                 do
