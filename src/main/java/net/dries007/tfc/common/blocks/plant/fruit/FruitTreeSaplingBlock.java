--- conflicted
+++ resolved
@@ -69,11 +69,7 @@
             ItemStack off = player.getItemInHand(InteractionHand.OFF_HAND);
             if (defaultBlockState().getBlock().asItem() == held.getItem() && off.is(TFCTags.Items.KNIVES) && state.hasProperty(TFCBlockStateProperties.SAPLINGS))
             {
-<<<<<<< HEAD
-                if (saplings > 2 && level.getBlockState(pos.below()).is(TFCTags.Blocks.FRUIT_TREE_BRANCH))
-=======
-                if (saplings > 2 && Helpers.isBlock(worldIn.getBlockState(pos.below()), TFCTags.Blocks.FRUIT_TREE_BRANCH))
->>>>>>> 363d46d0
+                if (saplings > 2 && Helpers.isBlock(level.getBlockState(pos.below()), TFCTags.Blocks.FRUIT_TREE_BRANCH))
                     return InteractionResult.FAIL;
                 if (!player.isCreative())
                     held.shrink(1);
@@ -106,19 +102,9 @@
                 }
                 else
                 {
-<<<<<<< HEAD
-                    boolean onBranch = level.getBlockState(pos.below()).is(TFCTags.Blocks.FRUIT_TREE_BRANCH);
+                    boolean onBranch = Helpers.isBlock(level.getBlockState(pos.below()), TFCTags.Blocks.FRUIT_TREE_BRANCH);
                     level.setBlockAndUpdate(pos, block.get().defaultBlockState().setValue(PipeBlock.DOWN, true).setValue(TFCBlockStateProperties.SAPLINGS, onBranch ? 3 : state.getValue(SAPLINGS)).setValue(TFCBlockStateProperties.STAGE_3, onBranch ? 1 : 0));
                     Helpers.resetCounter(level, pos);
-=======
-                    boolean onBranch = Helpers.isBlock(world.getBlockState(pos.below()), TFCTags.Blocks.FRUIT_TREE_BRANCH);
-                    world.setBlockAndUpdate(pos, block.get().defaultBlockState().setValue(PipeBlock.DOWN, true).setValue(TFCBlockStateProperties.SAPLINGS, onBranch ? 3 : state.getValue(SAPLINGS)).setValue(TFCBlockStateProperties.STAGE_3, onBranch ? 1 : 0));
-                    TickCounterBlockEntity newTE = Helpers.getBlockEntity(world, pos, TickCounterBlockEntity.class);
-                    if (newTE != null)
-                    {
-                        newTE.resetCounter();
-                    }
->>>>>>> 363d46d0
                 }
             }
         });
@@ -128,13 +114,8 @@
     public boolean canSurvive(BlockState state, LevelReader level, BlockPos pos)
     {
         BlockPos downPos = pos.below();
-<<<<<<< HEAD
         BlockState downState = level.getBlockState(downPos);
-        if (downState.is(TFCTags.Blocks.FRUIT_TREE_BRANCH))
-=======
-        BlockState downState = worldIn.getBlockState(downPos);
         if (Helpers.isBlock(downState, TFCTags.Blocks.FRUIT_TREE_BRANCH))
->>>>>>> 363d46d0
         {
             if (downState.getValue(FruitTreeBranchBlock.STAGE) > 1)
             {
@@ -149,11 +130,7 @@
             }
             return false;
         }
-<<<<<<< HEAD
-        return super.canSurvive(state, level, pos) || downState.is(TFCTags.Blocks.BUSH_PLANTABLE_ON);
-=======
-        return super.canSurvive(state, worldIn, pos) || Helpers.isBlock(downState, TFCTags.Blocks.BUSH_PLANTABLE_ON);
->>>>>>> 363d46d0
+        return super.canSurvive(state, level, pos) || Helpers.isBlock(downState, TFCTags.Blocks.BUSH_PLANTABLE_ON);
     }
 
     @Override
