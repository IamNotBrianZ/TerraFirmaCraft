/*
 * Licensed under the EUPL, Version 1.2.
 * You may obtain a copy of the Licence at:
 * https://joinup.ec.europa.eu/collection/eupl/eupl-text-eupl-12
 */

package net.dries007.tfc.common.blocks.wood;

import java.util.Locale;
import java.util.function.BiFunction;
import java.util.function.Function;
import java.util.function.Supplier;

import net.minecraft.core.Direction;
import net.minecraft.world.item.BlockItem;
import net.minecraft.world.item.Item;
import net.minecraft.world.level.block.*;
import net.minecraft.world.level.block.entity.ChestBlockEntity;
import net.minecraft.world.level.block.entity.SignBlockEntity;
import net.minecraft.world.level.block.state.BlockBehaviour;

import net.minecraft.world.level.block.state.properties.BlockSetType;
import net.minecraft.world.level.block.state.properties.WoodType;
import net.minecraft.world.level.material.MapColor;

import net.dries007.tfc.common.blockentities.BarrelBlockEntity;
import net.dries007.tfc.common.blockentities.LoomBlockEntity;
import net.dries007.tfc.common.blockentities.SluiceBlockEntity;
import net.dries007.tfc.common.blockentities.TFCBlockEntities;
import net.dries007.tfc.common.blocks.ExtendedBlock;
import net.dries007.tfc.common.blocks.ExtendedProperties;
import net.dries007.tfc.common.blocks.GroundcoverBlock;
import net.dries007.tfc.common.blocks.JarShelfBlock;
import net.dries007.tfc.common.blocks.TFCBlocks;
import net.dries007.tfc.common.blocks.devices.BarrelBlock;
import net.dries007.tfc.common.blocks.devices.SluiceBlock;
import net.dries007.tfc.common.items.BarrelBlockItem;
import net.dries007.tfc.common.items.ChestBlockItem;
import net.dries007.tfc.config.TFCConfig;
import net.dries007.tfc.util.Helpers;
import net.dries007.tfc.util.registry.RegistryWood;
import net.dries007.tfc.world.feature.tree.TFCTreeGrower;

import org.apache.commons.lang3.function.TriFunction;
import org.jetbrains.annotations.Nullable;

/**
 * Default wood types used for block registration calls.
 *
 * @see RegistryWood for addon support, to use {@link BlockType}.
 */
public enum Wood implements RegistryWood
{
<<<<<<< HEAD
    ACACIA(false, MapColor.TERRACOTTA_ORANGE, MapColor.TERRACOTTA_LIGHT_GRAY, 11),
    ASH(false, MapColor.TERRACOTTA_PINK, MapColor.TERRACOTTA_ORANGE, 7),
    ASPEN(false, MapColor.TERRACOTTA_GREEN, MapColor.TERRACOTTA_WHITE, 8),
    BIRCH(false, MapColor.COLOR_BROWN, MapColor.TERRACOTTA_WHITE, 7),
    BLACKWOOD(false, MapColor.COLOR_BLACK, MapColor.COLOR_BROWN, 8),
    CHESTNUT(false, MapColor.TERRACOTTA_RED, MapColor.COLOR_LIGHT_GREEN, 7),
    DOUGLAS_FIR(true, MapColor.TERRACOTTA_YELLOW, MapColor.TERRACOTTA_BROWN, 7),
    HICKORY(false, MapColor.TERRACOTTA_BROWN, MapColor.COLOR_GRAY, 10),
    KAPOK(true, MapColor.COLOR_PURPLE, MapColor.COLOR_BROWN, 7),
    MANGROVE(true, MapColor.COLOR_RED, MapColor.COLOR_BROWN, 8),
    MAPLE(false, MapColor.COLOR_ORANGE, MapColor.TERRACOTTA_GRAY, 7),
    OAK(false, MapColor.WOOD, MapColor.COLOR_BROWN, 10),
    PALM(true, MapColor.COLOR_ORANGE, MapColor.COLOR_BROWN, 7),
    PINE(true, MapColor.TERRACOTTA_GRAY, MapColor.COLOR_GRAY, 7),
    ROSEWOOD(false, MapColor.COLOR_RED, MapColor.TERRACOTTA_LIGHT_GRAY, 8),
    SEQUOIA(true, MapColor.TERRACOTTA_RED, MapColor.TERRACOTTA_RED, 18),
    SPRUCE(true, MapColor.TERRACOTTA_PINK, MapColor.TERRACOTTA_BLACK, 7),
    SYCAMORE(false, MapColor.COLOR_YELLOW, MapColor.TERRACOTTA_LIGHT_GREEN, 8),
    WHITE_CEDAR(true, MapColor.TERRACOTTA_WHITE, MapColor.TERRACOTTA_LIGHT_GRAY, 7),
    WILLOW(false, MapColor.COLOR_GREEN, MapColor.TERRACOTTA_BROWN, 11);
=======
    ACACIA(false, MapColor.TERRACOTTA_ORANGE, MapColor.TERRACOTTA_LIGHT_GRAY, 7, 11, 210),
    ASH(false, MapColor.TERRACOTTA_PINK, MapColor.TERRACOTTA_ORANGE, 8, 7, 10),
    ASPEN(false, MapColor.TERRACOTTA_GREEN, MapColor.TERRACOTTA_WHITE, 7, 8, 250),
    BIRCH(false, MapColor.COLOR_BROWN, MapColor.TERRACOTTA_WHITE, 7, 7, 145),
    BLACKWOOD(false, MapColor.COLOR_BLACK, MapColor.COLOR_BROWN, 7, 8, 80),
    CHESTNUT(false, MapColor.TERRACOTTA_RED, MapColor.COLOR_LIGHT_GREEN, 8, 7, 40),
    DOUGLAS_FIR(true, MapColor.TERRACOTTA_YELLOW, MapColor.TERRACOTTA_BROWN, 7, 7, 0),
    HICKORY(false, MapColor.TERRACOTTA_BROWN, MapColor.COLOR_GRAY, 7, 10, 230),
    KAPOK(false, MapColor.COLOR_PURPLE, MapColor.COLOR_BROWN, 8, 7, 30),
    MANGROVE(false, MapColor.COLOR_RED, MapColor.COLOR_BROWN, 8, 8, 100),
    MAPLE(false, MapColor.COLOR_ORANGE, MapColor.TERRACOTTA_GRAY, 8, 7, 0),
    OAK(false, MapColor.WOOD, MapColor.COLOR_BROWN, 8, 10, 120),
    PALM(false, MapColor.COLOR_ORANGE, MapColor.COLOR_BROWN, 7, 7, 255),
    PINE(true, MapColor.TERRACOTTA_GRAY, MapColor.COLOR_GRAY, 7, 7, 0),
    ROSEWOOD(false, MapColor.COLOR_RED, MapColor.TERRACOTTA_LIGHT_GRAY, 9, 8, 170),
    SEQUOIA(true, MapColor.TERRACOTTA_RED, MapColor.TERRACOTTA_RED, 7, 18, 0),
    SPRUCE(true, MapColor.TERRACOTTA_PINK, MapColor.TERRACOTTA_BLACK, 7, 7, 0),
    SYCAMORE(false, MapColor.COLOR_YELLOW, MapColor.TERRACOTTA_LIGHT_GREEN, 7, 8, 200),
    WHITE_CEDAR(true, MapColor.TERRACOTTA_WHITE, MapColor.TERRACOTTA_LIGHT_GRAY, 7, 7, 0),
    WILLOW(false, MapColor.COLOR_GREEN, MapColor.TERRACOTTA_BROWN, 7, 11, 225);
>>>>>>> fa672bd9

    public static final Wood[] VALUES = values();

    private final String serializedName;
    private final boolean conifer;
    private final MapColor woodColor;
    private final MapColor barkColor;
    private final TFCTreeGrower tree;
    private final int daysToGrow;
    private final BlockSetType blockSet;
    private final WoodType woodType;
    private final int autumnIndex;

<<<<<<< HEAD
    Wood(boolean conifer, MapColor woodColor, MapColor barkColor, int daysToGrow)
=======
    Wood(boolean conifer, MapColor woodColor, MapColor barkColor, int maxDecayDistance, int daysToGrow, int autumnIndex)
>>>>>>> fa672bd9
    {
        this.serializedName = name().toLowerCase(Locale.ROOT);
        this.conifer = conifer;
        this.woodColor = woodColor;
        this.barkColor = barkColor;
        this.tree = new TFCTreeGrower(Helpers.identifier("tree/" + serializedName), Helpers.identifier("tree/" + serializedName + "_large"));
        this.daysToGrow = daysToGrow;
        this.autumnIndex = autumnIndex;
        this.blockSet = new BlockSetType(serializedName);
        this.woodType = new WoodType(Helpers.identifier(serializedName).toString(), blockSet);
    }

    @Override
    public String getSerializedName()
    {
        return serializedName;
    }

    public boolean isConifer()
    {
        return conifer;
    }

    @Override
    public BlockSetType getBlockSet()
    {
        return blockSet;
    }

    @Override
    public WoodType getVanillaWoodType()
    {
        return woodType;
    }

    @Override
    public MapColor woodColor()
    {
        return woodColor;
    }

    @Override
    public MapColor barkColor()
    {
        return barkColor;
    }

    @Override
    public TFCTreeGrower tree()
    {
        return tree;
    }

    @Override
    public int daysToGrow()
    {
        return TFCConfig.SERVER.saplingGrowthDays.get(this).get();
    }

    @Override
    public int autummnIndex()
    {
        return autumnIndex;
    }

    public int defaultDaysToGrow()
    {
        return daysToGrow;
    }

    @Override
    public Supplier<Block> getBlock(BlockType type)
    {
        return TFCBlocks.WOODS.get(this).get(type);
    }

    public enum BlockType
    {
        LOG((self, wood) -> new LogBlock(ExtendedProperties.of(state -> state.getValue(RotatedPillarBlock.AXIS) == Direction.Axis.Y ? wood.woodColor() : wood.barkColor()).strength(8f).sound(SoundType.WOOD).requiresCorrectToolForDrops().flammableLikeLogs(), wood.getBlock(self.stripped())), false),
        STRIPPED_LOG(wood -> new LogBlock(ExtendedProperties.of(state -> state.getValue(RotatedPillarBlock.AXIS) == Direction.Axis.Y ? wood.woodColor() : wood.barkColor()).strength(7.5f).sound(SoundType.WOOD).requiresCorrectToolForDrops().flammableLikeLogs(), null), false),
        WOOD((self, wood) -> new LogBlock(properties(wood).strength(8f).requiresCorrectToolForDrops().flammableLikeLogs(), wood.getBlock(self.stripped())), false),
        STRIPPED_WOOD(wood -> new LogBlock(properties(wood).strength(7.5f).requiresCorrectToolForDrops().flammableLikeLogs(), null), false),
<<<<<<< HEAD
        LEAVES((self, wood) -> new TFCLeavesBlock(ExtendedProperties.of().mapColor(MapColor.PLANT).strength(0.5F).sound(SoundType.GRASS).randomTicks().noOcclusion().isViewBlocking(TFCBlocks::never).flammableLikeLeaves(), wood.getBlock(self.fallenLeaves()), wood.getBlock(self.twig())), false),
=======
        LEAVES((self, wood) -> TFCLeavesBlock.create(ExtendedProperties.of().mapColor(MapColor.PLANT).strength(0.5F).sound(SoundType.GRASS).randomTicks().noOcclusion().isViewBlocking(TFCBlocks::never).flammableLikeLeaves(), wood.maxDecayDistance(), wood.autummnIndex(), wood.getBlock(self.fallenLeaves()), wood.getBlock(self.twig())), false),
>>>>>>> fa672bd9
        PLANKS(wood -> new ExtendedBlock(properties(wood).strength(1.5f, 3.0F).flammableLikePlanks()), false),
        SAPLING(wood -> new TFCSaplingBlock(wood.tree(), ExtendedProperties.of(MapColor.PLANT).noCollission().randomTicks().strength(0).sound(SoundType.GRASS).flammableLikeLeaves().blockEntity(TFCBlockEntities.TICK_COUNTER), wood::daysToGrow, wood == Wood.PALM), false),
        POTTED_SAPLING(wood -> new FlowerPotBlock(() -> (FlowerPotBlock) Blocks.FLOWER_POT, wood.getBlock(SAPLING), BlockBehaviour.Properties.copy(Blocks.POTTED_ACACIA_SAPLING)), false),
        BOOKSHELF(wood -> new BookshelfBlock(properties(wood).strength(2.0F, 3.0F).flammable(20, 30).enchantPower(BookshelfBlock::getEnchantPower).blockEntity(TFCBlockEntities.BOOKSHELF)), true),
        DOOR(wood -> new TFCDoorBlock(properties(wood).strength(3.0F).noOcclusion().flammableLikePlanks(), wood.getBlockSet()), true),
        TRAPDOOR(wood -> new TFCTrapDoorBlock(properties(wood).strength(3.0F).noOcclusion().flammableLikePlanks(), wood.getBlockSet()), true),
        FENCE(wood -> new TFCFenceBlock(properties(wood).strength(2.0F, 3.0F).flammableLikePlanks()), true),
        LOG_FENCE(wood -> new TFCFenceBlock(properties(wood).strength(2.0F, 3.0F).flammableLikeLogs()), true),
        FENCE_GATE(wood -> new TFCFenceGateBlock(properties(wood).strength(2.0F, 3.0F).flammableLikePlanks()), true),
        BUTTON(wood -> new TFCWoodButtonBlock(ExtendedProperties.of().noCollission().strength(0.5F).sound(SoundType.WOOD).flammableLikePlanks(), wood.getBlockSet()), true),
        PRESSURE_PLATE(wood -> new TFCPressurePlateBlock(PressurePlateBlock.Sensitivity.EVERYTHING, properties(wood).noCollission().strength(0.5F).sound(SoundType.WOOD).flammableLikePlanks(), wood.getBlockSet()), true),
        SLAB(wood -> new TFCSlabBlock(properties(wood).strength(1.5f, 3.0F).flammableLikePlanks()), true),
        STAIRS(wood -> new TFCStairBlock(() -> wood.getBlock(PLANKS).get().defaultBlockState(), properties(wood).strength(1.5f, 3.0F).sound(SoundType.WOOD).flammableLikePlanks()), true),
        TOOL_RACK(wood -> new ToolRackBlock(properties(wood).strength(2.0F).noOcclusion().blockEntity(TFCBlockEntities.TOOL_RACK)), true),
        TWIG(wood -> GroundcoverBlock.twig(ExtendedProperties.of().strength(0.05F, 0.0F).sound(SoundType.WOOD).noCollission().flammableLikeWool()), false),
        FALLEN_LEAVES(wood -> new FallenLeavesBlock(ExtendedProperties.of().noCollission().strength(0.05F, 0.0F).noOcclusion().sound(SoundType.CROP).flammableLikeWool()), false),
        VERTICAL_SUPPORT(wood -> new VerticalSupportBlock(properties(wood).strength(1.0F).noOcclusion().flammableLikeLogs()), false),
        HORIZONTAL_SUPPORT(wood -> new HorizontalSupportBlock(properties(wood).strength(1.0F).noOcclusion().flammableLikeLogs()), false),
        WORKBENCH(wood -> new TFCCraftingTableBlock(properties(wood).strength(2.5F).flammableLikeLogs()), true),
        TRAPPED_CHEST((self, wood) -> new TFCTrappedChestBlock(properties(wood).strength(2.5F).flammableLikeLogs().blockEntity(TFCBlockEntities.TRAPPED_CHEST).clientTicks(ChestBlockEntity::lidAnimateTick), wood.getSerializedName()), false, (w, b, p) -> new ChestBlockItem(b, p, w)),
        CHEST((self, wood) -> new TFCChestBlock(properties(wood).strength(2.5F).flammableLikeLogs().blockEntity(TFCBlockEntities.CHEST).clientTicks(ChestBlockEntity::lidAnimateTick), wood.getSerializedName()), false, (w, b, p) -> new ChestBlockItem(b, p, w)),
        LOOM(wood -> new TFCLoomBlock(properties(wood).strength(2.5F).noOcclusion().flammableLikePlanks().blockEntity(TFCBlockEntities.LOOM).ticks(LoomBlockEntity::tick), Helpers.identifier("block/wood/planks/" + wood.getSerializedName())), true),
        SLUICE(wood -> new SluiceBlock(properties(wood).strength(3F).noOcclusion().flammableLikeLogs().blockEntity(TFCBlockEntities.SLUICE).serverTicks(SluiceBlockEntity::serverTick)), false),
        SIGN(wood -> new TFCStandingSignBlock(properties(wood).noCollission().strength(1F).flammableLikePlanks().blockEntity(TFCBlockEntities.SIGN).ticks(SignBlockEntity::tick), wood.getVanillaWoodType()), true),
        WALL_SIGN(wood -> new TFCWallSignBlock(properties(wood).noCollission().strength(1F).dropsLike(wood.getBlock(SIGN)).flammableLikePlanks().blockEntity(TFCBlockEntities.SIGN).ticks(SignBlockEntity::tick), wood.getVanillaWoodType()), true),
        HANGING_SIGN(wood -> new TFCCeilingHangingSignBlock(properties(wood).noCollission().strength(1F).flammableLikePlanks().blockEntity(TFCBlockEntities.HANGING_SIGN).ticks(SignBlockEntity::tick), wood.getVanillaWoodType()), true),
        WALL_HANGING_SIGN(wood -> new TFCWallHangingSignBlock(properties(wood).noCollission().strength(1F).flammableLikePlanks().blockEntity(TFCBlockEntities.HANGING_SIGN).ticks(SignBlockEntity::tick), wood.getVanillaWoodType()), true),
        BARREL((self, wood) -> new BarrelBlock(properties(wood).strength(2.5f).flammableLikePlanks().noOcclusion().blockEntity(TFCBlockEntities.BARREL).serverTicks(BarrelBlockEntity::serverTick)), false, BarrelBlockItem::new),
        LECTERN(wood -> new TFCLecternBlock(properties(wood).noCollission().strength(2.5F).flammableLikePlanks().blockEntity(TFCBlockEntities.LECTERN)), false),
        SCRIBING_TABLE(wood -> new ScribingTableBlock(properties(wood).noOcclusion().strength(2.5F).flammable(20, 30)), false),
        JAR_SHELF(wood -> new JarShelfBlock(properties(wood).noOcclusion().strength(2.5f).flammableLikePlanks().blockEntity(TFCBlockEntities.JARS)), false);

        private static ExtendedProperties properties(RegistryWood wood)
        {
            return ExtendedProperties.of(wood.woodColor()).sound(SoundType.WOOD);
        }

        private final TriFunction<RegistryWood, Block, Item.Properties, ? extends BlockItem> blockItemFactory;
        private final boolean isPlanksVariant;
        private final BiFunction<BlockType, RegistryWood, Block> blockFactory;

        BlockType(Function<RegistryWood, Block> blockFactory, boolean isPlanksVariant)
        {
            this((self, wood) -> blockFactory.apply(wood), isPlanksVariant);
        }

        BlockType(BiFunction<BlockType, RegistryWood, Block> blockFactory, boolean isPlanksVariant)
        {
            this(blockFactory, isPlanksVariant, BlockItem::new);
        }

        BlockType(BiFunction<BlockType, RegistryWood, Block> blockFactory, boolean isPlanksVariant, BiFunction<Block, Item.Properties, ? extends BlockItem> blockItemFactory)
        {
            this.blockFactory = blockFactory;
            this.isPlanksVariant = isPlanksVariant;
            this.blockItemFactory = (w, b, p) -> blockItemFactory.apply(b, p);
        }

        BlockType(BiFunction<BlockType, RegistryWood, Block> blockFactory, boolean isPlanksVariant, TriFunction<RegistryWood, Block, Item.Properties, ? extends BlockItem> blockItemFactory)
        {
            this.blockFactory = blockFactory;
            this.isPlanksVariant = isPlanksVariant;
            this.blockItemFactory = blockItemFactory;
        }

        @Nullable
        public Function<Block, BlockItem> createBlockItem(RegistryWood wood, Item.Properties properties)
        {
            return needsItem() ? block -> blockItemFactory.apply(wood, block, properties) : null;
        }

        public String nameFor(RegistryWood wood)
        {
            return (isPlanksVariant ? "wood/planks/" + wood.getSerializedName() + "_" + name() : "wood/" + name() + "/" + wood.getSerializedName()).toLowerCase(Locale.ROOT);
        }

        public boolean needsItem()
        {
            return this != VERTICAL_SUPPORT && this != HORIZONTAL_SUPPORT && this != SIGN && this != WALL_SIGN && this != HANGING_SIGN && this != WALL_HANGING_SIGN && this != POTTED_SAPLING;
        }

        private BlockType stripped()
        {
            return switch (this)
                {
                    case LOG -> STRIPPED_LOG;
                    case WOOD -> STRIPPED_WOOD;
                    default -> throw new IllegalStateException("Block type " + name() + " does not have a stripped variant");
                };
        }

        private BlockType twig()
        {
            return TWIG;
        }

        private BlockType fallenLeaves()
        {
            return FALLEN_LEAVES;
        }

        public Supplier<Block> create(RegistryWood wood)
        {
            return () -> blockFactory.apply(this, wood);
        }
    }

    public static void registerBlockSetTypes()
    {
        for (Wood wood : VALUES)
        {
            BlockSetType.register(wood.blockSet);
            WoodType.register(wood.woodType);
        }
    }
}<|MERGE_RESOLUTION|>--- conflicted
+++ resolved
@@ -51,28 +51,6 @@
  */
 public enum Wood implements RegistryWood
 {
-<<<<<<< HEAD
-    ACACIA(false, MapColor.TERRACOTTA_ORANGE, MapColor.TERRACOTTA_LIGHT_GRAY, 11),
-    ASH(false, MapColor.TERRACOTTA_PINK, MapColor.TERRACOTTA_ORANGE, 7),
-    ASPEN(false, MapColor.TERRACOTTA_GREEN, MapColor.TERRACOTTA_WHITE, 8),
-    BIRCH(false, MapColor.COLOR_BROWN, MapColor.TERRACOTTA_WHITE, 7),
-    BLACKWOOD(false, MapColor.COLOR_BLACK, MapColor.COLOR_BROWN, 8),
-    CHESTNUT(false, MapColor.TERRACOTTA_RED, MapColor.COLOR_LIGHT_GREEN, 7),
-    DOUGLAS_FIR(true, MapColor.TERRACOTTA_YELLOW, MapColor.TERRACOTTA_BROWN, 7),
-    HICKORY(false, MapColor.TERRACOTTA_BROWN, MapColor.COLOR_GRAY, 10),
-    KAPOK(true, MapColor.COLOR_PURPLE, MapColor.COLOR_BROWN, 7),
-    MANGROVE(true, MapColor.COLOR_RED, MapColor.COLOR_BROWN, 8),
-    MAPLE(false, MapColor.COLOR_ORANGE, MapColor.TERRACOTTA_GRAY, 7),
-    OAK(false, MapColor.WOOD, MapColor.COLOR_BROWN, 10),
-    PALM(true, MapColor.COLOR_ORANGE, MapColor.COLOR_BROWN, 7),
-    PINE(true, MapColor.TERRACOTTA_GRAY, MapColor.COLOR_GRAY, 7),
-    ROSEWOOD(false, MapColor.COLOR_RED, MapColor.TERRACOTTA_LIGHT_GRAY, 8),
-    SEQUOIA(true, MapColor.TERRACOTTA_RED, MapColor.TERRACOTTA_RED, 18),
-    SPRUCE(true, MapColor.TERRACOTTA_PINK, MapColor.TERRACOTTA_BLACK, 7),
-    SYCAMORE(false, MapColor.COLOR_YELLOW, MapColor.TERRACOTTA_LIGHT_GREEN, 8),
-    WHITE_CEDAR(true, MapColor.TERRACOTTA_WHITE, MapColor.TERRACOTTA_LIGHT_GRAY, 7),
-    WILLOW(false, MapColor.COLOR_GREEN, MapColor.TERRACOTTA_BROWN, 11);
-=======
     ACACIA(false, MapColor.TERRACOTTA_ORANGE, MapColor.TERRACOTTA_LIGHT_GRAY, 7, 11, 210),
     ASH(false, MapColor.TERRACOTTA_PINK, MapColor.TERRACOTTA_ORANGE, 8, 7, 10),
     ASPEN(false, MapColor.TERRACOTTA_GREEN, MapColor.TERRACOTTA_WHITE, 7, 8, 250),
@@ -93,7 +71,6 @@
     SYCAMORE(false, MapColor.COLOR_YELLOW, MapColor.TERRACOTTA_LIGHT_GREEN, 7, 8, 200),
     WHITE_CEDAR(true, MapColor.TERRACOTTA_WHITE, MapColor.TERRACOTTA_LIGHT_GRAY, 7, 7, 0),
     WILLOW(false, MapColor.COLOR_GREEN, MapColor.TERRACOTTA_BROWN, 7, 11, 225);
->>>>>>> fa672bd9
 
     public static final Wood[] VALUES = values();
 
@@ -103,15 +80,12 @@
     private final MapColor barkColor;
     private final TFCTreeGrower tree;
     private final int daysToGrow;
+    private final int maxDecayDistance;
     private final BlockSetType blockSet;
     private final WoodType woodType;
     private final int autumnIndex;
 
-<<<<<<< HEAD
-    Wood(boolean conifer, MapColor woodColor, MapColor barkColor, int daysToGrow)
-=======
     Wood(boolean conifer, MapColor woodColor, MapColor barkColor, int maxDecayDistance, int daysToGrow, int autumnIndex)
->>>>>>> fa672bd9
     {
         this.serializedName = name().toLowerCase(Locale.ROOT);
         this.conifer = conifer;
@@ -122,6 +96,7 @@
         this.autumnIndex = autumnIndex;
         this.blockSet = new BlockSetType(serializedName);
         this.woodType = new WoodType(Helpers.identifier(serializedName).toString(), blockSet);
+        this.maxDecayDistance = maxDecayDistance;
     }
 
     @Override
@@ -172,9 +147,15 @@
     }
 
     @Override
-    public int autummnIndex()
+    public int autumnIndex()
     {
         return autumnIndex;
+    }
+
+    @Override
+    public int maxDecayDistance()
+    {
+        return maxDecayDistance;
     }
 
     public int defaultDaysToGrow()
@@ -194,11 +175,7 @@
         STRIPPED_LOG(wood -> new LogBlock(ExtendedProperties.of(state -> state.getValue(RotatedPillarBlock.AXIS) == Direction.Axis.Y ? wood.woodColor() : wood.barkColor()).strength(7.5f).sound(SoundType.WOOD).requiresCorrectToolForDrops().flammableLikeLogs(), null), false),
         WOOD((self, wood) -> new LogBlock(properties(wood).strength(8f).requiresCorrectToolForDrops().flammableLikeLogs(), wood.getBlock(self.stripped())), false),
         STRIPPED_WOOD(wood -> new LogBlock(properties(wood).strength(7.5f).requiresCorrectToolForDrops().flammableLikeLogs(), null), false),
-<<<<<<< HEAD
-        LEAVES((self, wood) -> new TFCLeavesBlock(ExtendedProperties.of().mapColor(MapColor.PLANT).strength(0.5F).sound(SoundType.GRASS).randomTicks().noOcclusion().isViewBlocking(TFCBlocks::never).flammableLikeLeaves(), wood.getBlock(self.fallenLeaves()), wood.getBlock(self.twig())), false),
-=======
-        LEAVES((self, wood) -> TFCLeavesBlock.create(ExtendedProperties.of().mapColor(MapColor.PLANT).strength(0.5F).sound(SoundType.GRASS).randomTicks().noOcclusion().isViewBlocking(TFCBlocks::never).flammableLikeLeaves(), wood.maxDecayDistance(), wood.autummnIndex(), wood.getBlock(self.fallenLeaves()), wood.getBlock(self.twig())), false),
->>>>>>> fa672bd9
+        LEAVES((self, wood) -> TFCLeavesBlock.create(ExtendedProperties.of().mapColor(MapColor.PLANT).strength(0.5F).sound(SoundType.GRASS).randomTicks().noOcclusion().isViewBlocking(TFCBlocks::never).flammableLikeLeaves(), wood.maxDecayDistance(), wood.autumnIndex(), wood.getBlock(self.fallenLeaves()), wood.getBlock(self.twig())), false),
         PLANKS(wood -> new ExtendedBlock(properties(wood).strength(1.5f, 3.0F).flammableLikePlanks()), false),
         SAPLING(wood -> new TFCSaplingBlock(wood.tree(), ExtendedProperties.of(MapColor.PLANT).noCollission().randomTicks().strength(0).sound(SoundType.GRASS).flammableLikeLeaves().blockEntity(TFCBlockEntities.TICK_COUNTER), wood::daysToGrow, wood == Wood.PALM), false),
         POTTED_SAPLING(wood -> new FlowerPotBlock(() -> (FlowerPotBlock) Blocks.FLOWER_POT, wood.getBlock(SAPLING), BlockBehaviour.Properties.copy(Blocks.POTTED_ACACIA_SAPLING)), false),
