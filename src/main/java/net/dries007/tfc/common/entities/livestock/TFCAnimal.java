--- conflicted
+++ resolved
@@ -277,11 +277,7 @@
     {
         if (otherAnimal.getClass() != this.getClass()) return false;
         TFCAnimal other = (TFCAnimal) otherAnimal;
-<<<<<<< HEAD
-        return this.getGender() != other.getGender() && other.isReadyToMate() && isReadyToMate();
-=======
         return this.getGender() != other.getGender() && this.isReadyToMate() && other.isReadyToMate();
->>>>>>> 58be5ce3
     }
 
     @Override
