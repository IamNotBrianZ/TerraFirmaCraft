/*
 * Licensed under the EUPL, Version 1.2.
 * You may obtain a copy of the Licence at:
 * https://joinup.ec.europa.eu/collection/eupl/eupl-text-eupl-12
 */

package net.dries007.tfc.common.items;

import java.util.ArrayList;
import java.util.List;
import java.util.Random;
import org.jetbrains.annotations.Nullable;

import net.minecraft.ChatFormatting;
import net.minecraft.core.BlockPos;
import net.minecraft.network.chat.Component;
import net.minecraft.network.chat.TranslatableComponent;
import net.minecraft.server.level.ServerPlayer;
import net.minecraft.sounds.SoundSource;
import net.minecraft.tags.Tag;
import net.minecraft.tags.TagKey;
import net.minecraft.util.Mth;
import net.minecraft.world.InteractionResult;
import net.minecraft.world.entity.player.Player;
import net.minecraft.world.item.ItemStack;
import net.minecraft.world.item.Tier;
import net.minecraft.world.item.TooltipFlag;
import net.minecraft.world.item.context.UseOnContext;
import net.minecraft.world.level.Level;
import net.minecraft.world.level.block.Block;
import net.minecraft.world.level.block.SoundType;
import net.minecraft.world.level.block.state.BlockState;
import net.minecraftforge.common.MinecraftForge;
import net.minecraftforge.network.PacketDistributor;

import it.unimi.dsi.fastutil.objects.Object2IntMap;
import it.unimi.dsi.fastutil.objects.Object2IntOpenHashMap;
import net.dries007.tfc.common.TFCTags;
import net.dries007.tfc.network.PacketHandler;
import net.dries007.tfc.network.ProspectedPacket;
import net.dries007.tfc.util.Helpers;
import net.dries007.tfc.util.events.ProspectedEvent;

public class PropickItem extends ToolItem
{
    private static final int RADIUS = 12;
    private static final int COOLDOWN = 10;

    private static final Random RANDOM = new Random();

    public static Object2IntMap<BlockState> scanAreaFor(Level level, BlockPos center, int radius, TagKey<Block> tag)
    {
        final Object2IntMap<BlockState> results = new Object2IntOpenHashMap<>();
        for (BlockPos cursor : BlockPos.betweenClosed(center.getX() - radius, center.getY() - radius, center.getZ() - radius, center.getX() + radius, center.getY() + radius, center.getZ() + radius))
        {
            final BlockState state = level.getBlockState(cursor);
            if (Helpers.isBlock(state, tag))
            {
                results.mergeInt(state, 1, Integer::sum);
            }
        }
        return results;
    }

    private final float falseNegativeChance;

    @SuppressWarnings("deprecation")
    public PropickItem(Tier tier, float attackDamage, float attackSpeed, Properties properties)
    {
        super(tier, attackDamage, attackSpeed, TFCTags.Blocks.MINEABLE_WITH_PROPICK, properties);

        this.falseNegativeChance = 0.3f - Mth.clamp(tier.getLevel(), 0, 5) * (0.3f / 5f);
    }

    @Override
    public InteractionResult useOn(UseOnContext context)
    {
        final Level level = context.getLevel();
        final Player player = context.getPlayer();
        final BlockPos pos = context.getClickedPos();
        final BlockState state = level.getBlockState(pos);

        if (player instanceof ServerPlayer serverPlayer)
        {
            final SoundType sound = state.getSoundType(level, pos, player);
            level.playSound(player, pos, sound.getHitSound(), SoundSource.PLAYERS, sound.getVolume(), sound.getPitch());

            context.getItemInHand().hurtAndBreak(1, player, p -> p.broadcastBreakEvent(context.getHand()));
            player.getCooldowns().addCooldown(this, COOLDOWN);

            ProspectResult result;
            BlockState found = state;
            RANDOM.setSeed(Helpers.hash(19827384739241223L, pos));
            if (Helpers.isBlock(state, TFCTags.Blocks.PROSPECTABLE))
            {
                // Found
                result = ProspectResult.FOUND;
            }
            else if (RANDOM.nextFloat() < falseNegativeChance)
            {
                // False Negative (Nothing)
                result = ProspectResult.NOTHING;
            }
            else
            {
                final Object2IntMap<BlockState> states = scanAreaFor(level, pos, RADIUS, TFCTags.Blocks.PROSPECTABLE);
                if (states.isEmpty())
                {
                    // Nothing
                    result = ProspectResult.NOTHING;
                }
                else
                {
<<<<<<< HEAD
                    final Object2IntMap<BlockState> states = scanAreaFor(level, pos, RADIUS, TFCTags.Blocks.PROSPECTABLE);
                    if (states.isEmpty())
                    {
                        // Nothing
                        result = ProspectResult.NOTHING;
                    }
                    else
                    {
                        // Found Traces
                        final ArrayList<BlockState> stateKeys = new ArrayList<>(states.keySet());
                        found = stateKeys.get(RANDOM.nextInt(stateKeys.size()));
                        final int amount = states.getOrDefault(found, 1);

                        if (amount < 10) result = ProspectResult.TRACES;
                        else if (amount < 20) result = ProspectResult.SMALL;
                        else if (amount < 40) result = ProspectResult.MEDIUM;
                        else if (amount < 80) result = ProspectResult.LARGE;
                        else result = ProspectResult.VERY_LARGE;
                    }
=======
                    // Found Traces
                    final ArrayList<BlockState> stateKeys = new ArrayList<>(states.keySet());
                    found = stateKeys.get(RANDOM.nextInt(stateKeys.size()));
                    final int amount = states.getOrDefault(found, 1);

                    if (amount < 10) result = ProspectResult.TRACES;
                    else if (amount < 20) result = ProspectResult.SMALL;
                    else if (amount < 40) result = ProspectResult.MEDIUM;
                    else if (amount < 80) result = ProspectResult.LARGE;
                    else result = ProspectResult.VERY_LARGE;
>>>>>>> 21619730
                }
            }

            MinecraftForge.EVENT_BUS.post(new ProspectedEvent(player, result, found.getBlock()));
            PacketHandler.send(PacketDistributor.PLAYER.with(() -> serverPlayer), new ProspectedPacket(found.getBlock(), result));
        }
        return InteractionResult.SUCCESS;
    }

    @Override
    public void appendHoverText(ItemStack stack, @Nullable Level level, List<Component> text, TooltipFlag flag)
    {
        if (flag.isAdvanced())
        {
            text.add(Helpers.translatable("tfc.tooltip.propick.accuracy", (int) (100 * (1 - falseNegativeChance))).withStyle(ChatFormatting.GRAY));
        }
    }

}<|MERGE_RESOLUTION|>--- conflicted
+++ resolved
@@ -111,27 +111,6 @@
                 }
                 else
                 {
-<<<<<<< HEAD
-                    final Object2IntMap<BlockState> states = scanAreaFor(level, pos, RADIUS, TFCTags.Blocks.PROSPECTABLE);
-                    if (states.isEmpty())
-                    {
-                        // Nothing
-                        result = ProspectResult.NOTHING;
-                    }
-                    else
-                    {
-                        // Found Traces
-                        final ArrayList<BlockState> stateKeys = new ArrayList<>(states.keySet());
-                        found = stateKeys.get(RANDOM.nextInt(stateKeys.size()));
-                        final int amount = states.getOrDefault(found, 1);
-
-                        if (amount < 10) result = ProspectResult.TRACES;
-                        else if (amount < 20) result = ProspectResult.SMALL;
-                        else if (amount < 40) result = ProspectResult.MEDIUM;
-                        else if (amount < 80) result = ProspectResult.LARGE;
-                        else result = ProspectResult.VERY_LARGE;
-                    }
-=======
                     // Found Traces
                     final ArrayList<BlockState> stateKeys = new ArrayList<>(states.keySet());
                     found = stateKeys.get(RANDOM.nextInt(stateKeys.size()));
@@ -142,7 +121,6 @@
                     else if (amount < 40) result = ProspectResult.MEDIUM;
                     else if (amount < 80) result = ProspectResult.LARGE;
                     else result = ProspectResult.VERY_LARGE;
->>>>>>> 21619730
                 }
             }
 
