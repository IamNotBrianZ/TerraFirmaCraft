/*
 * Licensed under the EUPL, Version 1.2.
 * You may obtain a copy of the Licence at:
 * https://joinup.ec.europa.eu/collection/eupl/eupl-text-eupl-12
 */

package net.dries007.tfc.common.fluids;

import org.jetbrains.annotations.Nullable;

import net.minecraft.core.BlockPos;
import net.minecraft.core.Direction;
import net.minecraft.sounds.SoundSource;
import net.minecraft.world.entity.player.Player;
import net.minecraft.world.item.ItemStack;
import net.minecraft.world.level.Level;
import net.minecraft.world.level.LevelAccessor;
import net.minecraft.world.level.LevelReader;
import net.minecraft.world.level.block.Block;
import net.minecraft.world.level.block.BucketPickup;
import net.minecraft.world.level.block.entity.BlockEntity;
import net.minecraft.world.level.block.state.BlockState;
import net.minecraft.world.level.block.state.properties.BlockStateProperties;
import net.minecraft.world.level.material.FlowingFluid;
import net.minecraft.world.level.material.Fluid;
import net.minecraft.world.level.material.FluidState;
import net.minecraft.world.level.material.Fluids;
import net.minecraftforge.event.ForgeEventFactory;
import net.minecraftforge.fluids.FluidActionResult;
import net.minecraftforge.fluids.FluidAttributes;
import net.minecraftforge.fluids.FluidStack;
import net.minecraftforge.fluids.FluidUtil;
import net.minecraftforge.fluids.capability.CapabilityFluidHandler;
import net.minecraftforge.fluids.capability.IFluidHandler;
import net.minecraftforge.fluids.capability.IFluidHandlerItem;
import net.minecraftforge.fluids.capability.wrappers.FluidBucketWrapper;
import net.minecraftforge.items.CapabilityItemHandler;

import it.unimi.dsi.fastutil.objects.Object2IntArrayMap;
import it.unimi.dsi.fastutil.objects.Object2IntMap;
import net.dries007.tfc.common.TFCTags;
import net.dries007.tfc.mixin.accessor.FlowingFluidAccessor;
import net.dries007.tfc.util.Helpers;

public final class FluidHelpers
{
    /**
     * Transfer an amount up to and inclusive of {@code amount} between two fluid handlers.
     */
    public static boolean transferUpTo(IFluidHandler from, IFluidHandler to, int amount)
    {
        final FluidStack drained = from.drain(amount, IFluidHandler.FluidAction.SIMULATE);
        if (!drained.isEmpty())
        {
            final int filled = to.fill(drained, IFluidHandler.FluidAction.SIMULATE);
            if (filled > 0)
            {
                return transferExact(from, to, filled);
            }
        }
        return false;
    }

    /**
     * Simpler version of FluidUtil#interactWithFluidHandler. Returns true if we think a transfer occurred.
     *
     * The major motivation:
     * Vanilla / forge buckets require at least 1000mB to be drained, or else nothing happens, so we have to pretend we are asking for that much if that's the case.
     *
     * Stuff like pots that are either always 1000mB or 0mb should not need this.
     */
    public static boolean itemInteractsWithFluidHandler(ItemStack stack, BlockEntity blockEntity, int preferredAmount, Player player)
    {
        return stack.getCapability(CapabilityFluidHandler.FLUID_HANDLER_ITEM_CAPABILITY).map(itemCap -> {
            return blockEntity.getCapability(CapabilityFluidHandler.FLUID_HANDLER_CAPABILITY).map(blockEntityCap -> {
                if (itemCap.getFluidInTank(0).isEmpty()) // try to fill it from the fluid tank
                {
                    return player.getCapability(CapabilityItemHandler.ITEM_HANDLER_CAPABILITY).map(inv -> {
                        FluidActionResult result = FluidUtil.tryFillContainerAndStow(stack, blockEntityCap, inv, preferredAmount, player, true);
                        if (result.isSuccess())
                        {
                            player.setItemInHand(player.getUsedItemHand(), result.getResult());
                            return true;
                        }
                        return false;
                    }).orElse(false);
                }
                else
                {
                    final boolean bucketTransfer = itemCap instanceof FluidBucketWrapper && preferredAmount < FluidAttributes.BUCKET_VOLUME; // todo: does this suck?
                    return tryEmptyItem(player, itemCap, blockEntityCap, bucketTransfer ? FluidAttributes.BUCKET_VOLUME : preferredAmount, !bucketTransfer);
                }
            }).orElse(false);
        }).orElse(false);
    }

    /**
     * See javadoc above. Bucket-safe version of tryEmptyContainer and related functions.
     */
    public static boolean tryEmptyItem(Player player, IFluidHandlerItem from, IFluidHandler to, int amount, boolean exact)
    {
        if (exact) return transferExact(from, to, amount);
        final FluidStack drained = from.drain(amount, IFluidHandler.FluidAction.SIMULATE);
        if (drained.getAmount() == amount)
        {
            final int filled = to.fill(drained, IFluidHandler.FluidAction.SIMULATE);
            if (filled > 0) // we only need it to be filled *at all* rather than the exact amount
            {
                to.fill(from.drain(amount, IFluidHandler.FluidAction.EXECUTE), IFluidHandler.FluidAction.EXECUTE);
                if (!player.isCreative()) player.setItemInHand(player.getUsedItemHand(), from.getContainer());
                return true;
            }
        }
        return false;
    }

    /**
     * Transfer exactly {@code amount} between two fluid handlers.
     */
    public static boolean transferExact(IFluidHandler from, IFluidHandler to, int amount)
    {
        final FluidStack drained = from.drain(amount, IFluidHandler.FluidAction.SIMULATE);
        if (drained.getAmount() == amount)
        {
            final int filled = to.fill(drained, IFluidHandler.FluidAction.SIMULATE);
            if (filled == amount)
            {
                to.fill(from.drain(amount, IFluidHandler.FluidAction.EXECUTE), IFluidHandler.FluidAction.EXECUTE);
                return true;
            }
        }
        return false;
    }

    public static boolean pickupFluidInto(LevelAccessor level, BlockPos pos, BlockState state, @Nullable Player player, IFluidHandler to)
    {
        final FluidStack fluid = pickupFluid(level, pos, state, player, IFluidHandler.FluidAction.SIMULATE);
        if (fluid != null && !fluid.isEmpty())
        {
            final int filled = to.fill(fluid, IFluidHandler.FluidAction.EXECUTE);
            if (filled > 0)
            {
                // Some fluid was filled, so we need to be aggressive about picking up the original fluid
                pickupFluid(level, pos, state, player, IFluidHandler.FluidAction.EXECUTE);
                return true;
            }
        }
        return false;
    }

    /**
     * Pickup a fluid fluid from a block in the world, leaving the block empty.
     */
    @Nullable
    public static FluidStack pickupFluid(LevelAccessor level, BlockPos pos, BlockState state, @Nullable Player player, IFluidHandler.FluidAction action)
    {
        final Block block = state.getBlock();
        if (block instanceof BucketPickup pickup)
        {
            if (action.execute())
            {
                final ItemStack stack = pickup.pickupBlock(level, pos, state);
                final FluidStack fluid = stack.getCapability(CapabilityFluidHandler.FLUID_HANDLER_CAPABILITY).map(cap -> cap.drain(Integer.MAX_VALUE, IFluidHandler.FluidAction.EXECUTE)).orElse(FluidStack.EMPTY);

                pickup.getPickupSound().ifPresent(sound -> level.playSound(player, pos, sound, SoundSource.PLAYERS, 1.0f, 1.0f));
                return fluid;
            }
            else
            {
                return new FluidStack(state.getFluidState().getType(), FluidAttributes.BUCKET_VOLUME);
            }
        }
        return null;
    }

    @Nullable
    public static IFluidHandler getBlockEntityFluidHandler(LevelAccessor level, BlockPos pos, BlockState state)
    {
        if (state.hasBlockEntity())
        {
            final BlockEntity entity = level.getBlockEntity(pos);
            if (entity != null)
            {
                return entity.getCapability(CapabilityFluidHandler.FLUID_HANDLER_CAPABILITY).resolve().orElse(null);
            }
        }
        return null;
    }

    /**
     * Checks if a block state is empty other than a provided fluid
     *
     * @return true if the provided state is a source block of it's current fluid
     */
    public static boolean isAirOrEmptyFluid(BlockState state)
    {
        return state.isAir() || state.getBlock() == state.getFluidState().getType().defaultFluidState().createLegacyBlock().getBlock();
    }

<<<<<<< HEAD
    /**
     * Any fluid block, given that it's an empty one.
     */
    public static boolean isAnEmptyFluid(BlockState state)
    {
        final FluidState fluid = state.getFluidState();
        if (fluid.isEmpty()) return false;
        return state.getBlock() == fluid.getType().defaultFluidState().createLegacyBlock().getBlock();
    }

    public static Optional<FluidState> asEmptyFluid(BlockState state)
    {
        FluidState fluidState = state.getFluidState().getType().defaultFluidState();
        if (state.getBlock() == fluidState.createLegacyBlock().getBlock())
        {
            return Optional.of(fluidState);
        }
        return Optional.empty();
    }

=======
>>>>>>> 25ff6469
    /**
     * Given a block state and a fluid, attempts to fill the block state with the fluid
     * Returns null if the provided combination cannot be filled
     *
     * @param state The state to fill
     * @param fluid The fluid to fill with
     * @return The fluid-logged state, or null if impossible
     */
    @Nullable
    public static BlockState fillWithFluid(BlockState state, Fluid fluid)
    {
        // If the state is already filled. Also handles cases where a block is unable to be filled and we're filling with empty fluid
        if (state.getFluidState().getType() == fluid)
        {
            return state;
        }

        final Block block = state.getBlock();
        if (block instanceof IFluidLoggable)
        {
            final FluidProperty property = ((IFluidLoggable) block).getFluidProperty();
            if (property.canContain(fluid))
            {
                return state.setValue(property, property.keyFor(fluid));
            }
        }
        else if (state.hasProperty(BlockStateProperties.WATERLOGGED))
        {
            if (fluid == Fluids.WATER)
            {
                return state.setValue(BlockStateProperties.WATERLOGGED, true);
            }
            else if (fluid == Fluids.EMPTY)
            {
                return state.setValue(BlockStateProperties.WATERLOGGED, false);
            }
        }
        return null;
    }

    public static boolean isSame(FluidState state, Fluid expected)
    {
        return state.getType().isSame(expected);
    }

    public static boolean canMixFluids(Fluid left, Fluid right)
    {
        return canMixFluids(left) && canMixFluids(right);
    }

    /**
     * If the two fluids are allowed to be considered for mixing
     * This is more lenient than {@link FlowingFluid#isSame(Fluid)} but must assume a few things:
     * - only works with fluids which are an instance of {@link FlowingFluid} (should be all fluids)
     * - assumes that fluid source / flowing handling works like vanilla
     * - fluids must be added to the {@link net.dries007.tfc.common.TFCTags.Fluids#MIXABLE} tag
     *
     * @param fluid A fluid
     * @return true if the fluid should use fluid mixing mechanics
     */
    public static boolean canMixFluids(Fluid fluid)
    {
        return fluid instanceof FlowingFluid && Helpers.isFluid(fluid, TFCTags.Fluids.MIXABLE);
    }

    /**
     * This is the main logic from {@link FlowingFluid#getNewLiquid(LevelReader, BlockPos, BlockState)}, but modified to support fluid mixing, and extracted into a static helper method to allow other {@link FlowingFluid} classes (namely, vanilla water) to be modified.
     *
     * @param self               The fluid instance this would've been called upon
     * @param worldIn            The world
     * @param pos                A position
     * @param blockStateIn       The current block state at that position
     * @param canConvertToSource The result of {@code self.canConvertToSource()} as it's protected
     * @param dropOff            The result of {@code self.getDropOff(worldIn)} as it's protected
     * @return The fluid state that should exist at that position
     * @see FlowingFluid#getNewLiquid(LevelReader, BlockPos, BlockState)
     */
    public static FluidState getNewFluidWithMixing(FlowingFluid self, LevelReader worldIn, BlockPos pos, BlockState blockStateIn, boolean canConvertToSource, int dropOff)
    {
        int maxAdjacentFluidAmount = 0; // The maximum height of fluids flowing into this block from the sides
        FlowingFluid maxAdjacentFluid = self;

        int adjacentSourceBlocks = 0; // How many adjacent source blocks that could convert this into a source block
        Object2IntArrayMap<FlowingFluid> adjacentSourceBlocksByFluid = new Object2IntArrayMap<>(2);

        for (Direction direction : Direction.Plane.HORIZONTAL)
        {
            BlockPos offsetPos = pos.relative(direction);
            BlockState offsetState = worldIn.getBlockState(offsetPos);
            FluidState offsetFluid = offsetState.getFluidState();

            // Look for adjacent fluids that are the same, for purposes of flow into this fluid
            // canPassThroughWall detects if a fluid state has a barrier - e.g. via a stair edge - that would prevent it from connecting to the current block.
            if (offsetFluid.getType() instanceof FlowingFluid && ((FlowingFluidAccessor) self).invoke$canPassThroughWall(direction, worldIn, pos, blockStateIn, offsetPos, offsetState))
            {
                if (offsetFluid.isSource() && ForgeEventFactory.canCreateFluidSource(worldIn, offsetPos, offsetState, canConvertToSource))
                {
                    adjacentSourceBlocks++;
                    adjacentSourceBlocksByFluid.mergeInt((FlowingFluid) offsetFluid.getType(), 1, Integer::sum);
                }
                // Also record the maximum adjacent fluid, breaking ties with the current fluid
                if (offsetFluid.getAmount() > maxAdjacentFluidAmount || (offsetFluid.getAmount() == maxAdjacentFluidAmount && self.isSame(offsetFluid.getType())))
                {
                    maxAdjacentFluidAmount = offsetFluid.getAmount();
                    maxAdjacentFluid = (FlowingFluid) offsetFluid.getType();
                }
            }
        }

        if (adjacentSourceBlocks >= 2)
        {
            // There are two adjacent source blocks (although potentially of different kinds) - check if the below block is also a source, or if it's a solid block
            // If true, then this block should be converted to a source block as well
            BlockState belowState = worldIn.getBlockState(pos.below());
            FluidState belowFluid = belowState.getFluidState();

            if (belowFluid.isSource() && belowFluid.getType() instanceof FlowingFluid && adjacentSourceBlocksByFluid.getInt(belowFluid.getType()) >= 2)
            {
                // Try and create a source block of the same type as the below
                return ((FlowingFluid) belowFluid.getType()).getSource(false);
            }
            else if (belowState.getMaterial().isSolid())
            {
                // This could potentially form fluid blocks from multiple blocks. It can only override the current source if there's three adjacent equal sources, or form a source if this is the same as three adjacent sources
                FlowingFluid maximumAdjacentSourceFluid = self;
                int maximumAdjacentSourceBlocks = 0;
                for (Object2IntMap.Entry<FlowingFluid> entry : adjacentSourceBlocksByFluid.object2IntEntrySet())
                {
                    if (entry.getIntValue() > maximumAdjacentSourceBlocks || entry.getKey() == self)
                    {
                        maximumAdjacentSourceBlocks = entry.getIntValue();
                        maximumAdjacentSourceFluid = entry.getKey();
                    }
                }

                // Three adjacent (if not same), or two (if same)
                if (maximumAdjacentSourceBlocks >= 3 || (maximumAdjacentSourceBlocks >= 2 && self.isSame(maximumAdjacentSourceFluid)))
                {
                    return maximumAdjacentSourceFluid.getSource(false);
                }
            }
        }

        // At this point, we haven't been able to convert into a source block
        // Check the block above to see if that is flowing downwards into this one (creating a level 8, falling, flowing block)
        // A fluid above, flowing down, will always replace an existing fluid block
        BlockPos abovePos = pos.above();
        BlockState aboveState = worldIn.getBlockState(abovePos);
        FluidState aboveFluid = aboveState.getFluidState();
        if (!aboveFluid.isEmpty() && aboveFluid.getType() instanceof FlowingFluid && ((FlowingFluidAccessor) self).invoke$canPassThroughWall(Direction.UP, worldIn, pos, blockStateIn, abovePos, aboveState))
        {
            return ((FlowingFluid) aboveFluid.getType()).getFlowing(8, true);
        }
        else
        {
            // Nothing above that can flow downwards, so use the highest adjacent fluid amount, after subtracting the drop off (1 for water, 2 for lava)
            int selfFluidAmount = maxAdjacentFluidAmount - dropOff;
            if (selfFluidAmount <= 0)
            {
                // No flow amount into this block
                return Fluids.EMPTY.defaultFluidState();
            }
            // Cause the maximum adjacent fluid to flow into this block
            return maxAdjacentFluid.getFlowing(selfFluidAmount, false);
        }
    }

    public static void setSourceBlock(Level level, BlockPos pos, Fluid fluid)
    {
        if (fluid instanceof FlowingFluid flow)
        {
            level.setBlock(pos, flow.getSource().defaultFluidState().createLegacyBlock(), 3);
        }
        else
        {
            level.setBlock(pos, fluid.defaultFluidState().createLegacyBlock(), 3);
        }
    }

    public static void tickFluid(LevelAccessor level, BlockPos pos, BlockState state, IFluidLoggable loggable)
    {
        final Fluid contained = state.getValue(loggable.getFluidProperty()).getFluid();
        if (contained.isSame(Fluids.EMPTY)) return;
        level.scheduleTick(pos, contained, contained.getTickDelay(level));
    }
}<|MERGE_RESOLUTION|>--- conflicted
+++ resolved
@@ -197,7 +197,6 @@
         return state.isAir() || state.getBlock() == state.getFluidState().getType().defaultFluidState().createLegacyBlock().getBlock();
     }
 
-<<<<<<< HEAD
     /**
      * Any fluid block, given that it's an empty one.
      */
@@ -208,18 +207,6 @@
         return state.getBlock() == fluid.getType().defaultFluidState().createLegacyBlock().getBlock();
     }
 
-    public static Optional<FluidState> asEmptyFluid(BlockState state)
-    {
-        FluidState fluidState = state.getFluidState().getType().defaultFluidState();
-        if (state.getBlock() == fluidState.createLegacyBlock().getBlock())
-        {
-            return Optional.of(fluidState);
-        }
-        return Optional.empty();
-    }
-
-=======
->>>>>>> 25ff6469
     /**
      * Given a block state and a fluid, attempts to fill the block state with the fluid
      * Returns null if the provided combination cannot be filled
