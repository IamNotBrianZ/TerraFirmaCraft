/*
 * Licensed under the EUPL, Version 1.2.
 * You may obtain a copy of the Licence at:
 * https://joinup.ec.europa.eu/collection/eupl/eupl-text-eupl-12
 */

package net.dries007.tfc.common;

import net.minecraft.block.Block;
import net.minecraft.fluid.Fluid;
import net.minecraft.item.Item;
import net.minecraft.tags.BlockTags;
import net.minecraft.tags.FluidTags;
import net.minecraft.tags.ITag;
import net.minecraft.tags.ItemTags;

import net.dries007.tfc.util.Helpers;

public class TFCTags
{
    public static class Blocks
    {
        public static final ITag.INamedTag<Block> CAN_TRIGGER_COLLAPSE = create("can_trigger_collapse");
        public static final ITag.INamedTag<Block> CAN_START_COLLAPSE = create("can_start_collapse");
        public static final ITag.INamedTag<Block> CAN_COLLAPSE = create("can_collapse");
        public static final ITag.INamedTag<Block> CAN_LANDSLIDE = create("can_landslide");
        public static final ITag.INamedTag<Block> SUPPORTS_LANDSLIDE = create("supports_landslide"); // Non-full blocks that count as full blocks for the purposes of landslide side support check
        public static final ITag.INamedTag<Block> GRASS = create("grass"); // Used for connected textures on grass blocks, different from the vanilla/forge tag
        public static final ITag.INamedTag<Block> TREE_GROWS_ON = create("tree_grows_on"); // Used for tree growth
        public static final ITag.INamedTag<Block> BUSH_PLANTABLE_ON = create("bush_plantable_on"); // Used for plant placement
        public static final ITag.INamedTag<Block> PLANT = create("plant"); // for some decoration placement
        public static final ITag.INamedTag<Block> SEA_BUSH_PLANTABLE_ON = create("sea_bush_plantable_on"); // Used for sea plant placement
        public static final ITag.INamedTag<Block> CREEPING_PLANTABLE_ON = create("creeping_plantable_on");
        public static final ITag.INamedTag<Block> KELP_TREE = create("kelp_tree");
        public static final ITag.INamedTag<Block> KELP_FLOWER = create("kelp_flower");
        public static final ITag.INamedTag<Block> KELP_BRANCH = create("kelp_branch");
        public static final ITag.INamedTag<Block> WALL_CORALS = create("wall_corals");
        public static final ITag.INamedTag<Block> CORALS = create("corals");
<<<<<<< HEAD
        public static final ITag.INamedTag<Block> SUPPORT_BEAM = create("support_beam");
=======
        public static final ITag.INamedTag<Block> WORKBENCH = create("workbench");
>>>>>>> a6c17d4a

        public static final ITag.INamedTag<Block> THATCH_BED_THATCH = create("thatch_bed_thatch");

        public static final ITag.INamedTag<Block> SNOW = create("snow"); // Blocks that cover grass with snow.
        public static final ITag.INamedTag<Block> CAN_BE_SNOW_PILED = create("can_be_snow_piled"); // Blocks that can be replaced with snow piles

        public static final ITag.INamedTag<Block> BREAKS_WHEN_ISOLATED = create("breaks_when_isolated"); // When surrounded on all six sides by air, this block will break and drop itself

        private static ITag.INamedTag<Block> create(String id)
        {
            return BlockTags.bind(Helpers.identifier(id).toString());
        }
    }

    public static class Fluids
    {
        public static final ITag.INamedTag<Fluid> MIXABLE = create("mixable");

        private static ITag.INamedTag<Fluid> create(String id)
        {
            return FluidTags.bind(Helpers.identifier(id).toString());
        }
    }

    public static class Items
    {
        public static final ITag.INamedTag<Item> THATCH_BED_HIDES = create("thatch_bed_hides");

        private static ITag.INamedTag<Item> create(String id)
        {
            return ItemTags.bind(Helpers.identifier(id).toString());
        }
    }
}<|MERGE_RESOLUTION|>--- conflicted
+++ resolved
@@ -36,11 +36,8 @@
         public static final ITag.INamedTag<Block> KELP_BRANCH = create("kelp_branch");
         public static final ITag.INamedTag<Block> WALL_CORALS = create("wall_corals");
         public static final ITag.INamedTag<Block> CORALS = create("corals");
-<<<<<<< HEAD
         public static final ITag.INamedTag<Block> SUPPORT_BEAM = create("support_beam");
-=======
         public static final ITag.INamedTag<Block> WORKBENCH = create("workbench");
->>>>>>> a6c17d4a
 
         public static final ITag.INamedTag<Block> THATCH_BED_THATCH = create("thatch_bed_thatch");
 
