--- conflicted
+++ resolved
@@ -55,13 +55,10 @@
     // Blocks - Composter
     public final ForgeConfigSpec.IntValue composterTicks;
     public final ForgeConfigSpec.BooleanValue composterRainfallCheck;
-<<<<<<< HEAD
     // Blocks - Sluice
     public final ForgeConfigSpec.IntValue sluiceTicks;
-=======
     // Blocks - Lamp
     public final ForgeConfigSpec.IntValue lampCapacity;
->>>>>>> 384d20d9
     // Items - Small Vessel
     public final ForgeConfigSpec.IntValue smallVesselCapacity;
     public final ForgeConfigSpec.EnumValue<Size> smallVesselMaximumItemSize;
@@ -178,13 +175,11 @@
         composterTicks = builder.apply("composterTicks").comment("Number of ticks required for a composter in normal conditions to complete. (24000 = 1 game day), default is 12 days.").defineInRange("composterTicks", 288000, 20, Integer.MAX_VALUE);
         composterRainfallCheck = builder.apply("composterRainfallCheck").comment("Should the composter work less efficiently at high or low rainfalls?").define("composterRainfallCheck", true);
 
-<<<<<<< HEAD
         innerBuilder.pop().push("sluice");
         sluiceTicks = builder.apply("sluiceTicks").comment("Number of ticks required for a sluice to process an item. (20 = 1 second), default is 5 seconds.").defineInRange("sluiceTicks", 100, 1, Integer.MAX_VALUE);
-=======
+
         innerBuilder.pop().push("composter");
         lampCapacity = builder.apply("lampCapacity").comment("Tank capacity of a lamp (in mB).").defineInRange("lampCapacity", 250, 0, Alloy.MAX_ALLOY);
->>>>>>> 384d20d9
 
         innerBuilder.pop().pop().push("items").push("smallVessel");
 
