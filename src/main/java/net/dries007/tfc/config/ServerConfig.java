--- conflicted
+++ resolved
@@ -20,17 +20,10 @@
 public class ServerConfig
 {
     // General
-<<<<<<< HEAD
-    public final Cache.Boolean enableNetherPortals;
-    public final Cache.Boolean enableFireArrowSpreading;
-    public final Cache.Double fireStarterChance;
-    // Player
-    public final Cache.Boolean enableVanillaNaturalRegeneration;
-    public final Cache.Boolean enableForcedTFCGameRules;
-=======
     public final ForgeConfigSpec.BooleanValue enableNetherPortals;
     public final ForgeConfigSpec.BooleanValue enableForcedTFCGameRules;
->>>>>>> 16c480bd
+    public final ForgeConfigSpec.BooleanValue enableFireArrowSpreading;
+    public final ForgeConfigSpec.DoubleValue fireStarterChance;
     // Climate
     public final ForgeConfigSpec.IntValue temperatureScale;
     public final ForgeConfigSpec.IntValue rainfallScale;
@@ -48,24 +41,17 @@
     // Blocks - Plants
     public final ForgeConfigSpec.DoubleValue plantGrowthChance;
     // Blocks - Cobblestone
-<<<<<<< HEAD
-    public final Cache.Boolean enableMossyRockSpreading;
-    public final Cache.Int mossyRockSpreadRate;
-    // Blocks - Torch
-    public final Cache.Int torchTicks;
-    // Blocks - Charcoal Pit
-    public final Cache.Int charcoalTicks;
-    // Blocks - Pit Kiln
-    public final Cache.Int pitKilnTicks;
-    // Mechanics - Heat
-    public final Cache.Double itemHeatingModifier;
-    public final Cache.Int rainTicks;
-=======
     public final ForgeConfigSpec.BooleanValue enableMossyRockSpreading;
     public final ForgeConfigSpec.IntValue mossyRockSpreadRate;
+    // Blocks - Torch
+    public final ForgeConfigSpec.IntValue torchTicks;
+    // Blocks - Charcoal Pit
+    public final ForgeConfigSpec.IntValue charcoalTicks;
+    // Blocks - Pit Kiln
+    public final ForgeConfigSpec.IntValue pitKilnTicks;
     // Mechanics - Heat
     public final ForgeConfigSpec.DoubleValue itemHeatingModifier;
->>>>>>> 16c480bd
+    public final ForgeConfigSpec.IntValue rainTicks;
     // Mechanics - Collapses
     public final ForgeConfigSpec.BooleanValue enableBlockCollapsing;
     public final ForgeConfigSpec.BooleanValue enableExplosionCollapsing;
@@ -76,33 +62,22 @@
     public final ForgeConfigSpec.IntValue collapseMinRadius;
     public final ForgeConfigSpec.IntValue collapseRadiusVariance;
 
-
     ServerConfig(ForgeConfigSpec.Builder innerBuilder)
     {
         Function<String, ForgeConfigSpec.Builder> builder = name -> innerBuilder.translation(MOD_ID + ".config.server." + name);
 
         innerBuilder.push("general");
 
-<<<<<<< HEAD
-        enableNetherPortals = wrap(builder.apply("enableNetherPortals").comment("Enable nether portal creation").define("enableNetherPortals", false));
-        enableFireArrowSpreading = wrap(builder.apply("enableFireArrowSpreading").comment("Enable fire arrows and fireballs to spread fire and light blocks.").define("enableFireArrowSpreading", true));
-        fireStarterChance = wrap(builder.apply("fireStarterChance").comment("Base probability for a firestarter to start a fire. May change based on circumstances").defineInRange("fireStarterChance", 0.5, 0, 1));
-
-        innerBuilder.pop().push("player");
-
-        enableVanillaNaturalRegeneration = wrap(builder.apply("enableVanillaNaturalRegeneration").comment("Enables the vanilla `naturalRegeneration` gamerule, which regenerates your health much quicker than TFC does.").define("enableVanillaNaturalRegeneration", false));
-
-        enableForcedTFCGameRules = wrap(builder.apply("enableForcedTFCGameRules").comment(
-=======
         enableNetherPortals = builder.apply("enableNetherPortals").comment("Enable nether portal creation").define("enableNetherPortals", false);
         enableForcedTFCGameRules = builder.apply("enableForcedTFCGameRules").comment(
->>>>>>> 16c480bd
             "Forces a number of game rules to specific values.",
             "  naturalRegeneration = false (Health regen is much slower and not tied to extra saturation)",
             "  doInsomnia = false (No phantoms)",
             "  doTraderSpawning = false (No wandering traders)",
             "  doPatrolSpawning = false (No pillager patrols)"
         ).define("enableForcedTFCGameRules", false);
+        enableFireArrowSpreading = builder.apply("enableFireArrowSpreading").comment("Enable fire arrows and fireballs to spread fire and light blocks.").define("enableFireArrowSpreading", true);
+        fireStarterChance = builder.apply("fireStarterChance").comment("Base probability for a firestarter to start a fire. May change based on circumstances").defineInRange("fireStarterChance", 0.5, 0, 1);
 
         innerBuilder.pop().push("climate");
 
@@ -141,24 +116,20 @@
 
         innerBuilder.pop().push("torch");
 
-        torchTicks = wrap(builder.apply("torchTicks").comment("Number of ticks required for a torch to burn out (72000 = 1 in game hour = 50 seconds), default is 72 hours. Set to -1 to disable torch burnout.").defineInRange("torchTicks", 7200, -1, Integer.MAX_VALUE));
+        torchTicks = builder.apply("torchTicks").comment("Number of ticks required for a torch to burn out (72000 = 1 in game hour = 50 seconds), default is 72 hours. Set to -1 to disable torch burnout.").defineInRange("torchTicks", 7200, -1, Integer.MAX_VALUE);
 
         innerBuilder.pop().push("charcoal");
 
-        charcoalTicks = wrap(builder.apply("charcoalTicks").comment("Number of ticks required for charcoal pit to complete. (1000 = 1 in game hour = 50 seconds), default is 18 hours.").defineInRange("charcoalTicks", 18000, -1, Integer.MAX_VALUE));
+        charcoalTicks = builder.apply("charcoalTicks").comment("Number of ticks required for charcoal pit to complete. (1000 = 1 in game hour = 50 seconds), default is 18 hours.").defineInRange("charcoalTicks", 18000, -1, Integer.MAX_VALUE);
 
         innerBuilder.pop().push("pit_kiln");
 
-        pitKilnTicks = wrap(builder.apply("pitKilnTicks").comment("Number of ticks required for a pit kiln to burn out. (1000 = 1 in game hour = 50 seconds), default is 8 hours.").defineInRange("pitKilnTicks", 8000, 20, Integer.MAX_VALUE));
+        pitKilnTicks = builder.apply("pitKilnTicks").comment("Number of ticks required for a pit kiln to burn out. (1000 = 1 in game hour = 50 seconds), default is 8 hours.").defineInRange("pitKilnTicks", 8000, 20, Integer.MAX_VALUE);
 
         innerBuilder.pop().pop().push("mechanics").push("heat");
 
-<<<<<<< HEAD
-        itemHeatingModifier = wrap(builder.apply("itemHeatingModifier").comment("A multiplier for how fast items heat and cool. Higher = faster.").defineInRange("itemHeatingModifier", 1, 0, Double.MAX_VALUE));
-        rainTicks = wrap(builder.apply("rainTicks").comment("Number of burning ticks that is removed when the fire pit is on rain (random ticks). Makes fuel burn faster.").defineInRange("rainTicks", 1000, 0, Integer.MAX_VALUE));
-=======
         itemHeatingModifier = builder.apply("itemHeatingModifier").comment("A multiplier for how fast items heat and cool. Higher = faster.").defineInRange("itemHeatingModifier", 1, 0, Double.MAX_VALUE);
->>>>>>> 16c480bd
+        rainTicks = builder.apply("rainTicks").comment("Number of burning ticks that is removed when the fire pit is on rain (random ticks). Makes fuel burn faster.").defineInRange("rainTicks", 1000, 0, Integer.MAX_VALUE);
 
         innerBuilder.pop().push("collapses");
 
