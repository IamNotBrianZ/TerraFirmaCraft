--- conflicted
+++ resolved
@@ -269,7 +269,11 @@
             "Food made with different creation dates doesn't stack by default, unless it's within a specific window. This is the number of hours that different foods will try and stack together at the loss of a little extra expiry time.").defineInRange("foodDecayStackWindow", 1, 6, 100);
         foodDecayModifier = builder.apply("foodDecayModifier").comment("A multiplier for food decay, or expiration times. Larger values will result in naturally longer expiration times.").defineInRange("foodDecayModifier", 1d, 0d, 1000d);
 
-<<<<<<< HEAD
+        innerBuilder.pop().push("vanillaChanges");
+
+        enableVanillaBonemeal = builder.apply("enableVanillaBonemeal").comment("If vanilla bonemeal's instant-growth effect should be enabled.").define("enableVanillaBonemeal", false);
+        enableVanillaWeatherEffects = builder.apply("enableVanillaWeatherEffects").comment("If true, vanilla's snow and ice formation mechanics will be used, and none of the TFC mechanics (improved snow and ice placement, snow stacking, icicle formation, passive snow or ice melting) will exist.").define("enableVanillaWeatherEffects", false);
+
         innerBuilder.pop().push("animals").push("pig");
 
         pigAdulthoodDays = builder.apply("pigAdulthoodDays").comment("Days until animal reaches adulthood").defineInRange("pigAdulthoodDays", 80, 0, Integer.MAX_VALUE);
@@ -280,12 +284,6 @@
         pigGestationDays = builder.apply("pigGestationDays").comment("Length of pregnancy in days").defineInRange("pigGestationDays", 19, 0, Integer.MAX_VALUE);
 
         innerBuilder.pop();
-=======
-        innerBuilder.pop().push("vanillaChanges");
-
-        enableVanillaBonemeal = builder.apply("enableVanillaBonemeal").comment("If vanilla bonemeal's instant-growth effect should be enabled.").define("enableVanillaBonemeal", false);
-        enableVanillaWeatherEffects = builder.apply("enableVanillaWeatherEffects").comment("If true, vanilla's snow and ice formation mechanics will be used, and none of the TFC mechanics (improved snow and ice placement, snow stacking, icicle formation, passive snow or ice melting) will exist.").define("enableVanillaWeatherEffects", false);
->>>>>>> 4c375201
 
         innerBuilder.pop().pop();
     }
