--- conflicted
+++ resolved
@@ -111,21 +111,13 @@
             Block block2 = value.get(Wood.BlockType.FALLEN_LEAVES).get();
             if (key.isConifer())
             {
-<<<<<<< HEAD
                 registry.register((state, worldIn, pos, tintIndex) -> TFCColors.getFoliageColor(pos, tintIndex), block);
+                registry.register((state, worldIn, pos, tintIndex) -> TFCColors.getFoliageColor(pos, tintIndex), block2);
             }
             else
             {
                 registry.register((state, worldIn, pos, tintIndex) -> TFCColors.getSeasonalFoliageColor(state, pos, tintIndex, key.getFallFoliageCoords()), block);
-=======
-                blockColors.register((state, worldIn, pos, tintIndex) -> TFCColors.getFoliageColor(pos, tintIndex), block);
-                blockColors.register((state, worldIn, pos, tintIndex) -> TFCColors.getFoliageColor(pos, tintIndex), block2);
-            }
-            else
-            {
-                blockColors.register((state, worldIn, pos, tintIndex) -> TFCColors.getSeasonalFoliageColor(state, pos, tintIndex, key.getFallFoliageCoords()), block);
-                blockColors.register((state, worldIn, pos, tintIndex) -> TFCColors.getSeasonalFoliageColor(state, pos, tintIndex, key.getFallFoliageCoords()), block2);
->>>>>>> 3d89fb6a
+                registry.register((state, worldIn, pos, tintIndex) -> TFCColors.getSeasonalFoliageColor(state, pos, tintIndex, key.getFallFoliageCoords()), block2);
             }
         });
 
