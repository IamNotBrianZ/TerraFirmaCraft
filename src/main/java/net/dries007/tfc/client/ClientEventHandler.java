/*
 * Licensed under the EUPL, Version 1.2.
 * You may obtain a copy of the Licence at:
 * https://joinup.ec.europa.eu/collection/eupl/eupl-text-eupl-12
 */

package net.dries007.tfc.client;

import java.util.stream.Stream;

import org.apache.logging.log4j.LogManager;
import org.apache.logging.log4j.Logger;
import net.minecraft.block.Block;
import net.minecraft.client.Minecraft;
import net.minecraft.client.gui.ScreenManager;
<<<<<<< HEAD
import net.minecraft.client.particle.ParticleManager;
=======
import net.minecraft.client.gui.screen.inventory.CraftingScreen;
>>>>>>> 16c480bd
import net.minecraft.client.renderer.RenderType;
import net.minecraft.client.renderer.RenderTypeLookup;
import net.minecraft.client.renderer.color.BlockColors;
import net.minecraft.client.renderer.color.ItemColors;
import net.minecraft.client.renderer.entity.FallingBlockRenderer;
import net.minecraft.item.Item;
import net.minecraft.resources.IReloadableResourceManager;
import net.minecraft.util.math.BlockPos;
import net.minecraftforge.api.distmarker.Dist;
import net.minecraftforge.client.event.ColorHandlerEvent;
import net.minecraftforge.client.event.ParticleFactoryRegisterEvent;
import net.minecraftforge.eventbus.api.SubscribeEvent;
import net.minecraftforge.fml.RegistryObject;
import net.minecraftforge.fml.client.registry.ClientRegistry;
import net.minecraftforge.fml.client.registry.RenderingRegistry;
import net.minecraftforge.fml.common.Mod;
import net.minecraftforge.fml.event.lifecycle.FMLClientSetupEvent;

import net.dries007.tfc.client.particle.BubbleParticle;
import net.dries007.tfc.client.particle.SteamParticle;
import net.dries007.tfc.client.particle.TFCParticles;
import net.dries007.tfc.client.render.GrillTileEntityRenderer;
import net.dries007.tfc.client.render.PitKilnTileEntityRenderer;
import net.dries007.tfc.client.render.PlacedItemTileEntityRenderer;
import net.dries007.tfc.client.render.PotTileEntityRenderer;
import net.dries007.tfc.client.screen.*;
import net.dries007.tfc.common.blocks.TFCBlocks;
import net.dries007.tfc.common.blocks.plant.Plant;
import net.dries007.tfc.common.blocks.soil.SoilBlockType;
import net.dries007.tfc.common.container.TFCContainerTypes;
import net.dries007.tfc.common.entities.TFCEntities;
import net.dries007.tfc.common.fluids.TFCFluids;
import net.dries007.tfc.common.tileentity.TFCTileEntities;
import net.dries007.tfc.common.types.Rock;
import net.dries007.tfc.common.types.Wood;
import net.dries007.tfc.mixin.world.biome.BiomeColorsAccessor;

import static net.dries007.tfc.TerraFirmaCraft.MOD_ID;

@Mod.EventBusSubscriber(modid = MOD_ID, bus = Mod.EventBusSubscriber.Bus.MOD, value = Dist.CLIENT)
public final class ClientEventHandler
{
    private static final Logger LOGGER = LogManager.getLogger();

    @SubscribeEvent
    public static void clientSetup(FMLClientSetupEvent event)
    {
        LOGGER.debug("Client Setup");

        // Screens
        ScreenManager.register(TFCContainerTypes.CALENDAR.get(), CalendarScreen::new);
        ScreenManager.register(TFCContainerTypes.NUTRITION.get(), NutritionScreen::new);
        ScreenManager.register(TFCContainerTypes.CLIMATE.get(), ClimateScreen::new);
<<<<<<< HEAD
        ScreenManager.register(TFCContainerTypes.FIREPIT.get(), FirepitScreen::new);
        ScreenManager.register(TFCContainerTypes.GRILL.get(), GrillScreen::new);
        ScreenManager.register(TFCContainerTypes.POT.get(), PotScreen::new);
        ScreenManager.register(TFCContainerTypes.LOG_PILE.get(), LogPileScreen::new);

        // Keybindings
        ClientRegistry.registerKeyBinding(TFCKeyBindings.PLACE_BLOCK);
=======
        ScreenManager.register(TFCContainerTypes.WORKBENCH.get(), CraftingScreen::new);
>>>>>>> 16c480bd

        // Render Types
        final RenderType cutout = RenderType.cutout();
        final RenderType cutoutMipped = RenderType.cutoutMipped();
        final RenderType translucent = RenderType.translucent();

        // Rock blocks
        TFCBlocks.ROCK_BLOCKS.values().stream().map(map -> map.get(Rock.BlockType.SPIKE)).forEach(reg -> RenderTypeLookup.setRenderLayer(reg.get(), cutout));
        TFCBlocks.ORES.values().forEach(map -> map.values().forEach(reg -> RenderTypeLookup.setRenderLayer(reg.get(), cutout)));
        TFCBlocks.GRADED_ORES.values().forEach(map -> map.values().forEach(inner -> inner.values().forEach(reg -> RenderTypeLookup.setRenderLayer(reg.get(), cutout))));

        // Wood blocks
        Stream.of(Wood.BlockType.SAPLING, Wood.BlockType.DOOR, Wood.BlockType.TRAPDOOR, Wood.BlockType.FENCE, Wood.BlockType.FENCE_GATE, Wood.BlockType.BUTTON, Wood.BlockType.PRESSURE_PLATE, Wood.BlockType.SLAB, Wood.BlockType.STAIRS).forEach(type -> TFCBlocks.WOODS.values().forEach(reg -> RenderTypeLookup.setRenderLayer(reg.get(type).get(), cutout)));
        Stream.of(Wood.BlockType.LEAVES, Wood.BlockType.FALLEN_LEAVES, Wood.BlockType.TWIG).forEach(type -> TFCBlocks.WOODS.values().forEach(reg -> RenderTypeLookup.setRenderLayer(reg.get(type).get(), cutoutMipped)));

        // Grass
        TFCBlocks.SOIL.get(SoilBlockType.GRASS).values().forEach(reg -> RenderTypeLookup.setRenderLayer(reg.get(), cutoutMipped));
        TFCBlocks.SOIL.get(SoilBlockType.CLAY_GRASS).values().forEach(reg -> RenderTypeLookup.setRenderLayer(reg.get(), cutoutMipped));
        RenderTypeLookup.setRenderLayer(TFCBlocks.PEAT_GRASS.get(), cutoutMipped);

        // Metal blocks
        TFCBlocks.METALS.values().forEach(map -> map.values().forEach(reg -> RenderTypeLookup.setRenderLayer(reg.get(), cutout)));

        // Groundcover
        TFCBlocks.GROUNDCOVER.values().forEach(reg -> RenderTypeLookup.setRenderLayer(reg.get(), cutout));
        TFCBlocks.SMALL_ORES.values().forEach(reg -> RenderTypeLookup.setRenderLayer(reg.get(), cutout));
        RenderTypeLookup.setRenderLayer(TFCBlocks.CALCITE.get(), cutout);

        RenderTypeLookup.setRenderLayer(TFCBlocks.ICICLE.get(), translucent);
        RenderTypeLookup.setRenderLayer(TFCBlocks.SEA_ICE.get(), cutout);

        // Plants
        TFCBlocks.PLANTS.values().forEach(reg -> RenderTypeLookup.setRenderLayer(reg.get(), cutout));
        TFCBlocks.CORAL.values().forEach(map -> map.values().forEach(reg -> RenderTypeLookup.setRenderLayer(reg.get(), cutout)));
        TFCBlocks.SPREADING_BUSHES.values().forEach(bush -> RenderTypeLookup.setRenderLayer(bush.get(), cutoutMipped));
        TFCBlocks.SPREADING_CANES.values().forEach(bush -> RenderTypeLookup.setRenderLayer(bush.get(), cutoutMipped));
        TFCBlocks.STATIONARY_BUSHES.values().forEach(bush -> RenderTypeLookup.setRenderLayer(bush.get(), cutoutMipped));
        TFCBlocks.WATERLOGGED_BUSHES.values().forEach(bush -> RenderTypeLookup.setRenderLayer(bush.get(), cutoutMipped));
        RenderTypeLookup.setRenderLayer(TFCBlocks.DEAD_BERRY_BUSH.get(), cutout);
        RenderTypeLookup.setRenderLayer(TFCBlocks.DEAD_CANE.get(), cutout);
        TFCBlocks.FRUIT_TREE_LEAVES.values().forEach(leaves -> RenderTypeLookup.setRenderLayer(leaves.get(), cutoutMipped));
        TFCBlocks.FRUIT_TREE_SAPLINGS.values().forEach(leaves -> RenderTypeLookup.setRenderLayer(leaves.get(), cutout));
        RenderTypeLookup.setRenderLayer(TFCBlocks.BANANA_PLANT.get(), cutout);
        RenderTypeLookup.setRenderLayer(TFCBlocks.BANANA_SAPLING.get(), cutout);

        // Other
        RenderTypeLookup.setRenderLayer(TFCBlocks.FIREPIT.get(), cutout);
        RenderTypeLookup.setRenderLayer(TFCBlocks.TORCH.get(), cutout);
        RenderTypeLookup.setRenderLayer(TFCBlocks.WALL_TORCH.get(), cutout);
        RenderTypeLookup.setRenderLayer(TFCBlocks.DEAD_TORCH.get(), cutout);
        RenderTypeLookup.setRenderLayer(TFCBlocks.DEAD_WALL_TORCH.get(), cutout);

        // Fluids
        RenderTypeLookup.setRenderLayer(TFCFluids.SALT_WATER.getFlowing(), translucent);
        RenderTypeLookup.setRenderLayer(TFCFluids.SALT_WATER.getSource(), translucent);
        RenderTypeLookup.setRenderLayer(TFCFluids.SPRING_WATER.getFlowing(), translucent);
        RenderTypeLookup.setRenderLayer(TFCFluids.SPRING_WATER.getSource(), translucent);

        // Entity Rendering
        RenderingRegistry.registerEntityRenderingHandler(TFCEntities.FALLING_BLOCK.get(), FallingBlockRenderer::new);

        // TE Rendering

        ClientRegistry.bindTileEntityRenderer(TFCTileEntities.POT.get(), PotTileEntityRenderer::new);
        ClientRegistry.bindTileEntityRenderer(TFCTileEntities.GRILL.get(), GrillTileEntityRenderer::new);
        ClientRegistry.bindTileEntityRenderer(TFCTileEntities.PLACED_ITEM.get(), PlacedItemTileEntityRenderer::new);
        ClientRegistry.bindTileEntityRenderer(TFCTileEntities.PIT_KILN.get(), PitKilnTileEntityRenderer::new);

        // Misc
        BiomeColorsAccessor.accessor$setWaterColorResolver(TFCColors.FRESH_WATER);
    }

    @SubscribeEvent
    public static void registerColorHandlerBlocks(ColorHandlerEvent.Block event)
    {
        LOGGER.debug("Registering Color Handler Blocks");
        final BlockColors registry = event.getBlockColors();
        final int nope = -1;

        registry.register((state, worldIn, pos, tintIndex) -> TFCColors.getGrassColor(pos, tintIndex), TFCBlocks.SOIL.get(SoilBlockType.GRASS).values().stream().map(RegistryObject::get).toArray(Block[]::new));
        registry.register((state, worldIn, pos, tintIndex) -> TFCColors.getGrassColor(pos, tintIndex), TFCBlocks.SOIL.get(SoilBlockType.CLAY_GRASS).values().stream().map(RegistryObject::get).toArray(Block[]::new));
        registry.register((state, worldIn, pos, tintIndex) -> TFCColors.getGrassColor(pos, tintIndex), TFCBlocks.PEAT_GRASS.get());
        // Plants
        Block[] leafyPlants = Stream.of(Plant.values()).filter(Plant::isLeafColored).map(p -> TFCBlocks.PLANTS.get(p).get()).toArray(Block[]::new);
        Block[] grassyPlants = Stream.of(Plant.values()).filter(p -> !p.isLeafColored()).map(p -> TFCBlocks.PLANTS.get(p).get()).toArray(Block[]::new);
        registry.register((state, worldIn, pos, tintIndex) -> TFCColors.getSeasonalFoliageColor(state, pos, tintIndex, Plant.BlockType.VINE.getFallFoliageCoords()), leafyPlants);
        registry.register((state, worldIn, pos, tintIndex) -> TFCColors.getGrassColor(pos, tintIndex), grassyPlants);

        TFCBlocks.WOODS.forEach((key, value) -> {
            Block leaves = value.get(Wood.BlockType.LEAVES).get();
            Block fallenLeaves = value.get(Wood.BlockType.FALLEN_LEAVES).get();
            if (key.isConifer())
            {
                registry.register((state, worldIn, pos, tintIndex) -> TFCColors.getFoliageColor(pos, tintIndex), leaves, fallenLeaves);
            }
            else
            {
                registry.register((state, worldIn, pos, tintIndex) -> TFCColors.getSeasonalFoliageColor(state, pos, tintIndex, key.getFallFoliageCoords()), leaves, fallenLeaves);
            }
        });

        registry.register((state, worldIn, pos, tintIndex) -> pos != null ? TFCColors.getWaterColor(pos) : nope, TFCBlocks.SALT_WATER.get(), TFCBlocks.SEA_ICE.get());
        registry.register((state, worldIn, pos, tintIndex) -> pos != null ? TFCColors.getSpringWaterColor(pos) : nope, TFCBlocks.SPRING_WATER.get());
    }

    @SubscribeEvent
    public static void registerColorHandlerItems(ColorHandlerEvent.Item event)
    {
        LOGGER.debug("Registering Color Handler Items");
        final ItemColors registry = event.getItemColors();

        Item[] leafyPlants = Stream.of(Plant.values()).filter(Plant::isLeafColored).map(p -> TFCBlocks.PLANTS.get(p).get().asItem()).toArray(Item[]::new);
        Item[] grassyPlants = Stream.of(Plant.values()).filter(Plant::needsItemColor).map(p -> TFCBlocks.PLANTS.get(p).get().asItem()).toArray(Item[]::new);
        registry.register((itemStack, tintIndex) -> TFCColors.getGrassColor(new BlockPos(0, 96, 0), tintIndex), grassyPlants);
        registry.register((itemStack, tintIndex) -> TFCColors.getFoliageColor(new BlockPos(0, 96, 0), tintIndex), leafyPlants);

        TFCBlocks.WOODS.forEach((key, value) -> registry.register((itemStack, tintIndex) -> TFCColors.getFoliageColor(new BlockPos(0, 96, 0), tintIndex), value.get(Wood.BlockType.FALLEN_LEAVES).get().asItem()));
    }

    @SubscribeEvent
    public static void registerParticleFactoriesAndOtherStuff(ParticleFactoryRegisterEvent event)
    {
        // Add client reload listeners here, as it's closest to the location where they are added in vanilla
        IReloadableResourceManager resourceManager = (IReloadableResourceManager) Minecraft.getInstance().getResourceManager();

        // Color maps
        // We maintain a series of color maps independent and beyond the vanilla color maps
        // Sky, Fog, Water and Water Fog color to replace hardcoded per-biome water colors
        // Grass and foliage (which we replace vanilla's anyway, but use our own for better indexing)
        // Foliage winter and fall (for deciduous trees which have leaves which change color during those seasons)

        resourceManager.registerReloadListener(new ColorMapReloadListener(TFCColors::setSkyColors, TFCColors.SKY_COLORS_LOCATION));
        resourceManager.registerReloadListener(new ColorMapReloadListener(TFCColors::setFogColors, TFCColors.FOG_COLORS_LOCATION));
        resourceManager.registerReloadListener(new ColorMapReloadListener(TFCColors::setWaterColors, TFCColors.WATER_COLORS_LOCATION));
        resourceManager.registerReloadListener(new ColorMapReloadListener(TFCColors::setWaterFogColors, TFCColors.WATER_FOG_COLORS_LOCATION));
        resourceManager.registerReloadListener(new ColorMapReloadListener(TFCColors::setGrassColors, TFCColors.GRASS_COLORS_LOCATION));
        resourceManager.registerReloadListener(new ColorMapReloadListener(TFCColors::setFoliageColors, TFCColors.FOLIAGE_COLORS_LOCATION));
        resourceManager.registerReloadListener(new ColorMapReloadListener(TFCColors::setFoliageFallColors, TFCColors.FOLIAGE_FALL_COLORS_LOCATION));
        resourceManager.registerReloadListener(new ColorMapReloadListener(TFCColors::setFoliageWinterColors, TFCColors.FOLIAGE_WINTER_COLORS_LOCATION));

        ParticleManager particleEngine = Minecraft.getInstance().particleEngine;
        particleEngine.register(TFCParticles.BUBBLE.get(), BubbleParticle.Factory::new);
        particleEngine.register(TFCParticles.STEAM.get(), SteamParticle.Factory::new);
    }
}<|MERGE_RESOLUTION|>--- conflicted
+++ resolved
@@ -13,11 +13,8 @@
 import net.minecraft.block.Block;
 import net.minecraft.client.Minecraft;
 import net.minecraft.client.gui.ScreenManager;
-<<<<<<< HEAD
 import net.minecraft.client.particle.ParticleManager;
-=======
 import net.minecraft.client.gui.screen.inventory.CraftingScreen;
->>>>>>> 16c480bd
 import net.minecraft.client.renderer.RenderType;
 import net.minecraft.client.renderer.RenderTypeLookup;
 import net.minecraft.client.renderer.color.BlockColors;
@@ -71,17 +68,14 @@
         ScreenManager.register(TFCContainerTypes.CALENDAR.get(), CalendarScreen::new);
         ScreenManager.register(TFCContainerTypes.NUTRITION.get(), NutritionScreen::new);
         ScreenManager.register(TFCContainerTypes.CLIMATE.get(), ClimateScreen::new);
-<<<<<<< HEAD
         ScreenManager.register(TFCContainerTypes.FIREPIT.get(), FirepitScreen::new);
         ScreenManager.register(TFCContainerTypes.GRILL.get(), GrillScreen::new);
         ScreenManager.register(TFCContainerTypes.POT.get(), PotScreen::new);
         ScreenManager.register(TFCContainerTypes.LOG_PILE.get(), LogPileScreen::new);
+        ScreenManager.register(TFCContainerTypes.WORKBENCH.get(), CraftingScreen::new);
 
         // Keybindings
         ClientRegistry.registerKeyBinding(TFCKeyBindings.PLACE_BLOCK);
-=======
-        ScreenManager.register(TFCContainerTypes.WORKBENCH.get(), CraftingScreen::new);
->>>>>>> 16c480bd
 
         // Render Types
         final RenderType cutout = RenderType.cutout();
