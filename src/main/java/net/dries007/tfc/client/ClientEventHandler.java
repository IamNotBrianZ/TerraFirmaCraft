--- conflicted
+++ resolved
@@ -49,13 +49,11 @@
         TFCBlocks.SOIL.get(SoilBlockType.GRASS).values().forEach(reg -> RenderTypeLookup.setRenderLayer(reg.get(), RenderType.getCutoutMipped()));
         TFCBlocks.SOIL.get(SoilBlockType.CLAY_GRASS).values().forEach(reg -> RenderTypeLookup.setRenderLayer(reg.get(), RenderType.getCutoutMipped()));
 
-<<<<<<< HEAD
-        // Plants
-        TFCBlocks.PLANT.values().forEach(reg -> RenderTypeLookup.setRenderLayer(reg.get(), RenderType.getCutoutMipped()));
-=======
         // Metal blocks
         TFCBlocks.METALS.values().forEach(map -> map.values().forEach(reg -> RenderTypeLookup.setRenderLayer(reg.get(), RenderType.getCutout())));
->>>>>>> b23c4143
+
+        // Plants
+        TFCBlocks.PLANTS.values().forEach(reg -> RenderTypeLookup.setRenderLayer(reg.get(), RenderType.getCutoutMipped()));
 
         RenderingRegistry.registerEntityRenderingHandler(TFCEntities.FALLING_BLOCK.get(), FallingBlockRenderer::new);
     }
@@ -80,6 +78,6 @@
 
         blockColors.register(grassColor, TFCBlocks.SOIL.get(SoilBlockType.GRASS).values().stream().map(RegistryObject::get).toArray(Block[]::new));
         blockColors.register(grassColor, TFCBlocks.SOIL.get(SoilBlockType.CLAY_GRASS).values().stream().map(RegistryObject::get).toArray(Block[]::new));
-        blockColors.register(grassColor, TFCBlocks.PLANT.values().stream().map(RegistryObject::get).toArray(Block[]::new));
+        blockColors.register(grassColor, TFCBlocks.PLANTS.values().stream().map(RegistryObject::get).toArray(Block[]::new));
     }
 }