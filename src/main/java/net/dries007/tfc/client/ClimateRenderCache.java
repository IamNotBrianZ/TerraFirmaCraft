--- conflicted
+++ resolved
@@ -51,24 +51,15 @@
             final BlockPos pos = player.blockPosition();
             final ClimateModel model = Climate.get(level);
 
-<<<<<<< HEAD
-            ticks = Calendars.CLIENT.getTicks();
-            averageTemperature = Climate.getAverageTemperature(level, pos);
-            heightAdjustedAverageTemperature = Climate.getAverageTempElevationAdjusted(level, pos);
-            temperature = Climate.getTemperature(level, pos);
-            rainfall = Climate.getRainfall(level, pos);
+            averageTemperature = model.getAverageTemperature(level, pos);
+            temperature = model.getTemperature(level, pos);
+            rainfall = model.getRainfall(level, pos);
+            wind = model.getWind(level, pos);
             rainVariance = Climate.getRainVariance(level, pos);
             monthlyRainfall = Climate.getMonthlyRainfall(level, pos);
             baseGroundwater = Climate.getBaseGroundwater(level, pos);
             groundwater = Climate.getGroundwater(level, pos);
             monthlyGroundwater = Climate.getMonthlyGroundwater(level, pos);
-            wind = Climate.getWindVector(level, pos);
-=======
-            averageTemperature = model.getAverageTemperature(level, pos);
-            temperature = model.getTemperature(level, pos);
-            rainfall = model.getRainfall(level, pos);
-            wind = model.getWind(level, pos);
->>>>>>> 8be52599
 
             // Calculate a real rain level to interpolate from on client. This reads the level's rain level, which includes influence
             // from climate, but doesn't include local influences.
