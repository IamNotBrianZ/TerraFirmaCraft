/*
 * Work under Copyright. Licensed under the EUPL.
 * See the project README.md and LICENSE.txt for more information.
 */

package net.dries007.tfc.client;

import javax.annotation.Nonnull;
import javax.annotation.Nullable;

import net.minecraft.entity.player.EntityPlayer;
import net.minecraft.init.Items;
import net.minecraft.inventory.Container;
import net.minecraft.item.ItemStack;
import net.minecraft.util.ResourceLocation;
import net.minecraft.util.math.BlockPos;
import net.minecraft.world.World;
import net.minecraftforge.fml.common.network.IGuiHandler;

import net.dries007.tfc.TerraFirmaCraft;
import net.dries007.tfc.api.recipes.KnappingRecipe;
import net.dries007.tfc.api.types.Rock;
import net.dries007.tfc.api.util.IRockObject;
import net.dries007.tfc.client.gui.*;
import net.dries007.tfc.objects.container.*;
import net.dries007.tfc.objects.items.ItemsTFC;
import net.dries007.tfc.objects.items.ceramics.ItemMold;
import net.dries007.tfc.objects.items.ceramics.ItemSmallVessel;
import net.dries007.tfc.objects.items.rock.ItemRock;
import net.dries007.tfc.objects.te.*;
import net.dries007.tfc.util.Helpers;

import static net.dries007.tfc.api.util.TFCConstants.MOD_ID;

public class TFCGuiHandler implements IGuiHandler
{
    private static final ResourceLocation SMALL_INVENTORY_BACKGROUND = new ResourceLocation(MOD_ID, "textures/gui/small_inventory.png");
    private static final ResourceLocation CLAY_TEXTURE = new ResourceLocation(MOD_ID, "textures/gui/knapping/clay_button.png");
    private static final ResourceLocation FIRE_CLAY_TEXTURE = new ResourceLocation(MOD_ID, "textures/gui/knapping/clay_button_fire.png");
    private static final ResourceLocation LEATHER_TEXTURE = new ResourceLocation(MOD_ID, "textures/gui/knapping/leather_button.png");

    // use this instead of player.openGui() -> avoids magic numbers
    public static void openGui(World world, BlockPos pos, EntityPlayer player, Type type)
    {
        player.openGui(TerraFirmaCraft.getInstance(), type.ordinal(), world, pos.getX(), pos.getY(), pos.getZ());
    }

    // Only use this for things that don't need a BlockPos to identify TE's!!!
    public static void openGui(World world, EntityPlayer player, Type type)
    {
        player.openGui(TerraFirmaCraft.getInstance(), type.ordinal(), world, 0, 0, 0);
    }

    @Override
    @Nullable
    public Container getServerGuiElement(int ID, EntityPlayer player, World world, int x, int y, int z)
    {
        BlockPos pos = new BlockPos(x, y, z);
        ItemStack stack = player.getHeldItemMainhand();
        Type type = Type.valueOf(ID);
        switch (type)
        {
            case LOG_PILE:
                TELogPile teLogPile = Helpers.getTE(world, pos, TELogPile.class);
                return teLogPile == null ? null : new ContainerLogPile(player.inventory, teLogPile);
            case SMALL_VESSEL:
                return new ContainerSmallVessel(player.inventory, stack.getItem() instanceof ItemSmallVessel ? stack : player.getHeldItemOffhand());
            case SMALL_VESSEL_LIQUID:
                return new ContainerLiquidTransfer(player.inventory, stack.getItem() instanceof ItemSmallVessel ? stack : player.getHeldItemOffhand());
            case MOLD:
                return new ContainerLiquidTransfer(player.inventory, stack.getItem() instanceof ItemMold ? stack : player.getHeldItemOffhand());
            case FIRE_PIT:
                return new ContainerFirePit(player.inventory, Helpers.getTE(world, pos, TEFirePit.class));
            case BARREL:
                return new ContainerBarrel(player.inventory, Helpers.getTE(world, pos, TEBarrel.class));
            case CHARCOAL_FORGE:
                return new ContainerCharcoalForge(player.inventory, Helpers.getTE(world, pos, TECharcoalForge.class));
            case ANVIL:
                return new ContainerAnvilTFC(player.inventory, Helpers.getTE(world, pos, TEAnvilTFC.class));
            case ANVIL_PLAN:
                return new ContainerAnvilPlan(player.inventory, Helpers.getTE(world, pos, TEAnvilTFC.class));
            case KNAPPING_STONE:
                return new ContainerKnapping(KnappingRecipe.Type.STONE, player.inventory, stack.getItem() instanceof ItemRock ? stack : player.getHeldItemOffhand());
            case KNAPPING_CLAY:
                return new ContainerKnapping(KnappingRecipe.Type.CLAY, player.inventory, stack.getItem() == Items.CLAY_BALL ? stack : player.getHeldItemOffhand());
            case KNAPPING_LEATHER:
                return new ContainerKnapping(KnappingRecipe.Type.LEATHER, player.inventory, stack.getItem() == Items.LEATHER ? stack : player.getHeldItemOffhand());
            case KNAPPING_FIRE_CLAY:
                return new ContainerKnapping(KnappingRecipe.Type.FIRE_CLAY, player.inventory, stack.getItem() == ItemsTFC.FIRE_CLAY ? stack : player.getHeldItemOffhand());
            case CRUCIBLE:
                return new ContainerCrucible(player.inventory, Helpers.getTE(world, pos, TECrucible.class));
            case CALENDAR:
            case SKILLS:
            case NUTRITION:
                return new ContainerSimple(player.inventory);
<<<<<<< HEAD
            case BLAST_FURNACE:
                return new ContainerBlastFurnace(player.inventory, Helpers.getTE(world, pos, TEBlastFurnace.class));
=======
            case CRAFTING:
                return new ContainerInventoryCrafting(player.inventory, player.world);
>>>>>>> fe01c9e7
            default:
                return null;
        }
    }

    @Override
    @Nullable
    public Object getClientGuiElement(int ID, EntityPlayer player, World world, int x, int y, int z)
    {
        Container container = getServerGuiElement(ID, player, world, x, y, z);
        Type type = Type.valueOf(ID);
        BlockPos pos = new BlockPos(x, y, z);
        switch (type)
        {
            case LOG_PILE:
                return new GuiContainerTFC(container, player.inventory, SMALL_INVENTORY_BACKGROUND);
            case SMALL_VESSEL:
                return new GuiContainerTFC(container, player.inventory, SMALL_INVENTORY_BACKGROUND);
            case SMALL_VESSEL_LIQUID:
                return new GuiLiquidTransfer(container, player, player.getHeldItemMainhand().getItem() instanceof ItemSmallVessel);
            case MOLD:
                return new GuiLiquidTransfer(container, player, player.getHeldItemMainhand().getItem() instanceof ItemMold);
            case FIRE_PIT:
                return new GuiFirePit(container, player.inventory, Helpers.getTE(world, pos, TEFirePit.class));
            case BARREL:
                return new GuiBarrel(container, player.inventory, Helpers.getTE(world, pos, TEBarrel.class), world.getBlockState(new BlockPos(x, y, z)).getBlock().getTranslationKey());
            case CHARCOAL_FORGE:
                return new GuiCharcoalForge(container, player.inventory, Helpers.getTE(world, pos, TECharcoalForge.class));
            case ANVIL:
                return new GuiAnvilTFC(container, player.inventory, Helpers.getTE(world, pos, TEAnvilTFC.class));
            case ANVIL_PLAN:
                return new GuiAnvilPlan(container, player.inventory, Helpers.getTE(world, pos, TEAnvilTFC.class));
            case KNAPPING_STONE:
                ItemStack stack = player.getHeldItemMainhand();
                Rock rock = stack.getItem() instanceof IRockObject ? ((IRockObject) stack.getItem()).getRock(stack) :
                    ((IRockObject) player.getHeldItemOffhand().getItem()).getRock(player.getHeldItemOffhand());
                //noinspection ConstantConditions
                return new GuiKnapping(container, player, KnappingRecipe.Type.STONE, rock.getTexture());
            case KNAPPING_CLAY:
                return new GuiKnapping(container, player, KnappingRecipe.Type.CLAY, CLAY_TEXTURE);
            case KNAPPING_LEATHER:
                return new GuiKnapping(container, player, KnappingRecipe.Type.LEATHER, LEATHER_TEXTURE);
            case KNAPPING_FIRE_CLAY:
                return new GuiKnapping(container, player, KnappingRecipe.Type.FIRE_CLAY, FIRE_CLAY_TEXTURE);
            case CRUCIBLE:
                return new GuiCrucible(container, player.inventory, Helpers.getTE(world, pos, TECrucible.class));
            case CALENDAR:
                return new GuiCalendar(container, player.inventory);
            case NUTRITION:
                return new GuiNutrition(container, player.inventory);
            case SKILLS:
                return new GuiSkills(container, player.inventory);
<<<<<<< HEAD
            case BLAST_FURNACE:
                return new GuiBlastFurnace(container, player.inventory, Helpers.getTE(world, pos, TEBlastFurnace.class));
=======
            case CRAFTING:
                return new GuiInventoryCrafting(container);
>>>>>>> fe01c9e7
            default:
                return null;
        }
    }

    public enum Type
    {
        LOG_PILE,
        SMALL_VESSEL,
        SMALL_VESSEL_LIQUID,
        MOLD,
        FIRE_PIT,
        BARREL,
        KNAPPING_STONE,
        KNAPPING_CLAY,
        KNAPPING_FIRE_CLAY,
        KNAPPING_LEATHER,
        CHARCOAL_FORGE,
        ANVIL,
        ANVIL_PLAN,
        CRUCIBLE,
        CALENDAR,
        NUTRITION,
        SKILLS,
        INVENTORY, // This is special, it is used by GuiButtonPlayerInventoryTab to signal to open the vanilla inventory
<<<<<<< HEAD
        BLAST_FURNACE,
=======
        CRAFTING, // In-inventory 3x3 crafting grid
>>>>>>> fe01c9e7
        NULL; // This is special, it is a non-null null.

        private static Type[] values = values();

        @Nonnull
        public static Type valueOf(int id)
        {
            return id < 0 || id >= values.length ? NULL : values[id];
        }
    }
}<|MERGE_RESOLUTION|>--- conflicted
+++ resolved
@@ -93,13 +93,10 @@
             case SKILLS:
             case NUTRITION:
                 return new ContainerSimple(player.inventory);
-<<<<<<< HEAD
             case BLAST_FURNACE:
                 return new ContainerBlastFurnace(player.inventory, Helpers.getTE(world, pos, TEBlastFurnace.class));
-=======
             case CRAFTING:
                 return new ContainerInventoryCrafting(player.inventory, player.world);
->>>>>>> fe01c9e7
             default:
                 return null;
         }
@@ -152,13 +149,10 @@
                 return new GuiNutrition(container, player.inventory);
             case SKILLS:
                 return new GuiSkills(container, player.inventory);
-<<<<<<< HEAD
             case BLAST_FURNACE:
                 return new GuiBlastFurnace(container, player.inventory, Helpers.getTE(world, pos, TEBlastFurnace.class));
-=======
             case CRAFTING:
                 return new GuiInventoryCrafting(container);
->>>>>>> fe01c9e7
             default:
                 return null;
         }
@@ -184,11 +178,8 @@
         NUTRITION,
         SKILLS,
         INVENTORY, // This is special, it is used by GuiButtonPlayerInventoryTab to signal to open the vanilla inventory
-<<<<<<< HEAD
         BLAST_FURNACE,
-=======
         CRAFTING, // In-inventory 3x3 crafting grid
->>>>>>> fe01c9e7
         NULL; // This is special, it is a non-null null.
 
         private static Type[] values = values();
