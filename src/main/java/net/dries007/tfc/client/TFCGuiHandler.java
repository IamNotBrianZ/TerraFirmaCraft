/*
 * Work under Copyright. Licensed under the EUPL.
 * See the project README.md and LICENSE.txt for more information.
 */

package net.dries007.tfc.client;

import javax.annotation.Nonnull;
import javax.annotation.Nullable;

import net.minecraft.entity.player.EntityPlayer;
import net.minecraft.init.Items;
import net.minecraft.inventory.Container;
import net.minecraft.item.ItemStack;
import net.minecraft.util.ResourceLocation;
import net.minecraft.util.math.BlockPos;
import net.minecraft.world.World;
import net.minecraftforge.fml.common.network.IGuiHandler;

import net.dries007.tfc.TerraFirmaCraft;
<<<<<<< HEAD
import net.dries007.tfc.client.gui.GuiBarrel;
import net.dries007.tfc.client.gui.GuiContainerTFC;
import net.dries007.tfc.client.gui.GuiLiquidTransfer;
import net.dries007.tfc.objects.blocks.BlocksTFC;
=======
import net.dries007.tfc.api.recipes.KnappingRecipe;
import net.dries007.tfc.api.types.Rock;
import net.dries007.tfc.api.util.IRockObject;
import net.dries007.tfc.client.gui.*;
>>>>>>> 928dc766
import net.dries007.tfc.objects.container.*;
import net.dries007.tfc.objects.items.ItemsTFC;
import net.dries007.tfc.objects.items.ceramics.ItemMold;
import net.dries007.tfc.objects.items.ceramics.ItemSmallVessel;
<<<<<<< HEAD
import net.dries007.tfc.objects.te.TEBarrel;
import net.dries007.tfc.objects.te.TEFirePit;
import net.dries007.tfc.objects.te.TELogPile;
=======
import net.dries007.tfc.objects.items.rock.ItemRock;
import net.dries007.tfc.objects.te.*;
>>>>>>> 928dc766
import net.dries007.tfc.util.Helpers;

import static net.dries007.tfc.api.util.TFCConstants.MOD_ID;

public class TFCGuiHandler implements IGuiHandler
{
    private static final ResourceLocation SMALL_INVENTORY_BACKGROUND = new ResourceLocation(MOD_ID, "textures/gui/small_inventory.png");
    private static final ResourceLocation CLAY_TEXTURE = new ResourceLocation(MOD_ID, "textures/gui/knapping/clay_button.png");
    private static final ResourceLocation FIRE_CLAY_TEXTURE = new ResourceLocation(MOD_ID, "textures/gui/knapping/clay_button_fire.png");
    private static final ResourceLocation LEATHER_TEXTURE = new ResourceLocation(MOD_ID, "textures/gui/knapping/leather_button.png");

    // use this instead of player.openGui() -> avoids magic numbers
    public static void openGui(World world, BlockPos pos, EntityPlayer player, Type type)
    {
        player.openGui(TerraFirmaCraft.getInstance(), type.ordinal(), world, pos.getX(), pos.getY(), pos.getZ());
    }

    // Only use this for things that don't need a BlockPos to identify TE's!!!
    public static void openGui(World world, EntityPlayer player, Type type)
    {
        player.openGui(TerraFirmaCraft.getInstance(), type.ordinal(), world, 0, 0, 0);
    }

    @Override
    @Nullable
    public Container getServerGuiElement(int ID, EntityPlayer player, World world, int x, int y, int z)
    {
        BlockPos pos = new BlockPos(x, y, z);
        ItemStack stack = player.getHeldItemMainhand();
        Type type = Type.valueOf(ID);
        switch (type)
        {
            case LOG_PILE:
                TELogPile teLogPile = Helpers.getTE(world, pos, TELogPile.class);
                return teLogPile == null ? null : new ContainerLogPile(player.inventory, teLogPile);
            case SMALL_VESSEL:
                return new ContainerSmallVessel(player.inventory, stack.getItem() instanceof ItemSmallVessel ? stack : player.getHeldItemOffhand());
            case SMALL_VESSEL_LIQUID:
                return new ContainerLiquidTransfer(player.inventory, stack.getItem() instanceof ItemSmallVessel ? stack : player.getHeldItemOffhand());
            case MOLD:
                return new ContainerLiquidTransfer(player.inventory, stack.getItem() instanceof ItemMold ? stack : player.getHeldItemOffhand());
            case FIRE_PIT:
<<<<<<< HEAD
                TEFirePit teFirePit = Helpers.getTE(world, pos, TEFirePit.class);
                return new ContainerFirePit(player.inventory, teFirePit);
            case BARREL:
                return new ContainerBarrel(player.inventory, Helpers.getTE(world, pos, TEBarrel.class));
=======
                return new ContainerFirePit(player.inventory, Helpers.getTE(world, pos, TEFirePit.class));
            case CHARCOAL_FORGE:
                return new ContainerCharcoalForge(player.inventory, Helpers.getTE(world, pos, TECharcoalForge.class));
            case ANVIL:
                return new ContainerAnvilTFC(player.inventory, Helpers.getTE(world, pos, TEAnvilTFC.class));
            case ANVIL_PLAN:
                return new ContainerAnvilPlan(player.inventory, Helpers.getTE(world, pos, TEAnvilTFC.class));
            case KNAPPING_STONE:
                return new ContainerKnapping(KnappingRecipe.Type.STONE, player.inventory, stack.getItem() instanceof ItemRock ? stack : player.getHeldItemOffhand());
            case KNAPPING_CLAY:
                return new ContainerKnapping(KnappingRecipe.Type.CLAY, player.inventory, stack.getItem() == Items.CLAY_BALL ? stack : player.getHeldItemOffhand());
            case KNAPPING_LEATHER:
                return new ContainerKnapping(KnappingRecipe.Type.LEATHER, player.inventory, stack.getItem() == ItemsTFC.LEATHER ? stack : player.getHeldItemOffhand());
            case KNAPPING_FIRE_CLAY:
                return new ContainerKnapping(KnappingRecipe.Type.FIRE_CLAY, player.inventory, stack.getItem() == ItemsTFC.FIRE_CLAY ? stack : player.getHeldItemOffhand());
            case CRUCIBLE:
                return new ContainerCrucible(player.inventory, Helpers.getTE(world, pos, TECrucible.class));
>>>>>>> 928dc766
            default:
                return null;
        }
    }

    @Override
    @Nullable
    public Object getClientGuiElement(int ID, EntityPlayer player, World world, int x, int y, int z)
    {
        Container container = getServerGuiElement(ID, player, world, x, y, z);
        Type type = Type.valueOf(ID);
        BlockPos pos = new BlockPos(x, y, z);
        switch (type)
        {
            case LOG_PILE:
                return new GuiContainerTFC(container, player.inventory, SMALL_INVENTORY_BACKGROUND);
            case SMALL_VESSEL:
                return new GuiContainerTFC(container, player.inventory, SMALL_INVENTORY_BACKGROUND);
            case SMALL_VESSEL_LIQUID:
                return new GuiLiquidTransfer(container, player, player.getHeldItemMainhand().getItem() instanceof ItemSmallVessel);
            case MOLD:
                return new GuiLiquidTransfer(container, player, player.getHeldItemMainhand().getItem() instanceof ItemMold);
            case FIRE_PIT:
<<<<<<< HEAD
                return new GuiContainerTFC(container, player.inventory, FIRE_PIT_BACKGROUND, BlocksTFC.FIREPIT.getTranslationKey());
            case BARREL:
                return new GuiBarrel(container, player.inventory, world.getBlockState(new BlockPos(x, y, z)).getBlock().getTranslationKey());
=======
                return new GuiFirePit(container, player.inventory, Helpers.getTE(world, pos, TEFirePit.class));
            case CHARCOAL_FORGE:
                return new GuiCharcoalForge(container, player.inventory, Helpers.getTE(world, pos, TECharcoalForge.class));
            case ANVIL:
                return new GuiAnvilTFC(container, player.inventory, Helpers.getTE(world, pos, TEAnvilTFC.class));
            case ANVIL_PLAN:
                return new GuiAnvilPlan(container, player.inventory, Helpers.getTE(world, pos, TEAnvilTFC.class));
            case KNAPPING_STONE:
                ItemStack stack = player.getHeldItemMainhand();
                Rock rock = stack.getItem() instanceof IRockObject ? ((IRockObject) stack.getItem()).getRock(stack) :
                    ((IRockObject) player.getHeldItemOffhand().getItem()).getRock(player.getHeldItemOffhand());
                return new GuiKnapping(container, player, KnappingRecipe.Type.STONE, rock.getTexture());
            case KNAPPING_CLAY:
                return new GuiKnapping(container, player, KnappingRecipe.Type.CLAY, CLAY_TEXTURE);
            case KNAPPING_LEATHER:
                return new GuiKnapping(container, player, KnappingRecipe.Type.LEATHER, LEATHER_TEXTURE);
            case KNAPPING_FIRE_CLAY:
                return new GuiKnapping(container, player, KnappingRecipe.Type.FIRE_CLAY, FIRE_CLAY_TEXTURE);
            case CRUCIBLE:
                return new GuiCrucible(container, player.inventory, Helpers.getTE(world, pos, TECrucible.class));
>>>>>>> 928dc766
            default:
                return null;
        }
    }

    public enum Type
    {
        LOG_PILE,
        SMALL_VESSEL,
        SMALL_VESSEL_LIQUID,
        MOLD,
        FIRE_PIT,
<<<<<<< HEAD
        BARREL,
=======
        KNAPPING_STONE,
        KNAPPING_CLAY,
        KNAPPING_FIRE_CLAY,
        KNAPPING_LEATHER,
        CHARCOAL_FORGE,
        ANVIL,
        ANVIL_PLAN,
        CRUCIBLE,
>>>>>>> 928dc766
        NULL;

        private static Type[] values = values();

        @Nonnull
        private static Type valueOf(int id)
        {
            return id < 0 || id >= values.length ? NULL : values[id];
        }
    }
}<|MERGE_RESOLUTION|>--- conflicted
+++ resolved
@@ -18,29 +18,20 @@
 import net.minecraftforge.fml.common.network.IGuiHandler;
 
 import net.dries007.tfc.TerraFirmaCraft;
-<<<<<<< HEAD
 import net.dries007.tfc.client.gui.GuiBarrel;
 import net.dries007.tfc.client.gui.GuiContainerTFC;
 import net.dries007.tfc.client.gui.GuiLiquidTransfer;
 import net.dries007.tfc.objects.blocks.BlocksTFC;
-=======
 import net.dries007.tfc.api.recipes.KnappingRecipe;
 import net.dries007.tfc.api.types.Rock;
 import net.dries007.tfc.api.util.IRockObject;
 import net.dries007.tfc.client.gui.*;
->>>>>>> 928dc766
 import net.dries007.tfc.objects.container.*;
 import net.dries007.tfc.objects.items.ItemsTFC;
 import net.dries007.tfc.objects.items.ceramics.ItemMold;
 import net.dries007.tfc.objects.items.ceramics.ItemSmallVessel;
-<<<<<<< HEAD
-import net.dries007.tfc.objects.te.TEBarrel;
-import net.dries007.tfc.objects.te.TEFirePit;
-import net.dries007.tfc.objects.te.TELogPile;
-=======
 import net.dries007.tfc.objects.items.rock.ItemRock;
 import net.dries007.tfc.objects.te.*;
->>>>>>> 928dc766
 import net.dries007.tfc.util.Helpers;
 
 import static net.dries007.tfc.api.util.TFCConstants.MOD_ID;
@@ -83,13 +74,9 @@
             case MOLD:
                 return new ContainerLiquidTransfer(player.inventory, stack.getItem() instanceof ItemMold ? stack : player.getHeldItemOffhand());
             case FIRE_PIT:
-<<<<<<< HEAD
-                TEFirePit teFirePit = Helpers.getTE(world, pos, TEFirePit.class);
-                return new ContainerFirePit(player.inventory, teFirePit);
+                return new ContainerFirePit(player.inventory, Helpers.getTE(world, pos, TEFirePit.class));
             case BARREL:
                 return new ContainerBarrel(player.inventory, Helpers.getTE(world, pos, TEBarrel.class));
-=======
-                return new ContainerFirePit(player.inventory, Helpers.getTE(world, pos, TEFirePit.class));
             case CHARCOAL_FORGE:
                 return new ContainerCharcoalForge(player.inventory, Helpers.getTE(world, pos, TECharcoalForge.class));
             case ANVIL:
@@ -106,7 +93,6 @@
                 return new ContainerKnapping(KnappingRecipe.Type.FIRE_CLAY, player.inventory, stack.getItem() == ItemsTFC.FIRE_CLAY ? stack : player.getHeldItemOffhand());
             case CRUCIBLE:
                 return new ContainerCrucible(player.inventory, Helpers.getTE(world, pos, TECrucible.class));
->>>>>>> 928dc766
             default:
                 return null;
         }
@@ -130,12 +116,9 @@
             case MOLD:
                 return new GuiLiquidTransfer(container, player, player.getHeldItemMainhand().getItem() instanceof ItemMold);
             case FIRE_PIT:
-<<<<<<< HEAD
-                return new GuiContainerTFC(container, player.inventory, FIRE_PIT_BACKGROUND, BlocksTFC.FIREPIT.getTranslationKey());
+                return new GuiFirePit(container, player.inventory, Helpers.getTE(world, pos, TEFirePit.class));
             case BARREL:
                 return new GuiBarrel(container, player.inventory, world.getBlockState(new BlockPos(x, y, z)).getBlock().getTranslationKey());
-=======
-                return new GuiFirePit(container, player.inventory, Helpers.getTE(world, pos, TEFirePit.class));
             case CHARCOAL_FORGE:
                 return new GuiCharcoalForge(container, player.inventory, Helpers.getTE(world, pos, TECharcoalForge.class));
             case ANVIL:
@@ -155,7 +138,6 @@
                 return new GuiKnapping(container, player, KnappingRecipe.Type.FIRE_CLAY, FIRE_CLAY_TEXTURE);
             case CRUCIBLE:
                 return new GuiCrucible(container, player.inventory, Helpers.getTE(world, pos, TECrucible.class));
->>>>>>> 928dc766
             default:
                 return null;
         }
@@ -168,9 +150,7 @@
         SMALL_VESSEL_LIQUID,
         MOLD,
         FIRE_PIT,
-<<<<<<< HEAD
         BARREL,
-=======
         KNAPPING_STONE,
         KNAPPING_CLAY,
         KNAPPING_FIRE_CLAY,
@@ -179,7 +159,6 @@
         ANVIL,
         ANVIL_PLAN,
         CRUCIBLE,
->>>>>>> 928dc766
         NULL;
 
         private static Type[] values = values();
