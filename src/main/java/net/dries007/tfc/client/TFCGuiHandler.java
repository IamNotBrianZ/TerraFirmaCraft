/*
 * Work under Copyright. Licensed under the EUPL.
 * See the project README.md and LICENSE.txt for more information.
 */

package net.dries007.tfc.client;

import javax.annotation.Nonnull;
import javax.annotation.Nullable;

import net.minecraft.entity.player.EntityPlayer;
import net.minecraft.inventory.Container;
import net.minecraft.item.ItemStack;
import net.minecraft.util.ResourceLocation;
import net.minecraft.util.math.BlockPos;
import net.minecraft.world.World;
import net.minecraftforge.fml.common.network.IGuiHandler;

import net.dries007.tfc.TerraFirmaCraft;
import net.dries007.tfc.client.gui.GuiContainerTFC;
import net.dries007.tfc.client.gui.GuiLiquidTransfer;
import net.dries007.tfc.objects.blocks.BlocksTFC;
import net.dries007.tfc.objects.container.ContainerFirePit;
import net.dries007.tfc.objects.container.ContainerLiquidTransfer;
import net.dries007.tfc.objects.container.ContainerLogPile;
import net.dries007.tfc.objects.container.ContainerSmallVessel;
import net.dries007.tfc.objects.items.ItemsTFC;
import net.dries007.tfc.objects.items.ceramics.ItemMold;
import net.dries007.tfc.objects.items.ceramics.ItemSmallVessel;
import net.dries007.tfc.objects.te.TEFirePit;
import net.dries007.tfc.objects.te.TELogPile;
import net.dries007.tfc.util.Helpers;

import static net.dries007.tfc.api.util.TFCConstants.MOD_ID;

public class TFCGuiHandler implements IGuiHandler
{
    private static final ResourceLocation SMALL_INVENTORY_BACKGROUND = new ResourceLocation(MOD_ID, "textures/gui/small_inventory.png");
    private static final ResourceLocation FIRE_PIT_BACKGROUND = new ResourceLocation(MOD_ID, "textures/gui/fire_pit.png");

    // use this instead of player.openGui() -> avoids magic numbers
    public static void openGui(World world, BlockPos pos, EntityPlayer player, Type type)
    {
        player.openGui(TerraFirmaCraft.getInstance(), type.ordinal(), world, pos.getX(), pos.getY(), pos.getZ());
    }

    public static void openGui(World world, EntityPlayer player, Type type)
    {
        player.openGui(TerraFirmaCraft.getInstance(), type.ordinal(), world, 0, 0, 0);
    }

    @Override
    @Nullable
    public Container getServerGuiElement(int ID, EntityPlayer player, World world, int x, int y, int z)
    {
        BlockPos pos = new BlockPos(x, y, z);
        ItemStack stack = player.getHeldItemMainhand();
        Type type = Type.valueOf(ID);
<<<<<<< HEAD
        if (type == null) return null;
=======
>>>>>>> 4b0a5c35
        switch (type)
        {
            case LOG_PILE:
                TELogPile teLogPile = Helpers.getTE(world, pos, TELogPile.class);
                return teLogPile == null ? null : new ContainerLogPile(player.inventory, teLogPile);
            case SMALL_VESSEL:
                return new ContainerSmallVessel(player.inventory, stack.getItem() instanceof ItemSmallVessel ? stack : player.getHeldItemOffhand());
            case SMALL_VESSEL_LIQUID:
                return new ContainerLiquidTransfer(player.inventory, stack.getItem() instanceof ItemSmallVessel ? stack : player.getHeldItemOffhand());
            case MOLD:
                return new ContainerLiquidTransfer(player.inventory, stack.getItem() instanceof ItemMold ? stack : player.getHeldItemOffhand());
            case FIRE_PIT:
                TEFirePit teFirePit = Helpers.getTE(world, pos, TEFirePit.class);
                return new ContainerFirePit(player.inventory, teFirePit);
            default:
                return null;
        }
    }

    @Override
    @Nullable
    @SuppressWarnings("ConstantConditions")
    public Object getClientGuiElement(int ID, EntityPlayer player, World world, int x, int y, int z)
    {
        Container container = getServerGuiElement(ID, player, world, x, y, z);
        Type type = Type.valueOf(ID);
<<<<<<< HEAD
        if (type == null) return null;
=======
>>>>>>> 4b0a5c35
        switch (type)
        {
            case LOG_PILE:
                return new GuiContainerTFC(container, player.inventory, SMALL_INVENTORY_BACKGROUND, BlocksTFC.LOG_PILE.getTranslationKey());
            case SMALL_VESSEL:
                return new GuiContainerTFC(container, player.inventory, SMALL_INVENTORY_BACKGROUND, ItemsTFC.CERAMICS_FIRED_VESSEL.getTranslationKey());
            case SMALL_VESSEL_LIQUID:
                return new GuiLiquidTransfer(container, player, "", player.getHeldItemMainhand().getItem() instanceof ItemSmallVessel);
            case MOLD:
                return new GuiLiquidTransfer(container, player, "", player.getHeldItemMainhand().getItem() instanceof ItemMold);
            case FIRE_PIT:
                return new GuiContainerTFC(container, player.inventory, FIRE_PIT_BACKGROUND, BlocksTFC.FIREPIT.getTranslationKey());
            default:
                return null;
        }
    }

    public enum Type
    {
        LOG_PILE,
        SMALL_VESSEL,
        SMALL_VESSEL_LIQUID,
        MOLD,
<<<<<<< HEAD
        FIRE_PIT;

        private static Type[] values = values();

        @Nullable
        private static Type valueOf(int id)
        {
            return id < 0 || id >= values.length ? null : values[id];
=======
        FIRE_PIT,
        NULL;

        private static Type[] values = values();

        @Nonnull
        private static Type valueOf(int id)
        {
            return id < 0 || id >= values.length ? NULL : values[id];
>>>>>>> 4b0a5c35
        }
    }
}<|MERGE_RESOLUTION|>--- conflicted
+++ resolved
@@ -56,10 +56,6 @@
         BlockPos pos = new BlockPos(x, y, z);
         ItemStack stack = player.getHeldItemMainhand();
         Type type = Type.valueOf(ID);
-<<<<<<< HEAD
-        if (type == null) return null;
-=======
->>>>>>> 4b0a5c35
         switch (type)
         {
             case LOG_PILE:
@@ -86,10 +82,6 @@
     {
         Container container = getServerGuiElement(ID, player, world, x, y, z);
         Type type = Type.valueOf(ID);
-<<<<<<< HEAD
-        if (type == null) return null;
-=======
->>>>>>> 4b0a5c35
         switch (type)
         {
             case LOG_PILE:
@@ -113,16 +105,6 @@
         SMALL_VESSEL,
         SMALL_VESSEL_LIQUID,
         MOLD,
-<<<<<<< HEAD
-        FIRE_PIT;
-
-        private static Type[] values = values();
-
-        @Nullable
-        private static Type valueOf(int id)
-        {
-            return id < 0 || id >= values.length ? null : values[id];
-=======
         FIRE_PIT,
         NULL;
 
@@ -132,7 +114,6 @@
         private static Type valueOf(int id)
         {
             return id < 0 || id >= values.length ? NULL : values[id];
->>>>>>> 4b0a5c35
         }
     }
 }