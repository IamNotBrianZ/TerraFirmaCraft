/*
 * Work under Copyright. Licensed under the EUPL.
 * See the project README.md and LICENSE.txt for more information.
 */

package net.dries007.tfc.client;

import java.util.ArrayList;
import java.util.List;
import java.util.Set;

import net.minecraft.block.Block;
import net.minecraft.client.Minecraft;
import net.minecraft.client.gui.GuiButton;
import net.minecraft.client.gui.GuiCreateWorld;
import net.minecraft.client.gui.inventory.GuiInventory;
import net.minecraft.client.resources.I18n;
import net.minecraft.item.Item;
import net.minecraft.item.ItemBlock;
import net.minecraft.item.ItemStack;
import net.minecraft.util.math.BlockPos;
import net.minecraft.world.WorldType;
import net.minecraft.world.chunk.Chunk;
import net.minecraftforge.client.event.GuiScreenEvent;
import net.minecraftforge.client.event.RenderGameOverlayEvent;
import net.minecraftforge.client.event.TextureStitchEvent;
import net.minecraftforge.event.entity.player.ItemTooltipEvent;
import net.minecraftforge.fml.client.registry.RenderingRegistry;
import net.minecraftforge.fml.common.Mod;
import net.minecraftforge.fml.common.eventhandler.EventPriority;
import net.minecraftforge.fml.common.eventhandler.SubscribeEvent;
import net.minecraftforge.fml.relauncher.Side;
import net.minecraftforge.fml.relauncher.SideOnly;
import net.minecraftforge.oredict.OreDictionary;

import net.dries007.tfc.ConfigTFC;
import net.dries007.tfc.TerraFirmaCraft;
import net.dries007.tfc.api.capability.egg.CapabilityEgg;
import net.dries007.tfc.api.capability.egg.IEgg;
import net.dries007.tfc.api.capability.food.CapabilityFood;
import net.dries007.tfc.api.capability.food.IFood;
import net.dries007.tfc.api.capability.heat.CapabilityItemHeat;
import net.dries007.tfc.api.capability.heat.IItemHeat;
import net.dries007.tfc.api.capability.metal.CapabilityMetalItem;
import net.dries007.tfc.api.capability.metal.IMetalItem;
import net.dries007.tfc.api.capability.size.CapabilityItemSize;
import net.dries007.tfc.api.capability.size.IItemSize;
import net.dries007.tfc.api.util.IRockObject;
import net.dries007.tfc.client.button.GuiButtonPlayerInventoryTab;
import net.dries007.tfc.client.render.RenderBoatTFC;
import net.dries007.tfc.client.render.RenderFallingBlockTFC;
import net.dries007.tfc.client.render.animal.*;
import net.dries007.tfc.client.render.projectile.RenderThrownJavelin;
import net.dries007.tfc.network.PacketSwitchPlayerInventoryTab;
import net.dries007.tfc.objects.entity.EntityBoatTFC;
import net.dries007.tfc.objects.entity.EntityFallingBlockTFC;
import net.dries007.tfc.objects.entity.animal.*;
import net.dries007.tfc.objects.entity.projectile.EntityThrownJavelin;
import net.dries007.tfc.util.calendar.CalendarTFC;
import net.dries007.tfc.util.calendar.Month;
import net.dries007.tfc.util.climate.ClimateHelper;
import net.dries007.tfc.util.climate.ClimateTFC;
import net.dries007.tfc.util.skills.SmithingSkill;
import net.dries007.tfc.world.classic.chunkdata.ChunkDataProvider;
import net.dries007.tfc.world.classic.chunkdata.ChunkDataTFC;

import static net.dries007.tfc.TerraFirmaCraft.MOD_ID;
import static net.minecraft.util.text.TextFormatting.*;

@Mod.EventBusSubscriber(value = Side.CLIENT, modid = MOD_ID)
public class ClientEvents
{
    public static void preInit()
    {
        RenderingRegistry.registerEntityRenderingHandler(EntityFallingBlockTFC.class, RenderFallingBlockTFC::new);
        RenderingRegistry.registerEntityRenderingHandler(EntityThrownJavelin.class, RenderThrownJavelin::new);
        RenderingRegistry.registerEntityRenderingHandler(EntitySheepTFC.class, RenderSheepTFC::new);
        RenderingRegistry.registerEntityRenderingHandler(EntityCowTFC.class, RenderCowTFC::new);
        RenderingRegistry.registerEntityRenderingHandler(EntityBearTFC.class, RenderBearTFC::new);
        RenderingRegistry.registerEntityRenderingHandler(EntityChickenTFC.class, RenderChickenTFC::new);
        RenderingRegistry.registerEntityRenderingHandler(EntityPheasantTFC.class, RenderPheasantTFC::new);
        RenderingRegistry.registerEntityRenderingHandler(EntityDeerTFC.class, RenderDeerTFC::new);
        RenderingRegistry.registerEntityRenderingHandler(EntityPigTFC.class, RenderPigTFC::new);
        RenderingRegistry.registerEntityRenderingHandler(EntityWolfTFC.class, RenderWolfTFC::new);
        RenderingRegistry.registerEntityRenderingHandler(EntityRabbitTFC.class, RenderRabbitTFC::new);
        RenderingRegistry.registerEntityRenderingHandler(EntityHorseTFC.class, RenderHorseTFC::new);
        RenderingRegistry.registerEntityRenderingHandler(EntityDonkeyTFC.class, RenderAbstractHorseTFC::new);
        RenderingRegistry.registerEntityRenderingHandler(EntityMuleTFC.class, RenderAbstractHorseTFC::new);
        RenderingRegistry.registerEntityRenderingHandler(EntityBoatTFC.class, RenderBoatTFC::new);
        RenderingRegistry.registerEntityRenderingHandler(EntityPolarBearTFC.class, RenderPolarBearTFC::new);
        RenderingRegistry.registerEntityRenderingHandler(EntityParrotTFC.class, RenderParrotTFC::new);
        RenderingRegistry.registerEntityRenderingHandler(EntityLlamaTFC.class, RenderLlamaTFC::new);
        RenderingRegistry.registerEntityRenderingHandler(EntityOcelotTFC.class, RenderOcelotTFC::new);
        RenderingRegistry.registerEntityRenderingHandler(EntityPantherTFC.class, RenderPantherTFC::new);
        RenderingRegistry.registerEntityRenderingHandler(EntityDuckTFC.class, RenderDuckTFC::new);
        RenderingRegistry.registerEntityRenderingHandler(EntityAlpacaTFC.class, RenderAlpacaTFC::new);
        RenderingRegistry.registerEntityRenderingHandler(EntityGoatTFC.class, RenderGoatTFC::new);
        RenderingRegistry.registerEntityRenderingHandler(EntitySaberToothTFC.class, RenderSaberToothTFC::new);
        RenderingRegistry.registerEntityRenderingHandler(EntityCamelTFC.class, RenderCamelTFC::new);
        RenderingRegistry.registerEntityRenderingHandler(EntityLionTFC.class, RenderLionTFC::new);
        RenderingRegistry.registerEntityRenderingHandler(EntityHyenaTFC.class, RenderHyenaTFC::new);
    }

    @SideOnly(Side.CLIENT)
    @SubscribeEvent(priority = EventPriority.HIGH)
    public static void onInitGuiPre(GuiScreenEvent.InitGuiEvent.Pre event)
    {
        if (ConfigTFC.General.OVERRIDES.forceTFCWorldType && event.getGui() instanceof GuiCreateWorld)
        {
            GuiCreateWorld gui = ((GuiCreateWorld) event.getGui());
            // Only change if default is selected, because coming back from customisation, this will be set already.
            if (gui.selectedIndex == WorldType.DEFAULT.getId())
            {
                gui.selectedIndex = TerraFirmaCraft.getWorldType().getId();
            }
        }
    }

    @SideOnly(Side.CLIENT)
    @SubscribeEvent
    public static void onInitGuiPost(GuiScreenEvent.InitGuiEvent.Post event)
    {
        if (event.getGui() instanceof GuiInventory)
        {
            int buttonId = event.getButtonList().size();
            int guiLeft = ((GuiInventory) event.getGui()).getGuiLeft();
            int guiTop = ((GuiInventory) event.getGui()).getGuiTop();

            event.getButtonList().add(new GuiButtonPlayerInventoryTab(TFCGuiHandler.Type.INVENTORY, guiLeft, guiTop, ++buttonId, false));
            event.getButtonList().add(new GuiButtonPlayerInventoryTab(TFCGuiHandler.Type.SKILLS, guiLeft, guiTop, ++buttonId, true));
            event.getButtonList().add(new GuiButtonPlayerInventoryTab(TFCGuiHandler.Type.CALENDAR, guiLeft, guiTop, ++buttonId, true));
            event.getButtonList().add(new GuiButtonPlayerInventoryTab(TFCGuiHandler.Type.NUTRITION, guiLeft, guiTop, ++buttonId, true));
        }
    }

    @SideOnly(Side.CLIENT)
    @SubscribeEvent
    public static void onGuiButtonPressPre(GuiScreenEvent.ActionPerformedEvent.Pre event)
    {
        if (event.getGui() instanceof GuiInventory)
        {
            if (event.getButton() instanceof GuiButtonPlayerInventoryTab)
            {
                GuiButtonPlayerInventoryTab button = (GuiButtonPlayerInventoryTab) event.getButton();
                // This is to prevent the button from immediately firing after moving (enabled is set to false then)
                if (button.isActive() && button.enabled)
                {
                    TerraFirmaCraft.getNetwork().sendToServer(new PacketSwitchPlayerInventoryTab(button.getGuiType()));
                }
            }
        }
    }

    @SideOnly(Side.CLIENT)
    @SubscribeEvent
    public static void onGuiButtonPressPost(GuiScreenEvent.ActionPerformedEvent.Post event)
    {
        if (event.getGui() instanceof GuiInventory)
        {
            // This is necessary to catch the resizing of the inventory gui when you open the recipe book
            for (GuiButton button : event.getButtonList())
            {
                if (button instanceof GuiButtonPlayerInventoryTab)
                {
                    ((GuiButtonPlayerInventoryTab) button).updateGuiLeft(((GuiInventory) event.getGui()).getGuiLeft());
                }
            }
        }
    }

    @SubscribeEvent
    @SideOnly(Side.CLIENT)
    public static void onRenderGameOverlayText(RenderGameOverlayEvent.Text event)
    {
        Minecraft mc = Minecraft.getMinecraft();
        List<String> list = event.getRight();
<<<<<<< HEAD
        if (mc.gameSettings.showDebugInfo)
=======
        if (ConfigTFC.General.DEBUG.enable && mc.gameSettings.showDebugInfo)
>>>>>>> 28d281c5
        {
            //noinspection ConstantConditions
            BlockPos blockpos = new BlockPos(mc.getRenderViewEntity().posX, mc.getRenderViewEntity().getEntityBoundingBox().minY, mc.getRenderViewEntity().posZ);
            Chunk chunk = mc.world.getChunk(blockpos);
            if (mc.world.isBlockLoaded(blockpos) && !chunk.isEmpty())
            {
                final int x = blockpos.getX() & 15, z = blockpos.getZ() & 15;
                ChunkDataTFC data = chunk.getCapability(ChunkDataProvider.CHUNK_DATA_CAPABILITY, null);

                list.add("");
                list.add(AQUA + "TerraFirmaCraft");
                boolean chunkDataValid = data != null && data.isInitialized();

                if (chunkDataValid)
                {
                    list.add(String.format("%sRegion: %s%.1f\u00b0C%s Avg: %s%.1f\u00b0C%s Min: %s%.1f\u00b0C%s Max: %s%.1f\u00b0C",
                        GRAY, WHITE, data.getRegionalTemp(), GRAY,
                        WHITE, data.getAverageTemp(), GRAY,
                        WHITE, ClimateHelper.monthFactor(data.getRegionalTemp(), Month.JANUARY.getTemperatureModifier(), blockpos.getZ()), GRAY,
                        WHITE, ClimateHelper.monthFactor(data.getRegionalTemp(), Month.JULY.getTemperatureModifier(), blockpos.getZ())));
                    list.add(String.format("%sTemperature: %s%.1f\u00b0C Daily: %s%.1f\u00b0C",
                        GRAY, WHITE, ClimateTFC.getMonthlyTemp(blockpos),
                        WHITE, ClimateTFC.getActualTemp(blockpos)));
                }
                else if (mc.world.provider.getDimension() == 0)
                {
                    list.add("Invalid Chunk Data (?)");
                }

                // Always add calendar info
                list.add(I18n.format("tfc.tooltip.date", CalendarTFC.CALENDAR_TIME.getTimeAndDate()));

                if (ConfigTFC.GENERAL.debug)
                {
                    list.add(I18n.format("tfc.tooltip.debug_times", CalendarTFC.PLAYER_TIME.getTicks(), CalendarTFC.CALENDAR_TIME.getTicks()));

                    if (chunkDataValid)
                    {
                        list.add(GRAY + "Rainfall: " + WHITE + data.getRainfall());
                        list.add(GRAY + "Flora Density: " + WHITE + data.getFloraDensity());
                        list.add(GRAY + "Flora Diversity: " + WHITE + data.getFloraDiversity());

                        list.add(GRAY + "Valid Trees: ");
                        data.getValidTrees().forEach(t -> list.add(String.format("%s %s (%.1f)", WHITE, t.getRegistryName(), t.getDominance())));

                        list.add(GRAY + "Sea level offset: " + WHITE + data.getSeaLevelOffset(x, z));
                        list.add(GRAY + "Spawn Protection: " + WHITE + data.getSpawnProtection());
                    }
                }
            }
        }
    }

    @SubscribeEvent
    @SideOnly(Side.CLIENT)
    public static void onItemTooltip(ItemTooltipEvent event)
    {
        ItemStack stack = event.getItemStack();
        Item item = stack.getItem();
        List<String> tt = event.getToolTip();
        if (!stack.isEmpty())
        {
            // Stuff that should always be shown as part of the tooltip
            IItemSize size = CapabilityItemSize.getIItemSize(stack);
            if (size != null)
            {
                size.addSizeInfo(stack, tt);
            }
            IItemHeat heat = stack.getCapability(CapabilityItemHeat.ITEM_HEAT_CAPABILITY, null);
            if (heat != null)
            {
                heat.addHeatInfo(stack, tt);
            }
            IFood nutrients = stack.getCapability(CapabilityFood.CAPABILITY, null);
            if (nutrients != null)
            {
                nutrients.addTooltipInfo(stack, tt, event.getEntityPlayer());
            }
            IEgg eggInfo = stack.getCapability(CapabilityEgg.CAPABILITY, null);
            if (eggInfo != null)
            {
                eggInfo.addEggInfo(stack, tt);
            }
            float skillMod = SmithingSkill.getSkillBonus(stack);
            if (skillMod > 0)
            {
                String skillValue = String.format("%.2f", skillMod * 100);
                tt.add(I18n.format("tfc.tooltip.smithing_skill", skillValue));
            }

            if (event.getFlags().isAdvanced()) // Only added with advanced tooltip mode
            {
                IMetalItem metalObject = CapabilityMetalItem.getMetalItem(stack);
                if (metalObject != null)
                {
                    metalObject.addMetalInfo(stack, tt);
                }
                if (item instanceof IRockObject)
                {
                    ((IRockObject) item).addRockInfo(stack, tt);
                }
                else if (item instanceof ItemBlock)
                {
                    Block block = ((ItemBlock) item).getBlock();
                    if (block instanceof IRockObject)
                    {
                        ((IRockObject) block).addRockInfo(stack, tt);
                    }
                }

                if (ConfigTFC.Client.TOOLTIP.showToolClassTooltip)
                {
                    Set<String> toolClasses = item.getToolClasses(stack);
                    if (toolClasses.size() == 1)
                    {
                        tt.add(I18n.format("tfc.tooltip.toolclass", toolClasses.iterator().next()));
                    }
                    else if (toolClasses.size() > 1)
                    {
                        tt.add(I18n.format("tfc.tooltip.toolclasses"));
                        for (String toolClass : toolClasses)
                        {
                            tt.add("+ " + toolClass);
                        }
                    }
                }
                if (ConfigTFC.Client.TOOLTIP.showOreDictionaryTooltip)
                {
                    int[] ids = OreDictionary.getOreIDs(stack);
                    if (ids.length == 1)
                    {
                        tt.add(I18n.format("tfc.tooltip.oredictionaryentry", OreDictionary.getOreName(ids[0])));
                    }
                    else if (ids.length > 1)
                    {
                        tt.add(I18n.format("tfc.tooltip.oredictionaryentries"));
                        ArrayList<String> names = new ArrayList<>(ids.length);
                        for (int id : ids)
                        {
                            names.add("+ " + OreDictionary.getOreName(id));
                        }
                        names.sort(null); // Natural order (String.compare)
                        tt.addAll(names);
                    }
                }
                if (ConfigTFC.Client.TOOLTIP.showNBTTooltip)
                {
                    if (stack.hasTagCompound())
                    {
                        tt.add("NBT: " + stack.getTagCompound());
                    }
                }
            }
        }
    }

    @SubscribeEvent
    @SideOnly(Side.CLIENT)
    public static void textureStitched(TextureStitchEvent.Post event)
    {
        FluidSpriteCache.clear();
    }
}<|MERGE_RESOLUTION|>--- conflicted
+++ resolved
@@ -174,11 +174,7 @@
     {
         Minecraft mc = Minecraft.getMinecraft();
         List<String> list = event.getRight();
-<<<<<<< HEAD
         if (mc.gameSettings.showDebugInfo)
-=======
-        if (ConfigTFC.General.DEBUG.enable && mc.gameSettings.showDebugInfo)
->>>>>>> 28d281c5
         {
             //noinspection ConstantConditions
             BlockPos blockpos = new BlockPos(mc.getRenderViewEntity().posX, mc.getRenderViewEntity().getEntityBoundingBox().minY, mc.getRenderViewEntity().posZ);
