/*
 * Work under Copyright. Licensed under the EUPL.
 * See the project README.md and LICENSE.txt for more information.
 */

package net.dries007.tfc.client;

import java.util.ArrayList;
import java.util.List;
import java.util.Set;

import net.minecraft.block.Block;
import net.minecraft.client.Minecraft;
import net.minecraft.client.gui.GuiButton;
import net.minecraft.client.gui.GuiCreateWorld;
import net.minecraft.client.gui.inventory.GuiInventory;
import net.minecraft.client.gui.recipebook.GuiButtonRecipe;
import net.minecraft.client.resources.I18n;
import net.minecraft.item.Item;
import net.minecraft.item.ItemBlock;
import net.minecraft.item.ItemStack;
import net.minecraft.util.math.BlockPos;
import net.minecraft.world.WorldType;
import net.minecraft.world.chunk.Chunk;
import net.minecraftforge.client.event.GuiScreenEvent;
import net.minecraftforge.client.event.RenderGameOverlayEvent;
import net.minecraftforge.client.event.TextureStitchEvent;
import net.minecraftforge.event.entity.player.ItemTooltipEvent;
import net.minecraftforge.fml.client.registry.RenderingRegistry;
import net.minecraftforge.fml.common.Mod;
import net.minecraftforge.fml.common.eventhandler.EventPriority;
import net.minecraftforge.fml.common.eventhandler.SubscribeEvent;
import net.minecraftforge.fml.relauncher.Side;
import net.minecraftforge.fml.relauncher.SideOnly;
import net.minecraftforge.oredict.OreDictionary;

import net.dries007.tfc.ConfigTFC;
import net.dries007.tfc.TerraFirmaCraft;
import net.dries007.tfc.api.capability.food.CapabilityFood;
import net.dries007.tfc.api.capability.food.IFood;
import net.dries007.tfc.api.capability.heat.CapabilityItemHeat;
import net.dries007.tfc.api.capability.heat.IItemHeat;
import net.dries007.tfc.api.capability.size.CapabilityItemSize;
import net.dries007.tfc.api.capability.size.IItemSize;
import net.dries007.tfc.api.util.IMetalObject;
import net.dries007.tfc.api.util.IRockObject;
import net.dries007.tfc.client.button.GuiButtonPlayerInventoryTab;
import net.dries007.tfc.client.render.RenderFallingBlockTFC;
import net.dries007.tfc.client.render.animal.*;
import net.dries007.tfc.client.render.projectile.RenderThrownJavelin;
import net.dries007.tfc.network.PacketSwitchPlayerInventoryTab;
import net.dries007.tfc.objects.entity.EntityFallingBlockTFC;
import net.dries007.tfc.objects.entity.animal.*;
import net.dries007.tfc.objects.entity.projectile.EntityThrownJavelin;
import net.dries007.tfc.util.calendar.CalendarTFC;
import net.dries007.tfc.util.calendar.Month;
import net.dries007.tfc.world.classic.ClimateRenderHelper;
import net.dries007.tfc.world.classic.ClimateTFC;
import net.dries007.tfc.world.classic.chunkdata.ChunkDataProvider;
import net.dries007.tfc.world.classic.chunkdata.ChunkDataTFC;

import static net.dries007.tfc.api.util.TFCConstants.MOD_ID;
import static net.minecraft.util.text.TextFormatting.*;

@Mod.EventBusSubscriber(value = Side.CLIENT, modid = MOD_ID)
public class ClientEvents
{
    public static void preInit()
    {
        RenderingRegistry.registerEntityRenderingHandler(EntityFallingBlockTFC.class, RenderFallingBlockTFC::new);
        RenderingRegistry.registerEntityRenderingHandler(EntityThrownJavelin.class, RenderThrownJavelin::new);
        RenderingRegistry.registerEntityRenderingHandler(EntitySheepTFC.class, RenderSheepTFC::new);
        RenderingRegistry.registerEntityRenderingHandler(EntityCowTFC.class, RenderCowTFC::new);
        RenderingRegistry.registerEntityRenderingHandler(EntityBearTFC.class, RenderBearTFC::new);
        RenderingRegistry.registerEntityRenderingHandler(EntityChickenTFC.class, RenderChickenTFC::new);
        RenderingRegistry.registerEntityRenderingHandler(EntityPheasantTFC.class, RenderPheasantTFC::new);
        RenderingRegistry.registerEntityRenderingHandler(EntityDeerTFC.class, RenderDeerTFC::new);
        RenderingRegistry.registerEntityRenderingHandler(EntityPigTFC.class, RenderPigTFC::new);
<<<<<<< HEAD
        RenderingRegistry.registerEntityRenderingHandler(EntityRabbitTFC.class, RenderRabbitTFC::new);
=======
        RenderingRegistry.registerEntityRenderingHandler(EntityWolfTFC.class, RenderWolfTFC::new);
>>>>>>> b073819b
    }

    @SideOnly(Side.CLIENT)
    @SubscribeEvent(priority = EventPriority.HIGH)
    public static void onInitGuiPre(GuiScreenEvent.InitGuiEvent.Pre event)
    {
        if (ConfigTFC.CLIENT.makeWorldTypeClassicDefault && event.getGui() instanceof GuiCreateWorld)
        {
            GuiCreateWorld gui = ((GuiCreateWorld) event.getGui());
            // Only change if default is selected, because coming back from customisation, this will be set already.
            if (gui.selectedIndex == WorldType.DEFAULT.getId())
            {
                gui.selectedIndex = TerraFirmaCraft.getWorldTypeTFC().getId();
            }
        }
    }

    @SideOnly(Side.CLIENT)
    @SubscribeEvent
    public static void onInitGuiPost(GuiScreenEvent.InitGuiEvent.Post event)
    {
        if (event.getGui() instanceof GuiInventory)
        {
            int buttonId = event.getButtonList().size();
            int guiLeft = ((GuiInventory) event.getGui()).getGuiLeft();
            int guiTop = ((GuiInventory) event.getGui()).getGuiTop();

            event.getButtonList().add(new GuiButtonPlayerInventoryTab(TFCGuiHandler.Type.INVENTORY, guiLeft, guiTop, ++buttonId, false));
            event.getButtonList().add(new GuiButtonPlayerInventoryTab(TFCGuiHandler.Type.SKILLS, guiLeft, guiTop, ++buttonId, true));
            event.getButtonList().add(new GuiButtonPlayerInventoryTab(TFCGuiHandler.Type.CALENDAR, guiLeft, guiTop, ++buttonId, true));
            event.getButtonList().add(new GuiButtonPlayerInventoryTab(TFCGuiHandler.Type.NUTRITION, guiLeft, guiTop, ++buttonId, true));
        }
    }

    @SideOnly(Side.CLIENT)
    @SubscribeEvent
    public static void onGuiButtonPress(GuiScreenEvent.ActionPerformedEvent.Post event)
    {
        if (event.getGui() instanceof GuiInventory && event.getButton() instanceof GuiButtonPlayerInventoryTab)
        {
            // This should generally be true, but check just in case something has disabled it
            GuiButtonPlayerInventoryTab button = (GuiButtonPlayerInventoryTab) event.getButton();
            if (button.isActive())
            {
                TerraFirmaCraft.getNetwork().sendToServer(new PacketSwitchPlayerInventoryTab(button.getGuiType()));
            }
        }
        else if (event.getGui() instanceof GuiInventory && event.getButton() instanceof GuiButtonRecipe)
        {
            // This is necessary to catch the resizing of the inventory gui when you open the recipe book
            for (GuiButton button : event.getButtonList())
            {
                if (button instanceof GuiButtonPlayerInventoryTab)
                {
                    ((GuiButtonPlayerInventoryTab) button).updateGuiLeft(((GuiInventory) event.getGui()).getGuiLeft());
                }
            }
        }
    }

    @SubscribeEvent
    @SideOnly(Side.CLIENT)
    public static void onRenderGameOverlayText(RenderGameOverlayEvent.Text event)
    {
        Minecraft mc = Minecraft.getMinecraft();
        List<String> list = event.getRight();
        if (ConfigTFC.GENERAL.debug && mc.gameSettings.showDebugInfo)
        {
            //noinspection ConstantConditions
            BlockPos blockpos = new BlockPos(mc.getRenderViewEntity().posX, mc.getRenderViewEntity().getEntityBoundingBox().minY, mc.getRenderViewEntity().posZ);
            Chunk chunk = mc.world.getChunk(blockpos);
            if (mc.world.isBlockLoaded(blockpos) && !chunk.isEmpty())
            {
                final int x = blockpos.getX() & 15, z = blockpos.getZ() & 15;
                ChunkDataTFC data = chunk.getCapability(ChunkDataProvider.CHUNK_DATA_CAPABILITY, null);

                list.add("");
                list.add(AQUA + "TerraFirmaCraft");

                if (data == null || !data.isInitialized()) list.add("No data ?!");
                else
                {
                    list.add(String.format("%sRegion: %s%.1f\u00b0C%s Avg: %s%.1f\u00b0C%s Min: %s%.1f\u00b0C%s Max: %s%.1f\u00b0C",
                        GRAY, WHITE, data.getRegionalTemp(), GRAY,
                        WHITE, data.getAverageTemp(), GRAY,
                        WHITE, ClimateTFC.monthTemp(data.getRegionalTemp(), Month.JANUARY, blockpos.getZ()), GRAY,
                        WHITE, ClimateTFC.monthTemp(data.getRegionalTemp(), Month.JULY, blockpos.getZ())));
                    list.add(String.format("%sTemperature: %s%.1f\u00b0C Daily: %s%.1f\u00b0C",
                        GRAY, WHITE, ClimateRenderHelper.get(blockpos).getTemperature(),
                        WHITE, ClimateTFC.getHeightAdjustedTemp(mc.world, blockpos)));

                    list.add(I18n.format("tfc.tooltip.date", CalendarTFC.CALENDAR_TIME.getTimeAndDate()));
                    list.add(I18n.format("tfc.tooltip.debug_times", CalendarTFC.TOTAL_TIME.getTicks(), CalendarTFC.PLAYER_TIME.getTicks(), CalendarTFC.CALENDAR_TIME.getTicks()));

                    list.add(GRAY + "Biome: " + WHITE + mc.world.getBiome(blockpos).getBiomeName());

                    list.add(GRAY + "Rainfall: " + WHITE + data.getRainfall());
                    list.add(GRAY + "Flora Density: " + WHITE + data.getFloraDensity());
                    list.add(GRAY + "Flora Diversity: " + WHITE + data.getFloraDiversity());

                    list.add(GRAY + "Valid Trees: ");
                    data.getValidTrees().forEach(t -> list.add(String.format("%s %s (%.1f)", WHITE, t.getRegistryName(), t.getDominance())));

                    //list.add(GRAY + "Rocks: " + WHITE + data.getRockLayer1(x, z).name + ", " + data.getRockLayer2(x, z).name + ", " + data.getRockLayer3(x, z).name);
                    //list.add(GRAY + "Stability: " + WHITE + data.getStabilityLayer(x, z).name);
                    //list.add(GRAY + "Drainage: " + WHITE + data.getDrainageLayer(x, z).name);
                    list.add(GRAY + "Sea level offset: " + WHITE + data.getSeaLevelOffset(x, z));
                    //list.add(GRAY + "Fish population: " + WHITE + data.getFishPopulation());

                    //list.add("");
                    //list.add(GRAY + "Rock at feet: " + WHITE + data.getRockLayerHeight(x, blockpos.getY(), z).name);

                    // list.add("");
                    //data.getOresSpawned().stream().map(String::valueOf).forEach(list::add);
                }
            }
        }
    }

    @SubscribeEvent
    @SideOnly(Side.CLIENT)
    public static void onItemTooltip(ItemTooltipEvent event)
    {
        ItemStack stack = event.getItemStack();
        Item item = stack.getItem();
        List<String> tt = event.getToolTip();
        if (!stack.isEmpty())
        {
            // Stuff that should always be shown as part of the tooltip
            IItemSize size = CapabilityItemSize.getIItemSize(stack);
            if (size != null)
            {
                size.addSizeInfo(stack, tt);
            }
            IItemHeat heat = stack.getCapability(CapabilityItemHeat.ITEM_HEAT_CAPABILITY, null);
            if (heat != null)
            {
                heat.addHeatInfo(stack, tt);
            }
            IFood nutrients = stack.getCapability(CapabilityFood.CAPABILITY, null);
            if (nutrients != null)
            {
                nutrients.addNutrientInfo(stack, tt);
            }

            if (event.getFlags().isAdvanced()) // Only added with advanced tooltip mode
            {
                if (item instanceof IMetalObject)
                {
                    ((IMetalObject) item).addMetalInfo(stack, tt);
                }
                else if (item instanceof ItemBlock)
                {
                    Block block = ((ItemBlock) item).getBlock();
                    if (block instanceof IMetalObject)
                    {
                        ((IMetalObject) block).addMetalInfo(stack, tt);
                    }
                }
                if (item instanceof IRockObject)
                {
                    ((IRockObject) item).addRockInfo(stack, tt);
                }
                else if (item instanceof ItemBlock)
                {
                    Block block = ((ItemBlock) item).getBlock();
                    if (block instanceof IRockObject)
                    {
                        ((IRockObject) block).addRockInfo(stack, tt);
                    }
                }

                if (ConfigTFC.CLIENT.showToolClassTooltip)
                {
                    Set<String> toolClasses = item.getToolClasses(stack);
                    if (toolClasses.size() == 1)
                    {
                        tt.add(I18n.format("tfc.tooltip.toolclass", toolClasses.iterator().next()));
                    }
                    else if (toolClasses.size() > 1)
                    {
                        tt.add(I18n.format("tfc.tooltip.toolclasses"));
                        for (String toolClass : toolClasses)
                        {
                            tt.add("+ " + toolClass);
                        }
                    }
                }
                if (ConfigTFC.CLIENT.showOreDictionaryTooltip)
                {
                    int[] ids = OreDictionary.getOreIDs(stack);
                    if (ids.length == 1)
                    {
                        tt.add(I18n.format("tfc.tooltip.oredictionaryentry", OreDictionary.getOreName(ids[0])));
                    }
                    else if (ids.length > 1)
                    {
                        tt.add(I18n.format("tfc.tooltip.oredictionaryentries"));
                        ArrayList<String> names = new ArrayList<>(ids.length);
                        for (int id : ids)
                        {
                            names.add("+ " + OreDictionary.getOreName(id));
                        }
                        names.sort(null); // Natural order (String.compare)
                        tt.addAll(names);
                    }
                }
                if (ConfigTFC.CLIENT.showNBTTooltip)
                {
                    if (stack.hasTagCompound())
                    {
                        tt.add("NBT: " + stack.getTagCompound());
                    }
                }
            }
        }
    }

    @SubscribeEvent
    @SideOnly(Side.CLIENT)
    public static void textureStitched(TextureStitchEvent.Post event)
    {
        FluidSpriteCache.clear();
    }
}<|MERGE_RESOLUTION|>--- conflicted
+++ resolved
@@ -76,11 +76,8 @@
         RenderingRegistry.registerEntityRenderingHandler(EntityPheasantTFC.class, RenderPheasantTFC::new);
         RenderingRegistry.registerEntityRenderingHandler(EntityDeerTFC.class, RenderDeerTFC::new);
         RenderingRegistry.registerEntityRenderingHandler(EntityPigTFC.class, RenderPigTFC::new);
-<<<<<<< HEAD
+        RenderingRegistry.registerEntityRenderingHandler(EntityWolfTFC.class, RenderWolfTFC::new);
         RenderingRegistry.registerEntityRenderingHandler(EntityRabbitTFC.class, RenderRabbitTFC::new);
-=======
-        RenderingRegistry.registerEntityRenderingHandler(EntityWolfTFC.class, RenderWolfTFC::new);
->>>>>>> b073819b
     }
 
     @SideOnly(Side.CLIENT)
