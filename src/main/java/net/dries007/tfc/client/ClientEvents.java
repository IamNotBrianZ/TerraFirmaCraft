--- conflicted
+++ resolved
@@ -174,11 +174,7 @@
     {
         Minecraft mc = Minecraft.getMinecraft();
         List<String> list = event.getRight();
-<<<<<<< HEAD
         if (mc.gameSettings.showDebugInfo)
-=======
-        if (ConfigTFC.General.DEBUG.enable && mc.gameSettings.showDebugInfo)
->>>>>>> a5233b33
         {
             //noinspection ConstantConditions
             BlockPos blockpos = new BlockPos(mc.getRenderViewEntity().posX, mc.getRenderViewEntity().getEntityBoundingBox().minY, mc.getRenderViewEntity().posZ);
