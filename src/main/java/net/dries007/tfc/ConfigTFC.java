/*
 * Work under Copyright. Licensed under the EUPL.
 * See the project README.md and LICENSE.txt for more information.
 */

package net.dries007.tfc;

import net.minecraft.launchwrapper.Launch;
import net.minecraftforge.common.config.Config;
import net.minecraftforge.common.config.ConfigManager;
import net.minecraftforge.fml.client.event.ConfigChangedEvent;
import net.minecraftforge.fml.common.Mod;
import net.minecraftforge.fml.common.eventhandler.SubscribeEvent;

import static net.dries007.tfc.TerraFirmaCraft.MOD_ID;

/**
 * Top level items must be static, the subclasses' fields must not be static.
 */
@Config(modid = MOD_ID, category = "")
@Mod.EventBusSubscriber(modid = MOD_ID)
@Config.LangKey("config." + MOD_ID)
@SuppressWarnings("WeakerAccess")
public class ConfigTFC
{
    @Config.Comment("General settings")
    @Config.LangKey("config." + MOD_ID + ".general")
    public static final GeneralCFG GENERAL = new GeneralCFG();

    @Config.Comment("Client side settings")
    @Config.LangKey("config." + MOD_ID + ".client")
    public static final ClientCFG CLIENT = new ClientCFG();

    @Config.Comment("World gen settings")
    @Config.LangKey("config." + MOD_ID + ".world")
    public static final WorldCFG WORLD = new WorldCFG();

    @SubscribeEvent
    public static void onConfigChangedEvent(ConfigChangedEvent.OnConfigChangedEvent event)
    {
        if (event.getModID().equals(MOD_ID))
        {
            TerraFirmaCraft.getLog().warn("Config changed");
            ConfigManager.sync(MOD_ID, Config.Type.INSTANCE);
        }
    }

    public static class GeneralCFG
    {
        @Config.Comment("Various debug options. Activates some extra wand features. Enables extra item tooltips.")
        @Config.LangKey("config." + MOD_ID + ".general.debug")
        public boolean debug = Launch.blackboard.get("fml.deobfuscatedEnvironment") != null;

        @Config.Comment("If true, fallable blocks (ie: dirt, stone) will never fall.")
        @Config.LangKey("config." + MOD_ID + ".general.disableFallableBlocks")
        public boolean disableFallableBlocks = false;

<<<<<<< HEAD
        @Config.Comment("If true, lava and water will make vanilla stone + cobblestone (instead of TFC rock variants).")
        @Config.LangKey("config." + MOD_ID + ".general.disableLavaWaterPlacesTFCBlocks")
        public boolean disableLavaWaterPlacesTFCBlocks = false;
=======
        @Config.Comment({"Disable the override torches use.",
            "Only use if you want vanilla torches or have another mod that changes torches."})
        @Config.LangKey("config." + MOD_ID + ".general.disableTorchOverride")
        public boolean disableTorchOverride = false;

        @Config.Comment({"Disable trees being fully cut by axes.",
            "Only use if you want other mods to handle tree felling."})
        @Config.LangKey("config." + MOD_ID + ".general.disableTreeFelling")
        public boolean disableTreeFelling = false;
>>>>>>> 6a12c247

        @Config.Comment("If true, fallable blocks (ie: dirt, stone) will never destroy ore blocks.")
        @Config.LangKey("config." + MOD_ID + ".general.disableFallableBlocksDestroyOre")
        public boolean disableFallableBlocksDestroyOre = false;

        @Config.Comment("If true, fallable blocks (ie: dirt, stone) will never destroy loose items.")
        @Config.LangKey("config." + MOD_ID + ".general.disableFallableBlocksDestroyLooseItems")
        public boolean disableFallableBlocksDestroyLooseItems = false;

        @Config.Comment("If true, fallable blocks (ie: dirt, stone) will never hurt entities.")
        @Config.LangKey("config." + MOD_ID + ".general.disableFallableBlocksHurtEntities")
        public boolean disableFallableBlocksHurtEntities = false;

        @Config.Comment("If true, TFC will try and force the `level-type` setting to `tfc_classic` during DedicatedServer startup.")
        @Config.LangKey("config." + MOD_ID + ".general.forceTFCWorldTypeOnServer")
        public boolean forceTFCWorldTypeOnServer = true;

        @Config.Comment("Enable/Disable the vanilla recipe removal spam. False = Those recipes are left in place.")
        @Config.LangKey("config." + MOD_ID + ".general.removeVanillaRecipes")
        public boolean removeVanillaRecipes = true;

        @Config.Comment("Enable/Disable the vanilla loot entries that conflict with TFC (ie: potatoes). False = Those loot entries are left in place.")
        @Config.LangKey("config." + MOD_ID + ".general.removeVanillaLoots")
        public boolean removeVanillaLoots = true;

        @Config.Comment("Normal leaf drop chance for sticks")
        @Config.RangeDouble(min = 0, max = 1)
        @Config.LangKey("config." + MOD_ID + ".general.leafStickDropChance")
        public double leafStickDropChance = 0.1;

        @Config.Comment("Leaf block density. Lower = Slower, Higher = Faster. 1 = No slow down. (Speed * this = slow")
        @Config.RangeDouble(min = 0, max = 1)
        @Config.LangKey("config." + MOD_ID + ".general.leafDensity")
        public double leafDensity = 0.1;

        @Config.Comment("Bonus leaf drop chance for sticks")
        @Config.RangeDouble(min = 0, max = 1)
        @Config.LangKey("config." + MOD_ID + ".general.leafStickDropChanceBonus")
        public double leafStickDropChanceBonus = 0.25;

        @Config.Comment("Drop chance for gem from raw stone")
        @Config.RangeDouble(min = 0, max = 1)
        @Config.LangKey("config." + MOD_ID + ".general.stoneGemDropChance")
        public double stoneGemDropChance = 31.0 / 8000.0; // 0.003875

        @Config.Comment("Bonus leaf drop stick chance for sticks tool classes")
        @Config.LangKey("config." + MOD_ID + ".general.leafStickDropChanceBonusClasses")
        public String[] leafStickDropChanceBonusClasses = new String[] {"knife", "scythe"};

        @Config.Comment("List of fluids allowed to be picked up by wooden bucket")
        @Config.LangKey("config." + MOD_ID + ".general.woodenBucketWhitelist")
        public String[] woodenBucketWhitelist = new String[] {"fresh_water", "hot_water", "salt_water", "water", "limewater", "tannin", "olive_oil", "vinegar", "rum", "beer", "whiskey", "rye_whiskey", "corn_whiskey", "sake", "vodka", "cider", "brine", "milk", "milk_curdled", "milk_vinegar", "white_dye", "orange_dye", "magenta_dye", "light_blue_dye", "yellow_dye", "lime_dye", "pink_dye", "gray_dye", "light_gray_dye", "cyan_dye", "purple_dye", "blue_dye", "brown_dye", "green_dye", "red_dye", "black_dye"};

        @Config.Comment("List of fluids allowed to be picked up by blue steel bucket")
        @Config.LangKey("config." + MOD_ID + ".general.blueSteelBucketWhitelist")
        public String[] blueSteelBucketWhitelist = new String[] {"lava"};

        @Config.Comment("List of fluids allowed to be picked up by red steel bucket")
        @Config.LangKey("config." + MOD_ID + ".general.redSteelBucketWhitelist")
        public String[] redSteelBucketWhitelist = new String[] {"fresh_water", "hot_water", "salt_water", "water"};

        @Config.Comment("Modifier for how quickly items gains and loses heat. Smaller number = slower temperature changes.")
        @Config.RangeDouble(min = 0, max = 10)
        @Config.LangKey("config." + MOD_ID + ".general.temperatureModifierGlobal")
        public double temperatureModifierGlobal = 0.5;

        @Config.Comment("Let crucibles accept pouring metal (from small vessels / molds) from all 9 input slots.")
        @Config.LangKey("config." + MOD_ID + ".general.enableCruciblePouringAllSlots")
        public boolean enableCruciblePouringAllSlots = false;

        @Config.Comment("Modifier for how quickly devices (i.e. charcoal forge, firepit) gain and lose heat. Smaller number = slower temperature changes.")
        @Config.RangeDouble(min = 0, max = 10)
        @Config.LangKey("config." + MOD_ID + ".general.temperatureModifierHeating")
        public double temperatureModifierHeating = 1;

        @Config.Comment("Modifier for how quickly food will decay. Larger values = faster decay. Set to 0 for infinite expiration time")
        @Config.RangeDouble(min = 0, max = 10)
        @Config.LangKey("config." + MOD_ID + ".general.foodDecayModifier")
        public double foodDecayModifier = 1.0;

        @Config.Comment("Number of ticks required for a cooking pot on a fire pit to boil before turning into soup, per serving. (1000 = 1 in game hour = 50 seconds). Default is 1 hour.")
        @Config.RangeInt(min = 20)
        @Config.LangKey("config." + MOD_ID + ".general.firePitCookingPotBoilingTime")
        public int firePitCookingPotBoilingTime = 1000;

        @Config.Comment("Number of ticks required for a pit kiln to burn out. (1000 = 1 in game hour = 50 seconds), default is 8 hours.")
        @Config.RangeInt(min = 20)
        @Config.LangKey("config." + MOD_ID + ".general.pitKilnTime")
        public int pitKilnTime = 8000;

        @Config.Comment("Number of ticks required for a torch to burn out (72000 = 1 in game hour = 50 seconds), default is 72 hours. Set to -1 to disable torch burnout.")
        @Config.RangeInt(min = -1)
        @Config.LangKey("config." + MOD_ID + ".general.torchTime")
        public int torchTime = 72000;

        @Config.Comment("Number of ticks required for a bloomery to complete. (1000 = 1 in game hour = 50 seconds), default is 15 hours.")
        @Config.RangeInt(min = 20)
        @Config.LangKey("config." + MOD_ID + ".general.bloomeryTime")
        public int bloomeryTime = 15000;

        @Config.Comment("How fast the blast furnace consume fuels (compared to the charcoal forge).")
        @Config.RangeDouble(min = 0.1D)
        @Config.LangKey("config." + MOD_ID + ".general.blastFurnaceConsumption")
        public double blastFurnaceConsumption = 4;

        @Config.Comment("Percentage chance that plants will grow each update. Smaller number = slower.")
        @Config.RangeDouble(min = 0d, max = 1d)
        @Config.LangKey("config." + MOD_ID + ".general.plantGrowthRate")
        public double plantGrowthRate = 0.01d;

        @Config.Comment("Chance for the fire starter to be successful")
        @Config.RangeDouble(min = 0d, max = 1d)
        @Config.LangKey("config." + MOD_ID + ".general.fireStarterChance")
        public double fireStarterChance = 0.5d;

        @Config.Comment("Modifier for how quickly the players nutrition values will decay")
        @Config.RangeDouble(min = 0, max = 10)
        @Config.LangKey("config." + MOD_ID + ".general.playerNutritionDecayModifier")
        public double playerNutritionDecayModifier = 0.8;

        @Config.Comment("Minimum health modifier player can obtain with low nutrition.")
        @Config.RangeDouble(min = 0.1d, max = 1d)
        @Config.LangKey("config." + MOD_ID + ".general.playerMinHealthModifier")
        public double playerMinHealthModifier = 0.2d;

        @Config.Comment("Maximum health modifier player can obtain with high nutrition.")
        @Config.RangeDouble(min = 1d, max = 5d)
        @Config.LangKey("config." + MOD_ID + ".general.playerMaxHealthModifier")
        public double playerMaxHealthModifier = 3d;

        @Config.Comment("Modifier for how quickly the players becomes thirsty.")
        @Config.RangeDouble(min = 0, max = 100)
        @Config.LangKey("config." + MOD_ID + ".general.playerThirstModifier")
        public double playerThirstModifier = 8.0;

        @Config.Comment("Modifier for how quickly the player will naturally regenerate health.")
        @Config.LangKey("config." + MOD_ID + ".general.playerNaturalRegenerationModifier")
        @Config.RangeDouble(min = 0, max = 100)
        public double playerNaturalRegenerationModifier = 1.0;

        @Config.Comment("Chance that mining a raw rock triggers a collapse.")
        @Config.RangeDouble(min = 0, max = 1)
        @Config.LangKey("config." + MOD_ID + ".general.collapseChance")
        public double collapseChance = 0.1;

        @Config.Comment("Chance that collapsing blocks propagate the collapse. Influenced by distance from epicenter of collapse.")
        @Config.RangeDouble(min = 0, max = 1)
        @Config.LangKey("config." + MOD_ID + ".general.propagateCollapseChance")
        public double propagateCollapseChance = 0.55;

        @Config.Comment("Damage Source Types that will default to Slashing damage.")
        @Config.LangKey("config." + MOD_ID + ".general.slashingDamageSources")
        public String[] slashingDamageSources = new String[] {};

        @Config.Comment("Damage Source Types that will default to Piercing damage.")
        @Config.LangKey("config." + MOD_ID + ".general.piercingDamageSources")
        public String[] piercingDamageSources = new String[] {"arrow", "cactus", "thorns"};

        @Config.Comment("Damage Source Types that will default to Crushing damage.")
        @Config.LangKey("config." + MOD_ID + ".general.crushingDamageSources")
        public String[] crushingDamageSources = new String[] {"anvil", "falling_block"};

        @Config.Comment("Damage Source Entities that will default to Slashing damage.")
        @Config.LangKey("config." + MOD_ID + ".general.slashingDamageEntities")
        public String[] slashingDamageEntities = new String[] {"minecraft:wither_skeleton", "minecraft:vex", "minecraft:vindication_illager", "minecraft:zombie_pigman", "minecraft:wolf", "minecraft:polar_bear"};

        @Config.Comment("Damage Source Entities that will default to Piercing damage.")
        @Config.LangKey("config." + MOD_ID + ".general.piercingDamageEntities")
        public String[] piercingDamageEntities = new String[] {"minecraft:stray", "minecraft:skeleton"};

        @Config.Comment("Damage Source Entities that will default to Crushing damage.")
        @Config.LangKey("config." + MOD_ID + ".general.crushingDamageEntities")
        public String[] crushingDamageEntities = new String[] {"minecraft:husk", "minecraft:skeleton_horse", "minecraft:zombie_horse", "minecraft:spider", "minecraft:giant", "minecraft:zombie", "minecraft:slime", "minecraft:cave_spider", "minecraft:silverfish", "minecraft:villager_golem", "minecraft:zombie_villager"};

        @Config.Comment("The amount of metal contained in a small ore / nugget.")
        @Config.LangKey("config." + MOD_ID + ".general.smallOreMetalAmount")
        @Config.RangeInt(min = 1, max = 10_000)
        public int smallOreMetalAmount = 10;

        @Config.Comment("The amount of metal contained in a poor ore.")
        @Config.LangKey("config." + MOD_ID + ".general.poorOreMetalAmount")
        @Config.RangeInt(min = 1, max = 10_000)
        public int poorOreMetalAmount = 15;

        @Config.Comment("The amount of metal contained in a normal ore.")
        @Config.LangKey("config." + MOD_ID + ".general.normalOreMetalAmount")
        @Config.RangeInt(min = 1, max = 10_000)
        public int normalOreMetalAmount = 25;

        @Config.Comment("The amount of metal contained in a rich ore.")
        @Config.LangKey("config." + MOD_ID + ".general.richOreMetalAmount")
        @Config.RangeInt(min = 1, max = 10_000)
        public int richOreMetalAmount = 35;

        @Config.Comment("The amount of times a chunk can be worked. Note: While sluices increase work by 1, Goldpan increase by 6.")
        @Config.LangKey("config." + MOD_ID + ".general.maxWorkChunk")
        @Config.RangeInt(min = 1, max = 10_000)
        public int maxWorkChunk = 300;

        @Config.Comment("The radius sluice works on chunks.")
        @Config.LangKey("config." + MOD_ID + ".general.sluiceRadius")
        @Config.RangeInt(min = 0, max = 10)
        public int sluiceRadius = 1;

        @Config.Comment("The amount of ticks a sluice uses to work.")
        @Config.LangKey("config." + MOD_ID + ".general.sluiceTicks")
        @Config.RangeInt(min = 20)
        public int sluiceTicks = 100;

        @Config.Comment("Chance that a sluice operation produce small ore.")
        @Config.RangeDouble(min = 0, max = 1)
        @Config.LangKey("config." + MOD_ID + ".general.sluiceOreChance")
        public double sluiceOreChance = 0.05;

        @Config.Comment("Chance that a sluice operation produce gems.")
        @Config.RangeDouble(min = 0, max = 1)
        @Config.LangKey("config." + MOD_ID + ".general.sluiceGemChance")
        public double sluiceGemChance = 0.05;

        @Config.Comment("Chance that a diamond is dropped when sluice produce gems.")
        @Config.RangeDouble(min = 0, max = 1)
        @Config.LangKey("config." + MOD_ID + ".general.sluiceDiamondGemChance")
        public double sluiceDiamondGemChance = 0.01;

        @Config.Comment("If true, limits for gold pan and sluice are ignored.")
        @Config.LangKey("config." + MOD_ID + ".general.overworkChunk")
        public boolean overworkChunk = false;

        @Config.Comment({"If true, this will force the gamerule naturalRegeneration to be false. ", "Note: this DOES NOT AFFECT TFC's natural regeneration. If you set naturalRegeneration to true, then you will have both TFC regeneration and normal vanilla regeneration (which is much faster)"})
        @Config.LangKey("config." + MOD_ID + ".general.forceNoVanillaNaturalRegeneration")
        public boolean forceNoVanillaNaturalRegeneration = true;

        @Config.Comment({"If true, this will replace vanilla animals with the TFC counterpart under any spawning circumstances (ie: mob spawner, etc)."})
        @Config.LangKey("config." + MOD_ID + ".general.forceReplaceVanillaAnimals")
        public boolean forceReplaceVanillaAnimals = true;

        @Config.Comment("Should the player receive passive regeneration of health, food, and thirst, while in peaceful mode similar to vanilla?")
        @Config.LangKey("config." + MOD_ID + ".general.peacefulDifficultyPassiveRegeneration")
        public boolean peacefulDifficultyPassiveRegeneration = false;

        @Config.Comment("A multiplier for passive exhaustion (how fast your hunger decays. 0 = hunger doesn't decay passively, higher values = faster decay.")
        @Config.LangKey("config." + MOD_ID + ".general.foodPassiveExhaustionMultiplier")
        @Config.RangeDouble(min = 0, max = 100)
        public double foodPassiveExhaustionMultiplier = 1;

        @Config.Comment("The minimum time for a chunk to be unoccupied for it's resources to begin to naturally regenerate. (In days). After this amount, regeneration will scale up based on how long since this duration, up to a maximum of 4x")
        @Config.RangeInt(min = 12, max = 1000)
        @Config.LangKey("config." + MOD_ID + ".general.worldRegenerationMinimumTime")
        public int worldRegenerationMinimumTime = 24;

        @Config.Comment("The weight for loose rocks and sticks regeneration in the world.")
        @Config.RangeDouble(min = 0, max = 1)
        @Config.LangKey("config." + MOD_ID + ".general.worldRegenerationSticksRocksModifier")
        public double worldRegenerationSticksRocksModifier = 0.5;

        @Config.Comment("The number of hours to which initial food decay will be synced. When a food item is dropped, it's initial expiration date will be rounded to the closest multiple of this (in hours).")
        @Config.RangeInt(min = 1, max = 48)
        @Config.LangKey("config." + MOD_ID + ".general.foodDecayStackTime")
        public int foodDecayStackTime = 6;

        @Config.Comment("If true, hammer must be in offhand for chisel use. If false, hammer can be in offhand or toolbar.")
        @Config.LangKey("config." + MOD_ID + ".general.requireHammerInOffHand")
        public boolean requireHammerInOffHand = true;

        @Config.Comment("Does the chisel have a delay on use?")
        @Config.LangKey("config." + MOD_ID + ".general.chiselDelay")
        public boolean chiselDelay = false;

        @Config.Comment("Add iron ore dictionary to wrought iron items?")
        @Config.LangKey("config." + MOD_ID + ".general.oreDictIron")
        public boolean oreDictIron = false;

        @Config.Comment("Add plate ore dictionary to sheet items?")
        @Config.LangKey("config." + MOD_ID + ".general.oreDictPlate")
        public boolean oreDictPlate = false;

        @Config.Comment("Should living in a chunk block hostile mob spawning over time?")
        @Config.LangKey("config." + MOD_ID + ".general.spawnProtectionEnable")
        public boolean spawnProtectionEnable = true;

        @Config.Comment("The min Y value a spawn has to be for spawn protection to be considered. (spawns under this level won't be stopped by spawn protection.")
        @Config.LangKey("config." + MOD_ID + ".general.spawnProtectionMinY")
        public int spawnProtectionMinY = 100;

        @Config.Comment("The time required for a charcoal pit to complete")
        @Config.LangKey("config." + MOD_ID + ".general.charcoalPitTime")
        public int charcoalPitTime = 18_000;

        @Config.Comment("The default length of a month (in days) when a new world is started. This can be changed in existing worlds via the /timetfc command.")
        @Config.LangKey("config." + MOD_ID + ".general.defaultMonthLength")
        public int defaultMonthLength = 8;

        @Config.Comment("Should animals became old and die?")
        @Config.LangKey("config." + MOD_ID + ".general.enableAnimalAging")
        public boolean enableAnimalAging = true;

        @Config.Comment("How long until animals became old (in factor to adulthood)?")
        @Config.RangeDouble(min = 1, max = 50)
        @Config.LangKey("config." + MOD_ID + ".general.factorAnimalAging")
        public double factorAnimalAging = 3;

        @Config.Comment("Chance of animal dying (checked every in-game day) after it became old")
        @Config.RangeDouble(min = 0, max = 1)
        @Config.LangKey("config." + MOD_ID + ".general.chanceAnimalDeath")
        public double chanceAnimalDeath = 0.0;

        @Config.Comment("Log return rate of stone axes (eg: How efficiently it is)")
        @Config.RangeDouble(min = 0, max = 1)
        @Config.LangKey("config." + MOD_ID + ".general.stoneAxeLogReturnRate")
        public double stoneAxeLogReturnRate = 0.6;

        @Config.Comment("Enable a 3x3 crafting inventory via key binding. 0 = Disabled, 1 = Enabled, Always, 2 = Enabled, If the player has a crafting table in inventory. (ore dictionary name: 'workbench')")
        @Config.RangeInt(min = 0, max = 2)
        @Config.LangKey("config." + MOD_ID + ".general.inventoryCraftingTableMode")
        public int inventoryCraftingTableMode = 0;

        @Config.Comment("How much metal (units / mB) can a small vessel hold?")
        @Config.RangeInt(min = 100)
        @Config.LangKey("config." + MOD_ID + ".general.tankSmallVessel")
        public int tankSmallVessel = 4000;

        @Config.Comment("How much fluid (mB) can a barrel hold?")
        @Config.RangeInt(min = 100)
        @Config.LangKey("config." + MOD_ID + ".general.tankBarrel")
        public int tankBarrel = 10000;

        @Config.Comment("How much metal (units / mB) can a crucible hold?")
        @Config.RangeInt(min = 100)
        @Config.LangKey("config." + MOD_ID + ".general.tankCrucible")
        public int tankCrucible = 3000;

        @Config.Comment("This is the amount of hunger (consumed) required for a player to completely refresh their nutrition stats. In TFC, almost all foods have 4 hunger, so this is 4x [number of foods required to refresh nutrition stats]. This will update next time you consume a food.")
        @Config.LangKey("config." + MOD_ID + ".general.nutritionRotationHungerWindow")
        @Config.RangeInt(min = 4)
        public int nutritionRotationHungerWindow = 4 * 20;
    }

    public static class ClientCFG
    {
        @Config.Comment({"Only works client side!", "Servers require the world type to be set to 'tfc_classic'"})
        @Config.LangKey("config." + MOD_ID + ".client.makeWorldTypeClassicDefault")
        @Config.RequiresMcRestart
        public boolean makeWorldTypeClassicDefault = true;

        @Config.Comment({"Show ItemStack tool classes when advanced tooltips are enabled. (F3+H)"})
        @Config.LangKey("config." + MOD_ID + ".client.showToolClassTooltip")
        public boolean showToolClassTooltip = true;

        @Config.Comment({"Show ItemStack OreDictionary matches when advanced tooltips are enabled. (F3+H)"})
        @Config.LangKey("config." + MOD_ID + ".client.showOreDictionaryTooltip")
        public boolean showOreDictionaryTooltip = true;

        @Config.Comment({"Show ItemStack NBT on the tooltip when advanced tooltips are enabled. (F3+H)"})
        @Config.LangKey("config." + MOD_ID + ".client.showNBTTooltip")
        public boolean showNBTTooltip = false;

        @Config.Comment("Should the prospectors pick output to the actionbar? (the space just above the hotbar)")
        @Config.LangKey("config." + MOD_ID + ".client.propickOutputToActionBar")
        public boolean propickOutputToActionBar = true;

        @Config.Comment("The color to render on top of rotten food. Express as a 265 bit color value: 0xFFFFFF = white, 0x000000 = black")
        @Config.LangKey("config." + MOD_ID + ".client.rottenFoodOverlayColor")
        public int rottenFoodOverlayColor = 0x88CC33;

        @Config.Comment({"Disable TFC health bar and use vanilla instead?"})
        @Config.LangKey("config." + MOD_ID + ".client.useVanillaHealth")
        public boolean useVanillaHealth = false;

        @Config.Comment({"If TFC health bar is enabled, use this health display modifier(ie: 20(vanilla)*50(modifier) = 1000HP).", "This is a display modifier only, internal health value is not affected!"})
        @Config.LangKey("config." + MOD_ID + ".client.healthDisplayModifier")
        @Config.RangeDouble(min = 0.5)
        public double healthDisplayModifier = 50;

        @Config.Comment({"If TFC health bar is enabled, use this format to display health (ie: %.0f / %.0f = 500 / 1000, %.1f / %.0f = 15.5 / 20).", "Please use float formats, otherwise TFC will ignore this and use the default!"})
        @Config.LangKey("config." + MOD_ID + ".client.healthDisplayFormat")
        public String healthDisplayFormat = "%.0f / %.0f";

        @Config.Comment({"Disable TFC hunger bar and use vanilla instead?"})
        @Config.LangKey("config." + MOD_ID + ".client.useVanillaHunger")
        public boolean useVanillaHunger = false;

        @Config.Comment({"Hide the thirst bar?"})
        @Config.LangKey("config." + MOD_ID + ".client.hideThirstBar")
        public boolean hideThirstBar = false;
    }

    public static class WorldCFG
    {
        @Config.Comment({"This controls how the temperature gradient appears near the equator.", "1: south of equator is hot, north of equator is cold", "-1: south of equator is cold, north of equator is hot"})
        @Config.LangKey("config." + MOD_ID + ".world.hemisphereType")
        @Config.RangeInt(min = -1, max = 1)
        @Config.RequiresMcRestart
        public int hemisphereType = 1;

        @Config.Comment("This controls the appearance of cyclic temperature regions. If you want an endless north / south with a temperate equator, set this to false.")
        @Config.LangKey("config." + MOD_ID + ".world.cyclicTemperatureRegions")
        @Config.RequiresMcRestart
        public boolean cyclicTemperatureRegions = false;

        @Config.Comment("Debug worldgen [DANGER] Your world will be affected! Do not use on your proper world files!")
        @Config.LangKey("config." + MOD_ID + ".world.debugWorldGen")
        @Config.RequiresWorldRestart
        public boolean debugWorldGen = false;

        @Config.Comment({"This controls the size of the temperature regions. The size of each temperature zone is determined by a sin wave. This represents the period of the wave."})
        @Config.RangeInt(min = 1_000, max = 1_000_000)
        @Config.LangKey("config." + MOD_ID + ".world.latitudeTemperatureModifier")
        public int latitudeTemperatureModifier = 40_000;

        @Config.Comment("The rarity for clay pits to occur. On average 1 / N chunks will have a clay deposit, if the chunk in question is valid for clay to spawn.")
        @Config.RangeInt(min = 1)
        @Config.LangKey("config." + MOD_ID + ".world.clayRarity")
        public int clayRarity = 30;

        @Config.Comment("The minimum rainfall in an area required for clay to spawn. By default this is the same threshold as dry grass.")
        @Config.RangeInt(min = 1, max = 500)
        @Config.LangKey("config." + MOD_ID + ".world.clayRainfallThreshold")
        public int clayRainfallThreshold = 150;

        @Config.Comment("The number of attempts per chunk to spawn loose rocks. Includes surface ore samples.")
        @Config.RangeInt(min = 1)
        @Config.LangKey("config." + MOD_ID + ".world.looseRocksFrequency")
        public int looseRocksFrequency = 18;

        @Config.Comment("This controls how deep loose rocks scans for veins when generating. Higher values = more ore samples.")
        @Config.RangeInt(min = 1, max = 255)
        @Config.LangKey("config." + MOD_ID + ".world.looseRockScan")
        public int looseRockScan = 35;

        @Config.RequiresMcRestart
        @Config.RangeDouble(min = 0.05, max = 0.4)
        @Config.Comment("This controls how spread the rainfall distribution is. Higher values mean the world will be distributed towards the extremes more. WARNING: This is can cause very weird world generation conditions.")
        @Config.LangKey("config." + MOD_ID + ".world.rainfallSpreadFactor")
        public double rainfallSpreadFactor = 0.13;

        @Config.RequiresMcRestart
        @Config.RangeDouble(min = 0.05, max = 0.4)
        @Config.Comment("This controls how spread the flora diversity distribution is. Higher values mean the world will be distributed towards the extremes more. WARNING: This is can cause very weird world generation conditions.")
        @Config.LangKey("config." + MOD_ID + ".world.floraDiversitySpreadFactor")
        public double floraDiversitySpreadFactor = 0.16;

        @Config.RequiresMcRestart
        @Config.RangeDouble(min = 0.05, max = 0.4)
        @Config.Comment("This controls how spread the flora density distribution is. Higher values mean the world will be distributed towards the extremes more. WARNING: This is can cause very weird world generation conditions.")
        @Config.LangKey("config." + MOD_ID + ".world.floraDensitySpreadFactor")
        public double floraDensitySpreadFactor = 0.16;
    }
}<|MERGE_RESOLUTION|>--- conflicted
+++ resolved
@@ -55,11 +55,10 @@
         @Config.LangKey("config." + MOD_ID + ".general.disableFallableBlocks")
         public boolean disableFallableBlocks = false;
 
-<<<<<<< HEAD
         @Config.Comment("If true, lava and water will make vanilla stone + cobblestone (instead of TFC rock variants).")
         @Config.LangKey("config." + MOD_ID + ".general.disableLavaWaterPlacesTFCBlocks")
         public boolean disableLavaWaterPlacesTFCBlocks = false;
-=======
+
         @Config.Comment({"Disable the override torches use.",
             "Only use if you want vanilla torches or have another mod that changes torches."})
         @Config.LangKey("config." + MOD_ID + ".general.disableTorchOverride")
@@ -69,7 +68,6 @@
             "Only use if you want other mods to handle tree felling."})
         @Config.LangKey("config." + MOD_ID + ".general.disableTreeFelling")
         public boolean disableTreeFelling = false;
->>>>>>> 6a12c247
 
         @Config.Comment("If true, fallable blocks (ie: dirt, stone) will never destroy ore blocks.")
         @Config.LangKey("config." + MOD_ID + ".general.disableFallableBlocksDestroyOre")
