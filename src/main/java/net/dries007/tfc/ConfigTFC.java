--- conflicted
+++ resolved
@@ -5,6 +5,7 @@
 
 package net.dries007.tfc;
 
+import net.minecraft.launchwrapper.Launch;
 import net.minecraftforge.common.config.Config;
 import net.minecraftforge.common.config.ConfigManager;
 import net.minecraftforge.fml.client.event.ConfigChangedEvent;
@@ -48,7 +49,7 @@
     {
         @Config.Comment("Various debug options. Activates some extra wand features. Enables extra item tooltips.")
         @Config.LangKey("config." + MOD_ID + ".general.debug")
-        public boolean debug = false;
+        public boolean debug = Launch.blackboard.get("fml.deobfuscatedEnvironment") != null;
 
         @Config.Comment("If true, fallable blocks (ie: dirt, stone) will never fall.")
         @Config.LangKey("config." + MOD_ID + ".general.disableFallableBlocks")
@@ -427,7 +428,31 @@
         @Config.LangKey("config." + MOD_ID + ".general.quiverSearch")
         public String quiverSearch = "hotbar";
 
-<<<<<<< HEAD
+        @Config.Comment("Disable the ability to create ingot piles?")
+        @Config.LangKey("config." + MOD_ID + ".general.disableIngotPile")
+        public boolean placeIngotPiles = false;
+
+        @Config.Comment("Entities that can be plucked for feathers.")
+        @Config.LangKey("config." + MOD_ID + ".general.pluckableEntities")
+        public String[] pluckableEntities = new String[] {"tfc:chickentfc", "tfc:pheasanttfc", "tfc:parrottfc", "tfc:ducktfc"};
+
+        @Config.Comment("Damage dealt to an entity when a feather is harvested.")
+        @Config.RangeDouble(min = 0)
+        @Config.LangKey("config." + MOD_ID + ".general.damagePerFeather")
+        public double damagePerFeather = 0.6;
+
+        @Config.Comment("If true, crops will never die under any circumstances. THIS DOES NOT MEAN THEY WILL ALWAYS GROW!")
+        @Config.LangKey("config." + MOD_ID + ".general.shouldCropsDie")
+        public boolean shouldCropsDie = true;
+
+        @Config.Comment("If false, logs will drop logs when punched.")
+        @Config.LangKey("config." + MOD_ID + ".general.doLogsRequireAxe")
+        public boolean doLogsRequireAxe = true;
+
+        @Config.Comment("If false, leaves will not drop saplings.")
+        @Config.LangKey("config." + MOD_ID + ".general.doLeavesDropSaplings")
+        public boolean doLeavesDropSaplings = true;
+
         @Config.Comment("Which fluids will be valid metal lamp fuels?")
         @Config.LangKey("config." + MOD_ID + ".general.metalLampFuels")
         public String[] metalLampFuels  =  {"olive_oil"};
@@ -436,33 +461,6 @@
         @Config.RangeDouble(min = 0)
         @Config.LangKey("config." + MOD_ID + ".general.oilLampBurnRate")
         public double oilLampBurnRate = 0.125;
-=======
-        @Config.Comment("Disable the ability to create ingot piles?")
-        @Config.LangKey("config." + MOD_ID + ".general.disableIngotPile")
-        public boolean placeIngotPiles = false;
-
-        @Config.Comment("Entities that can be plucked for feathers.")
-        @Config.LangKey("config." + MOD_ID + ".general.pluckableEntities")
-        public String[] pluckableEntities = new String[] {"tfc:chickentfc", "tfc:pheasanttfc", "tfc:parrottfc", "tfc:ducktfc"};
-
-        @Config.Comment("Damage dealt to an entity when a feather is harvested.")
-        @Config.RangeDouble(min = 0)
-        @Config.LangKey("config." + MOD_ID + ".general.damagePerFeather")
-        public double damagePerFeather = 0.6;
-
-        @Config.Comment("If true, crops will never die under any circumstances. THIS DOES NOT MEAN THEY WILL ALWAYS GROW!")
-        @Config.LangKey("config." + MOD_ID + ".general.shouldCropsDie")
-        public boolean shouldCropsDie = true;
-
-        @Config.Comment("If false, logs will drop logs when punched.")
-        @Config.LangKey("config." + MOD_ID + ".general.doLogsRequireAxe")
-        public boolean doLogsRequireAxe = true;
-
-        @Config.Comment("If false, leaves will not drop saplings.")
-        @Config.LangKey("config." + MOD_ID + ".general.doLeavesDropSaplings")
-        public boolean doLeavesDropSaplings = true;
-
->>>>>>> 5ab0be5f
     }
 
     public static class ClientCFG
