/*
 * Work under Copyright. Licensed under the EUPL.
 * See the project README.md and LICENSE.txt for more information.
 */

package net.dries007.tfc;

import net.minecraft.launchwrapper.Launch;
import net.minecraftforge.common.config.Config;
import net.minecraftforge.common.config.ConfigManager;
import net.minecraftforge.fml.client.event.ConfigChangedEvent;
import net.minecraftforge.fml.common.Mod;
import net.minecraftforge.fml.common.eventhandler.SubscribeEvent;

import static net.dries007.tfc.TerraFirmaCraft.MOD_ID;

/**
 * Top level items must be static, the subclasses' fields must not be static.
 */
@Config(modid = MOD_ID, category = "")
@Mod.EventBusSubscriber(modid = MOD_ID)
@Config.LangKey("config." + MOD_ID)
@SuppressWarnings("WeakerAccess")
public class ConfigTFC
{
    @Config.Comment("General settings")
    @Config.LangKey("config." + MOD_ID + ".general")
    public static final GeneralCFG GENERAL = new GeneralCFG();

    @Config.Comment("Client side settings")
    @Config.LangKey("config." + MOD_ID + ".client")
    public static final ClientCFG CLIENT = new ClientCFG();

    @Config.Comment("World gen settings")
    @Config.LangKey("config." + MOD_ID + ".world")
    public static final WorldCFG WORLD = new WorldCFG();

    @SubscribeEvent
    public static void onConfigChangedEvent(ConfigChangedEvent.OnConfigChangedEvent event)
    {
        if (event.getModID().equals(MOD_ID))
        {
            TerraFirmaCraft.getLog().warn("Config changed");
            ConfigManager.sync(MOD_ID, Config.Type.INSTANCE);
        }
    }

    public static class GeneralCFG
    {
        @Config.Comment("Various debug options. Activates some extra wand features. Enables extra item tooltips.")
        @Config.LangKey("config." + MOD_ID + ".general.debug")
        public boolean debug = Launch.blackboard.get("fml.deobfuscatedEnvironment") != null;

        @Config.Comment("If true, fallable blocks (ie: dirt, stone) will never fall.")
        @Config.LangKey("config." + MOD_ID + ".general.disableFallableBlocks")
        public boolean disableFallableBlocks = false;

        @Config.Comment("If true, lava and water will make vanilla stone + cobblestone (instead of TFC rock variants).")
        @Config.LangKey("config." + MOD_ID + ".general.disableLavaWaterPlacesTFCBlocks")
        public boolean disableLavaWaterPlacesTFCBlocks = false;

        @Config.Comment({"Disable the override torches use.",
            "Only use if you want vanilla torches or have another mod that changes torches."})
        @Config.LangKey("config." + MOD_ID + ".general.disableTorchOverride")
        public boolean disableTorchOverride = false;

        @Config.Comment({"Disable trees being fully cut by axes.",
            "Only use if you want other mods to handle tree felling."})
        @Config.LangKey("config." + MOD_ID + ".general.disableTreeFelling")
        public boolean disableTreeFelling = false;

        @Config.Comment("If true, fallable blocks (ie: dirt, stone) will never destroy ore blocks.")
        @Config.LangKey("config." + MOD_ID + ".general.disableFallableBlocksDestroyOre")
        public boolean disableFallableBlocksDestroyOre = false;

        @Config.Comment("If true, fallable blocks (ie: dirt, stone) will never destroy loose items.")
        @Config.LangKey("config." + MOD_ID + ".general.disableFallableBlocksDestroyLooseItems")
        public boolean disableFallableBlocksDestroyLooseItems = false;

        @Config.Comment("If true, fallable blocks (ie: dirt, stone) will never hurt entities.")
        @Config.LangKey("config." + MOD_ID + ".general.disableFallableBlocksHurtEntities")
        public boolean disableFallableBlocksHurtEntities = false;

        @Config.Comment("If true, TFC will try and force the `level-type` setting to `tfc_classic` during DedicatedServer startup.")
        @Config.LangKey("config." + MOD_ID + ".general.forceTFCWorldTypeOnServer")
        public boolean forceTFCWorldTypeOnServer = true;

        @Config.Comment("Enable/Disable the vanilla recipe removal spam. False = Those recipes are left in place.")
        @Config.LangKey("config." + MOD_ID + ".general.removeVanillaRecipes")
        public boolean removeVanillaRecipes = true;

        @Config.Comment("Enable/Disable the vanilla loot entries that conflict with TFC (ie: potatoes). False = Those loot entries are left in place.")
        @Config.LangKey("config." + MOD_ID + ".general.removeVanillaLoots")
        public boolean removeVanillaLoots = true;

        @Config.Comment("Normal leaf drop chance for sticks")
        @Config.RangeDouble(min = 0, max = 1)
        @Config.LangKey("config." + MOD_ID + ".general.leafStickDropChance")
        public double leafStickDropChance = 0.1;

        @Config.Comment("Leaf block density. Lower = Slower, Higher = Faster. 1 = No slow down. (Speed * this = slow")
        @Config.RangeDouble(min = 0, max = 1)
        @Config.LangKey("config." + MOD_ID + ".general.leafDensity")
        public double leafDensity = 0.1;

        @Config.Comment("Bonus leaf drop chance for sticks")
        @Config.RangeDouble(min = 0, max = 1)
        @Config.LangKey("config." + MOD_ID + ".general.leafStickDropChanceBonus")
        public double leafStickDropChanceBonus = 0.25;

        @Config.Comment("Drop chance for gem from raw stone")
        @Config.RangeDouble(min = 0, max = 1)
        @Config.LangKey("config." + MOD_ID + ".general.stoneGemDropChance")
        public double stoneGemDropChance = 31.0 / 8000.0; // 0.003875

        @Config.Comment("Bonus leaf drop stick chance for sticks tool classes")
        @Config.LangKey("config." + MOD_ID + ".general.leafStickDropChanceBonusClasses")
        public String[] leafStickDropChanceBonusClasses = new String[] {"knife", "scythe"};

        @Config.Comment("List of fluids allowed to be picked up by wooden bucket")
        @Config.LangKey("config." + MOD_ID + ".general.woodenBucketWhitelist")
        public String[] woodenBucketWhitelist = new String[] {"fresh_water", "hot_water", "salt_water", "water", "limewater", "tannin", "olive_oil", "vinegar", "rum", "beer", "whiskey", "rye_whiskey", "corn_whiskey", "sake", "vodka", "cider", "brine", "milk", "milk_curdled", "milk_vinegar", "white_dye", "orange_dye", "magenta_dye", "light_blue_dye", "yellow_dye", "lime_dye", "pink_dye", "gray_dye", "light_gray_dye", "cyan_dye", "purple_dye", "blue_dye", "brown_dye", "green_dye", "red_dye", "black_dye"};

        @Config.Comment("List of fluids allowed to be picked up by blue steel bucket")
        @Config.LangKey("config." + MOD_ID + ".general.blueSteelBucketWhitelist")
        public String[] blueSteelBucketWhitelist = new String[] {"lava"};

        @Config.Comment("List of fluids allowed to be picked up by red steel bucket")
        @Config.LangKey("config." + MOD_ID + ".general.redSteelBucketWhitelist")
        public String[] redSteelBucketWhitelist = new String[] {"fresh_water", "hot_water", "salt_water", "water"};

        @Config.Comment("Modifier for how quickly items gains and loses heat. Smaller number = slower temperature changes.")
        @Config.RangeDouble(min = 0, max = 10)
        @Config.LangKey("config." + MOD_ID + ".general.temperatureModifierGlobal")
        public double temperatureModifierGlobal = 0.5;

        @Config.Comment("Let crucibles accept pouring metal (from small vessels / molds) from all 9 input slots.")
        @Config.LangKey("config." + MOD_ID + ".general.enableCruciblePouringAllSlots")
        public boolean enableCruciblePouringAllSlots = false;

        @Config.Comment("Modifier for how quickly devices (i.e. charcoal forge, firepit) gain and lose heat. Smaller number = slower temperature changes.")
        @Config.RangeDouble(min = 0, max = 10)
        @Config.LangKey("config." + MOD_ID + ".general.temperatureModifierHeating")
        public double temperatureModifierHeating = 1;

        @Config.Comment("Modifier for how quickly food will decay. Larger values = faster decay. Set to 0 for infinite expiration time")
        @Config.RangeDouble(min = 0, max = 10)
        @Config.LangKey("config." + MOD_ID + ".general.foodDecayModifier")
        public double foodDecayModifier = 1.0;

        @Config.Comment("Number of ticks required for a cooking pot on a fire pit to boil before turning into soup, per serving. (1000 = 1 in game hour = 50 seconds). Default is 1 hour.")
        @Config.RangeInt(min = 20)
        @Config.LangKey("config." + MOD_ID + ".general.firePitCookingPotBoilingTime")
        public int firePitCookingPotBoilingTime = 1000;

        @Config.Comment("Number of ticks required for a pit kiln to burn out. (1000 = 1 in game hour = 50 seconds), default is 8 hours.")
        @Config.RangeInt(min = 20)
        @Config.LangKey("config." + MOD_ID + ".general.pitKilnTime")
        public int pitKilnTime = 8000;

        @Config.Comment("Number of ticks required for a torch to burn out (72000 = 1 in game hour = 50 seconds), default is 72 hours. Set to -1 to disable torch burnout.")
        @Config.RangeInt(min = -1)
        @Config.LangKey("config." + MOD_ID + ".general.torchTime")
        public int torchTime = 72000;

        @Config.Comment("Number of ticks required for a bloomery to complete. (1000 = 1 in game hour = 50 seconds), default is 15 hours.")
        @Config.RangeInt(min = 20)
        @Config.LangKey("config." + MOD_ID + ".general.bloomeryTime")
        public int bloomeryTime = 15000;

        @Config.Comment("How fast the blast furnace consume fuels (compared to the charcoal forge).")
        @Config.RangeDouble(min = 0.1D)
        @Config.LangKey("config." + MOD_ID + ".general.blastFurnaceConsumption")
        public double blastFurnaceConsumption = 4;

        @Config.Comment("Percentage chance that plants will grow each update. Smaller number = slower.")
        @Config.RangeDouble(min = 0d, max = 1d)
        @Config.LangKey("config." + MOD_ID + ".general.plantGrowthRate")
        public double plantGrowthRate = 0.01d;

        @Config.Comment("Chance for the fire starter to be successful")
        @Config.RangeDouble(min = 0d, max = 1d)
        @Config.LangKey("config." + MOD_ID + ".general.fireStarterChance")
        public double fireStarterChance = 0.5d;

        @Config.Comment("Modifier for how quickly the players nutrition values will decay")
        @Config.RangeDouble(min = 0, max = 10)
        @Config.LangKey("config." + MOD_ID + ".general.playerNutritionDecayModifier")
        public double playerNutritionDecayModifier = 0.8;

        @Config.Comment("Minimum health modifier player can obtain with low nutrition.")
        @Config.RangeDouble(min = 0.1d, max = 1d)
        @Config.LangKey("config." + MOD_ID + ".general.playerMinHealthModifier")
        public double playerMinHealthModifier = 0.2d;

        @Config.Comment("Maximum health modifier player can obtain with high nutrition.")
        @Config.RangeDouble(min = 1d, max = 5d)
        @Config.LangKey("config." + MOD_ID + ".general.playerMaxHealthModifier")
        public double playerMaxHealthModifier = 3d;

        @Config.Comment("Modifier for how quickly the players becomes thirsty.")
        @Config.RangeDouble(min = 0, max = 100)
        @Config.LangKey("config." + MOD_ID + ".general.playerThirstModifier")
        public double playerThirstModifier = 8.0;

        @Config.Comment("Modifier for how quickly the player will naturally regenerate health.")
        @Config.LangKey("config." + MOD_ID + ".general.playerNaturalRegenerationModifier")
        @Config.RangeDouble(min = 0, max = 100)
        public double playerNaturalRegenerationModifier = 1.0;

        @Config.Comment("Chance that mining a raw rock triggers a collapse.")
        @Config.RangeDouble(min = 0, max = 1)
        @Config.LangKey("config." + MOD_ID + ".general.collapseChance")
        public double collapseChance = 0.1;

        @Config.Comment("Chance that collapsing blocks propagate the collapse. Influenced by distance from epicenter of collapse.")
        @Config.RangeDouble(min = 0, max = 1)
        @Config.LangKey("config." + MOD_ID + ".general.propagateCollapseChance")
        public double propagateCollapseChance = 0.55;

        @Config.Comment("Damage Source Types that will default to Slashing damage.")
        @Config.LangKey("config." + MOD_ID + ".general.slashingDamageSources")
        public String[] slashingDamageSources = new String[] {};

        @Config.Comment("Damage Source Types that will default to Piercing damage.")
        @Config.LangKey("config." + MOD_ID + ".general.piercingDamageSources")
        public String[] piercingDamageSources = new String[] {"arrow", "cactus", "thorns"};

        @Config.Comment("Damage Source Types that will default to Crushing damage.")
        @Config.LangKey("config." + MOD_ID + ".general.crushingDamageSources")
        public String[] crushingDamageSources = new String[] {"anvil", "falling_block"};

        @Config.Comment("Damage Source Entities that will default to Slashing damage.")
        @Config.LangKey("config." + MOD_ID + ".general.slashingDamageEntities")
        public String[] slashingDamageEntities = new String[] {"minecraft:wither_skeleton", "minecraft:vex", "minecraft:vindication_illager", "minecraft:zombie_pigman", "minecraft:wolf", "minecraft:polar_bear"};

        @Config.Comment("Damage Source Entities that will default to Piercing damage.")
        @Config.LangKey("config." + MOD_ID + ".general.piercingDamageEntities")
        public String[] piercingDamageEntities = new String[] {"minecraft:stray", "minecraft:skeleton"};

        @Config.Comment("Damage Source Entities that will default to Crushing damage.")
        @Config.LangKey("config." + MOD_ID + ".general.crushingDamageEntities")
        public String[] crushingDamageEntities = new String[] {"minecraft:husk", "minecraft:skeleton_horse", "minecraft:zombie_horse", "minecraft:spider", "minecraft:giant", "minecraft:zombie", "minecraft:slime", "minecraft:cave_spider", "minecraft:silverfish", "minecraft:villager_golem", "minecraft:zombie_villager"};

        @Config.Comment("The amount of metal contained in a small ore / nugget.")
        @Config.LangKey("config." + MOD_ID + ".general.smallOreMetalAmount")
        @Config.RangeInt(min = 1, max = 10_000)
        public int smallOreMetalAmount = 10;

        @Config.Comment("The amount of metal contained in a poor ore.")
        @Config.LangKey("config." + MOD_ID + ".general.poorOreMetalAmount")
        @Config.RangeInt(min = 1, max = 10_000)
        public int poorOreMetalAmount = 15;

        @Config.Comment("The amount of metal contained in a normal ore.")
        @Config.LangKey("config." + MOD_ID + ".general.normalOreMetalAmount")
        @Config.RangeInt(min = 1, max = 10_000)
        public int normalOreMetalAmount = 25;

        @Config.Comment("The amount of metal contained in a rich ore.")
        @Config.LangKey("config." + MOD_ID + ".general.richOreMetalAmount")
        @Config.RangeInt(min = 1, max = 10_000)
        public int richOreMetalAmount = 35;

        @Config.Comment("The amount of times a chunk can be worked. Note: While sluices increase work by 1, Goldpan increase by 6.")
        @Config.LangKey("config." + MOD_ID + ".general.maxWorkChunk")
        @Config.RangeInt(min = 1, max = 10_000)
        public int maxWorkChunk = 300;

        @Config.Comment("The radius sluice works on chunks.")
        @Config.LangKey("config." + MOD_ID + ".general.sluiceRadius")
        @Config.RangeInt(min = 0, max = 10)
        public int sluiceRadius = 1;

        @Config.Comment("The amount of ticks a sluice uses to work.")
        @Config.LangKey("config." + MOD_ID + ".general.sluiceTicks")
        @Config.RangeInt(min = 20)
        public int sluiceTicks = 100;

        @Config.Comment("Chance that a sluice operation produce small ore.")
        @Config.RangeDouble(min = 0, max = 1)
        @Config.LangKey("config." + MOD_ID + ".general.sluiceOreChance")
        public double sluiceOreChance = 0.05;

        @Config.Comment("Chance that a sluice operation produce gems.")
        @Config.RangeDouble(min = 0, max = 1)
        @Config.LangKey("config." + MOD_ID + ".general.sluiceGemChance")
        public double sluiceGemChance = 0.05;

        @Config.Comment("Chance that a diamond is dropped when sluice produce gems.")
        @Config.RangeDouble(min = 0, max = 1)
        @Config.LangKey("config." + MOD_ID + ".general.sluiceDiamondGemChance")
        public double sluiceDiamondGemChance = 0.01;

        @Config.Comment("If true, limits for gold pan and sluice are ignored.")
        @Config.LangKey("config." + MOD_ID + ".general.overworkChunk")
        public boolean overworkChunk = false;

        @Config.Comment({"If true, this will force the gamerule naturalRegeneration to be false. ", "Note: this DOES NOT AFFECT TFC's natural regeneration. If you set naturalRegeneration to true, then you will have both TFC regeneration and normal vanilla regeneration (which is much faster)"})
        @Config.LangKey("config." + MOD_ID + ".general.forceNoVanillaNaturalRegeneration")
        public boolean forceNoVanillaNaturalRegeneration = true;

        @Config.Comment({"If true, this will replace vanilla animals with the TFC counterpart under any spawning circumstances (ie: mob spawner, etc)."})
        @Config.LangKey("config." + MOD_ID + ".general.forceReplaceVanillaAnimals")
        public boolean forceReplaceVanillaAnimals = true;

        @Config.Comment("Should the player receive passive regeneration of health, food, and thirst, while in peaceful mode similar to vanilla?")
        @Config.LangKey("config." + MOD_ID + ".general.peacefulDifficultyPassiveRegeneration")
        public boolean peacefulDifficultyPassiveRegeneration = false;

        @Config.Comment("A multiplier for passive exhaustion (how fast your hunger decays. 0 = hunger doesn't decay passively, higher values = faster decay.")
        @Config.LangKey("config." + MOD_ID + ".general.foodPassiveExhaustionMultiplier")
        @Config.RangeDouble(min = 0, max = 100)
        public double foodPassiveExhaustionMultiplier = 1;

        @Config.Comment("The minimum time for a chunk to be unoccupied for it's resources to begin to naturally regenerate. (In days). After this amount, regeneration will scale up based on how long since this duration, up to a maximum of 4x")
        @Config.RangeInt(min = 12, max = 1000)
        @Config.LangKey("config." + MOD_ID + ".general.worldRegenerationMinimumTime")
        public int worldRegenerationMinimumTime = 24;

        @Config.Comment("The weight for loose rocks and sticks regeneration in the world.")
        @Config.RangeDouble(min = 0, max = 1)
        @Config.LangKey("config." + MOD_ID + ".general.worldRegenerationSticksRocksModifier")
        public double worldRegenerationSticksRocksModifier = 0.5;

        @Config.Comment("The number of hours to which initial food decay will be synced. When a food item is dropped, it's initial expiration date will be rounded to the closest multiple of this (in hours).")
        @Config.RangeInt(min = 1, max = 48)
        @Config.LangKey("config." + MOD_ID + ".general.foodDecayStackTime")
        public int foodDecayStackTime = 6;

        @Config.Comment("If true, hammer must be in offhand for chisel use. If false, hammer can be in offhand or toolbar.")
        @Config.LangKey("config." + MOD_ID + ".general.requireHammerInOffHand")
        public boolean requireHammerInOffHand = true;

        @Config.Comment("Does the chisel have a delay on use?")
        @Config.LangKey("config." + MOD_ID + ".general.chiselDelay")
        public boolean chiselDelay = false;

        @Config.Comment("Add iron ore dictionary to wrought iron items?")
        @Config.LangKey("config." + MOD_ID + ".general.oreDictIron")
        public boolean oreDictIron = false;

        @Config.Comment("Add plate ore dictionary to sheet items?")
        @Config.LangKey("config." + MOD_ID + ".general.oreDictPlate")
        public boolean oreDictPlate = false;

        @Config.Comment("Should living in a chunk block hostile mob spawning over time?")
        @Config.LangKey("config." + MOD_ID + ".general.spawnProtectionEnable")
        public boolean spawnProtectionEnable = true;

        @Config.Comment("The min Y value a spawn has to be for spawn protection to be considered. (spawns under this level won't be stopped by spawn protection.")
        @Config.LangKey("config." + MOD_ID + ".general.spawnProtectionMinY")
        public int spawnProtectionMinY = 100;

        @Config.Comment("The time required for a charcoal pit to complete")
        @Config.LangKey("config." + MOD_ID + ".general.charcoalPitTime")
        public int charcoalPitTime = 18_000;

        @Config.Comment("The default length of a month (in days) when a new world is started. This can be changed in existing worlds via the /timetfc command.")
        @Config.LangKey("config." + MOD_ID + ".general.defaultMonthLength")
        public int defaultMonthLength = 8;

        @Config.Comment("Should animals became old and die?")
        @Config.LangKey("config." + MOD_ID + ".general.enableAnimalAging")
        public boolean enableAnimalAging = true;

        @Config.Comment("How long until animals became old (in factor to adulthood)?")
        @Config.RangeDouble(min = 1, max = 50)
        @Config.LangKey("config." + MOD_ID + ".general.factorAnimalAging")
        public double factorAnimalAging = 3;

        @Config.Comment("Chance of animal dying (checked every in-game day) after it became old")
        @Config.RangeDouble(min = 0, max = 1)
        @Config.LangKey("config." + MOD_ID + ".general.chanceAnimalDeath")
        public double chanceAnimalDeath = 0.0;

        @Config.Comment("Log return rate of stone axes (eg: How efficiently it is)")
        @Config.RangeDouble(min = 0, max = 1)
        @Config.LangKey("config." + MOD_ID + ".general.stoneAxeLogReturnRate")
        public double stoneAxeLogReturnRate = 0.6;

        @Config.Comment("Enable a 3x3 crafting inventory via key binding. 0 = Disabled, 1 = Enabled, Always, 2 = Enabled, If the player has a crafting table in inventory. (ore dictionary name: 'workbench')")
        @Config.RangeInt(min = 0, max = 2)
        @Config.LangKey("config." + MOD_ID + ".general.inventoryCraftingTableMode")
        public int inventoryCraftingTableMode = 0;

        @Config.Comment("How much metal (units / mB) can a small vessel hold?")
        @Config.RangeInt(min = 100)
        @Config.LangKey("config." + MOD_ID + ".general.tankSmallVessel")
        public int tankSmallVessel = 4000;

        @Config.Comment("How much fluid (mB) can a barrel hold?")
        @Config.RangeInt(min = 100)
        @Config.LangKey("config." + MOD_ID + ".general.tankBarrel")
        public int tankBarrel = 10000;

        @Config.Comment("How much metal (units / mB) can a crucible hold?")
        @Config.RangeInt(min = 100)
        @Config.LangKey("config." + MOD_ID + ".general.tankCrucible")
        public int tankCrucible = 3000;

        @Config.Comment("This is the amount of hunger (consumed) required for a player to completely refresh their nutrition stats. In TFC, almost all foods have 4 hunger, so this is 4x [number of foods required to refresh nutrition stats]. This will update next time you consume a food.")
        @Config.LangKey("config." + MOD_ID + ".general.nutritionRotationHungerWindow")
        @Config.RangeInt(min = 4)
        public int nutritionRotationHungerWindow = 4 * 20;
    }

    public static class ClientCFG
    {
        @Config.Comment({"Only works client side!", "Servers require the world type to be set to 'tfc_classic'"})
        @Config.LangKey("config." + MOD_ID + ".client.makeWorldTypeClassicDefault")
        @Config.RequiresMcRestart
        public boolean makeWorldTypeClassicDefault = true;

        @Config.Comment({"Show ItemStack tool classes when advanced tooltips are enabled. (F3+H)"})
        @Config.LangKey("config." + MOD_ID + ".client.showToolClassTooltip")
        public boolean showToolClassTooltip = true;

        @Config.Comment({"Show ItemStack OreDictionary matches when advanced tooltips are enabled. (F3+H)"})
        @Config.LangKey("config." + MOD_ID + ".client.showOreDictionaryTooltip")
        public boolean showOreDictionaryTooltip = true;

        @Config.Comment({"Show ItemStack NBT on the tooltip when advanced tooltips are enabled. (F3+H)"})
        @Config.LangKey("config." + MOD_ID + ".client.showNBTTooltip")
        public boolean showNBTTooltip = false;

        @Config.Comment("Should the prospectors pick output to the actionbar? (the space just above the hotbar)")
        @Config.LangKey("config." + MOD_ID + ".client.propickOutputToActionBar")
        public boolean propickOutputToActionBar = true;

        @Config.Comment("The color to render on top of rotten food. Express as a 265 bit color value: 0xFFFFFF = white, 0x000000 = black")
        @Config.LangKey("config." + MOD_ID + ".client.rottenFoodOverlayColor")
        public int rottenFoodOverlayColor = 0x88CC33;

        @Config.Comment({"Disable TFC health bar and use vanilla instead?"})
        @Config.LangKey("config." + MOD_ID + ".client.useVanillaHealth")
        public boolean useVanillaHealth = false;

        @Config.Comment({"If TFC health bar is enabled, use this health display modifier(ie: 20(vanilla)*50(modifier) = 1000HP).", "This is a display modifier only, internal health value is not affected!"})
        @Config.LangKey("config." + MOD_ID + ".client.healthDisplayModifier")
        @Config.RangeDouble(min = 0.5)
        public double healthDisplayModifier = 50;

        @Config.Comment({"If TFC health bar is enabled, use this format to display health (ie: %.0f / %.0f = 500 / 1000, %.1f / %.0f = 15.5 / 20).", "Please use float formats, otherwise TFC will ignore this and use the default!"})
        @Config.LangKey("config." + MOD_ID + ".client.healthDisplayFormat")
        public String healthDisplayFormat = "%.0f / %.0f";

        @Config.Comment({"Disable TFC hunger bar and use vanilla instead?"})
        @Config.LangKey("config." + MOD_ID + ".client.useVanillaHunger")
        public boolean useVanillaHunger = false;

        @Config.Comment({"Hide the thirst bar?"})
        @Config.LangKey("config." + MOD_ID + ".client.hideThirstBar")
        public boolean hideThirstBar = false;
    }

    public static class WorldCFG
    {
        @Config.Comment({"This controls how the temperature gradient appears near the equator.", "1: south of equator is hot, north of equator is cold", "-1: south of equator is cold, north of equator is hot"})
        @Config.LangKey("config." + MOD_ID + ".world.hemisphereType")
        @Config.RangeInt(min = -1, max = 1)
        @Config.RequiresMcRestart
        public int hemisphereType = 1;

        @Config.Comment("This controls the appearance of cyclic temperature regions. If you want an endless north / south with a temperate equator, set this to false.")
        @Config.LangKey("config." + MOD_ID + ".world.cyclicTemperatureRegions")
        @Config.RequiresMcRestart
        public boolean cyclicTemperatureRegions = false;

        @Config.Comment("Debug worldgen [DANGER] Your world will be affected! Do not use on your proper world files!")
        @Config.LangKey("config." + MOD_ID + ".world.debugWorldGen")
        @Config.RequiresWorldRestart
        public boolean debugWorldGen = false;

        @Config.Comment({"This controls the size of the temperature regions. The size of each temperature zone is determined by a sin wave. This represents the period of the wave."})
        @Config.RangeInt(min = 1_000, max = 1_000_000)
        @Config.LangKey("config." + MOD_ID + ".world.latitudeTemperatureModifier")
        public int latitudeTemperatureModifier = 40_000;

        @Config.Comment("The rarity for clay pits to occur. On average 1 / N chunks will have a clay deposit, if the chunk in question is valid for clay to spawn.")
        @Config.RangeInt(min = 1)
        @Config.LangKey("config." + MOD_ID + ".world.clayRarity")
        public int clayRarity = 30;

        @Config.Comment("The minimum rainfall in an area required for clay to spawn. By default this is the same threshold as dry grass.")
        @Config.RangeInt(min = 1, max = 500)
        @Config.LangKey("config." + MOD_ID + ".world.clayRainfallThreshold")
        public int clayRainfallThreshold = 150;

        @Config.Comment("The number of attempts per chunk to spawn loose rocks. Includes surface ore samples.")
        @Config.RangeInt(min = 1)
        @Config.LangKey("config." + MOD_ID + ".world.looseRocksFrequency")
        public int looseRocksFrequency = 18;

        @Config.Comment("This controls how deep loose rocks scans for veins when generating. Higher values = more ore samples.")
        @Config.RangeInt(min = 1, max = 255)
        @Config.LangKey("config." + MOD_ID + ".world.looseRockScan")
        public int looseRockScan = 35;

        @Config.RequiresMcRestart
        @Config.RangeDouble(min = 0.05, max = 0.4)
        @Config.Comment("This controls how spread the rainfall distribution is. Higher values mean the world will be distributed towards the extremes more. WARNING: This is can cause very weird world generation conditions.")
        @Config.LangKey("config." + MOD_ID + ".world.rainfallSpreadFactor")
        public double rainfallSpreadFactor = 0.13;

        @Config.RequiresMcRestart
        @Config.RangeDouble(min = 0.05, max = 0.4)
        @Config.Comment("This controls how spread the flora diversity distribution is. Higher values mean the world will be distributed towards the extremes more. WARNING: This is can cause very weird world generation conditions.")
        @Config.LangKey("config." + MOD_ID + ".world.floraDiversitySpreadFactor")
        public double floraDiversitySpreadFactor = 0.16;

        @Config.RequiresMcRestart
        @Config.RangeDouble(min = 0.05, max = 0.4)
        @Config.Comment("This controls how spread the flora density distribution is. Higher values mean the world will be distributed towards the extremes more. WARNING: This is can cause very weird world generation conditions.")
        @Config.LangKey("config." + MOD_ID + ".world.floraDensitySpreadFactor")
        public double floraDensitySpreadFactor = 0.16;

<<<<<<< HEAD
        @Config.Comment("This controls how spread apart livestock (familiarizable) animals spawn, in number of chunks (chunk generation only). Higher values mean their spawns are very sparse, also making them more rare.")
        @Config.RangeInt(min = 0)
        @Config.LangKey("config." + MOD_ID + ".world.livestockSpawnRarity")
        public int livestockSpawnRarity = 50;

        @Config.Comment("This controls the chance livestock (familiarizable) animals are chosen to respawn against other animal types. Use 0 to disable livestock respawns.")
        @Config.RangeInt(min = 0)
        @Config.LangKey("config." + MOD_ID + ".world.livestockRespawnWeight")
        public int livestockRespawnWeight = 0;

        @Config.Comment("This controls how spread apart huntable animals spawn, in number of chunks (chunk generation only). Higher values mean their spawns are very sparse, also making them more rare.")
        @Config.RangeInt(min = 0)
        @Config.LangKey("config." + MOD_ID + ".world.huntableSpawnRarity")
        public int huntableSpawnRarity = 50;

        @Config.Comment("This controls the chance huntable animals are chosen to respawn against other animal types. Use 0 to disable huntable respawns.")
        @Config.RangeInt(min = 0)
        @Config.LangKey("config." + MOD_ID + ".world.huntableRespawnWeight")
        public int huntableRespawnWeight = 70;

        @Config.Comment("This controls how spread apart predators spawn, in number of chunks (chunk generation only). Higher values mean their spawns are very sparse, also making them more rare.")
        @Config.RangeInt(min = 0)
        @Config.LangKey("config." + MOD_ID + ".world.predatorSpawnRarity")
        public int predatorSpawnRarity = 70;

        @Config.Comment("This controls the chance predators are chosen to respawn against other animal types. Use 0 to disable predator respawns.")
        @Config.RangeInt(min = 0)
        @Config.LangKey("config." + MOD_ID + ".world.predatorRespawnWeight")
        public int predatorRespawnWeight = 30;

        @Config.Comment("This controls how many animals (any kind) are loaded(spawned) / player. Higher values means more animals near a player, which in turn raises difficulty and meat abundance (caution, a value too high can also negatively impact performance).")
        @Config.RangeInt(min = 0)
        @Config.LangKey("config." + MOD_ID + ".world.animalSpawnCount")
        public int animalSpawnCount = 75;

        @Config.Comment("This controls how many mobs are loaded(spawned) / player. Higher values means more mobs near a player, which in turn raises difficulty (caution, a value too high can also negatively impact performance)")
        @Config.RangeInt(min = 0)
        @Config.LangKey("config." + MOD_ID + ".world.mobSpawnCount")
        public int mobSpawnCount = 140;

        @Config.Comment("Prevent mob spawning on surface?")
        @Config.LangKey("config." + MOD_ID + ".world.preventMobsOnSurface")
        public boolean preventMobsOnSurface = true;
=======
        @Config.RequiresMcRestart
        @Config.Comment("Disable the default ore gen file overwriting existing ore modifications. Pack makers: disable in order to be able to modify the ore gen, otherwise your changes will all be overwritten")
        @Config.LangKey("config." + MOD_ID + ".world.enableDefaultOreGenFileOverwrite")
        public boolean enableDefaultOreGenFileOverwrite = true;
>>>>>>> e55a0b1d
    }
}<|MERGE_RESOLUTION|>--- conflicted
+++ resolved
@@ -515,7 +515,11 @@
         @Config.LangKey("config." + MOD_ID + ".world.floraDensitySpreadFactor")
         public double floraDensitySpreadFactor = 0.16;
 
-<<<<<<< HEAD
+        @Config.RequiresMcRestart
+        @Config.Comment("Disable the default ore gen file overwriting existing ore modifications. Pack makers: disable in order to be able to modify the ore gen, otherwise your changes will all be overwritten")
+        @Config.LangKey("config." + MOD_ID + ".world.enableDefaultOreGenFileOverwrite")
+        public boolean enableDefaultOreGenFileOverwrite = true;
+
         @Config.Comment("This controls how spread apart livestock (familiarizable) animals spawn, in number of chunks (chunk generation only). Higher values mean their spawns are very sparse, also making them more rare.")
         @Config.RangeInt(min = 0)
         @Config.LangKey("config." + MOD_ID + ".world.livestockSpawnRarity")
@@ -559,11 +563,5 @@
         @Config.Comment("Prevent mob spawning on surface?")
         @Config.LangKey("config." + MOD_ID + ".world.preventMobsOnSurface")
         public boolean preventMobsOnSurface = true;
-=======
-        @Config.RequiresMcRestart
-        @Config.Comment("Disable the default ore gen file overwriting existing ore modifications. Pack makers: disable in order to be able to modify the ore gen, otherwise your changes will all be overwritten")
-        @Config.LangKey("config." + MOD_ID + ".world.enableDefaultOreGenFileOverwrite")
-        public boolean enableDefaultOreGenFileOverwrite = true;
->>>>>>> e55a0b1d
     }
 }