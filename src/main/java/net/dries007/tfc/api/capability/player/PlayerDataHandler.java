--- conflicted
+++ resolved
@@ -32,11 +32,8 @@
     private final Map<String, Skill> skills;
     private final EntityPlayer player;
     private ItemStack harvestingTool;
-<<<<<<< HEAD
     private long intoxicatedTime;
-=======
     private boolean hasBook;
->>>>>>> 0aa99446
 
     private ChiselRecipe.Mode chiselMode = ChiselRecipe.Mode.SMOOTH;
 
@@ -44,13 +41,9 @@
     {
         this.skills = SkillType.createSkillMap(this);
         this.player = player;
-<<<<<<< HEAD
-        harvestingTool = ItemStack.EMPTY;
-        intoxicatedTime = 0;
-=======
         this.harvestingTool = ItemStack.EMPTY;
         this.hasBook = false;
->>>>>>> 0aa99446
+        this.intoxicatedTime = 0;
     }
 
     @Override
@@ -60,11 +53,8 @@
         skills.forEach((k, v) -> nbt.setTag(k, v.serializeNBT()));
         nbt.setTag("chiselMode", new NBTTagByte((byte) chiselMode.ordinal()));
         nbt.setTag("harvestingTool", harvestingTool.serializeNBT());
-<<<<<<< HEAD
+        nbt.setBoolean("hasBook", hasBook);
         nbt.setLong("intoxicatedTime", intoxicatedTime);
-=======
-        nbt.setBoolean("hasBook", hasBook);
->>>>>>> 0aa99446
         return nbt;
     }
 
@@ -76,11 +66,8 @@
             skills.forEach((k, v) -> v.deserializeNBT(nbt.getCompoundTag(k)));
             chiselMode = ChiselRecipe.Mode.valueOf(nbt.getByte("chiselMode"));
             harvestingTool = new ItemStack(nbt.getCompoundTag("harvestingTool"));
-<<<<<<< HEAD
+            hasBook = nbt.getBoolean("hasBook");
             intoxicatedTime = nbt.getLong("intoxicatedTime");
-=======
-            hasBook = nbt.getBoolean("hasBook");
->>>>>>> 0aa99446
         }
     }
 
@@ -126,7 +113,18 @@
     }
 
     @Override
-<<<<<<< HEAD
+    public boolean hasBook()
+    {
+        return this.hasBook;
+    }
+
+    @Override
+    public void setHasBook(boolean value)
+    {
+        this.hasBook = value;
+    }
+
+    @Override
     public void addIntoxicatedTime(long ticks)
     {
         long currentTicks = CalendarTFC.PLAYER_TIME.getTicks();
@@ -145,17 +143,6 @@
     public long getIntoxicatedTime()
     {
         return Math.max(0, intoxicatedTime - CalendarTFC.PLAYER_TIME.getTicks());
-=======
-    public boolean hasBook()
-    {
-        return this.hasBook;
-    }
-
-    @Override
-    public void setHasBook(boolean value)
-    {
-        this.hasBook = value;
->>>>>>> 0aa99446
     }
 
     @Override
