--- conflicted
+++ resolved
@@ -19,12 +19,9 @@
     public static final ResourceLocation ORE = new ResourceLocation(MOD_ID, "ore");
     public static final ResourceLocation TREE = new ResourceLocation(MOD_ID, "tree");
     public static final ResourceLocation METAL = new ResourceLocation(MOD_ID, "metal");
-<<<<<<< HEAD
     public static final ResourceLocation FOOD = new ResourceLocation(MOD_ID, "food");
     public static final ResourceLocation CROP = new ResourceLocation(MOD_ID, "crop");
-=======
     public static final ResourceLocation PLANT = new ResourceLocation(MOD_ID, "plant");
->>>>>>> 770217b9
 
     public static final ResourceLocation ALLOY_RECIPE = new ResourceLocation(MOD_ID, "alloy_recipe");
     public static final ResourceLocation KNAPPING_RECIPE = new ResourceLocation(MOD_ID, "knapping_recipe");
