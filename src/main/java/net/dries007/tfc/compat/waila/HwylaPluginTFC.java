/*
 * Work under Copyright. Licensed under the EUPL.
 * See the project README.md and LICENSE.txt for more information.
 */

package net.dries007.tfc.compat.waila;

import java.util.Arrays;
import java.util.List;

import mcp.mobius.waila.api.IWailaPlugin;
import mcp.mobius.waila.api.IWailaRegistrar;
import mcp.mobius.waila.api.WailaPlugin;
import net.dries007.tfc.compat.waila.interfaces.HwylaBlockInterface;
import net.dries007.tfc.compat.waila.interfaces.HwylaEntityInterface;
import net.dries007.tfc.compat.waila.providers.*;

@WailaPlugin
public class HwylaPluginTFC implements IWailaPlugin
{
    public static final List<IWailaPlugin> WAILA_PLUGINS = Arrays.asList(
        new HwylaEntityInterface(new AnimalProvider()),
        new HwylaBlockInterface(new BarrelProvider()),
        new HwylaBlockInterface(new BerryBushProvider()),
        new HwylaBlockInterface(new BlastFurnaceProvider()),
        new HwylaBlockInterface(new BloomeryProvider()),
        new HwylaBlockInterface(new LampProvider()),
        new HwylaBlockInterface(new CropProvider()),
        new HwylaBlockInterface(new CrucibleProvider()),
        new HwylaBlockInterface(new FruitTreeProvider()),
        new HwylaBlockInterface(new OreProvider()),
        new HwylaBlockInterface(new PitKilnProvider()),
        new HwylaBlockInterface(new PlacedItemProvider()),
        new HwylaBlockInterface(new InfoProvider()),
        new HwylaBlockInterface(new TreeProvider()),
<<<<<<< HEAD
        new HwylaBlockInterface(new IngotPileProvider())
=======
        new HwylaBlockInterface(new QuernProvider())
>>>>>>> edd7b6d6
    );

    @Override
    public void register(IWailaRegistrar registrar)
    {
        for (IWailaPlugin plugin : WAILA_PLUGINS)
        {
            plugin.register(registrar);
        }
    }
}<|MERGE_RESOLUTION|>--- conflicted
+++ resolved
@@ -33,11 +33,8 @@
         new HwylaBlockInterface(new PlacedItemProvider()),
         new HwylaBlockInterface(new InfoProvider()),
         new HwylaBlockInterface(new TreeProvider()),
-<<<<<<< HEAD
-        new HwylaBlockInterface(new IngotPileProvider())
-=======
+        new HwylaBlockInterface(new IngotPileProvider()),
         new HwylaBlockInterface(new QuernProvider())
->>>>>>> edd7b6d6
     );
 
     @Override
