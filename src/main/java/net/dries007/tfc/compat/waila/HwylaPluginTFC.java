--- conflicted
+++ resolved
@@ -33,11 +33,8 @@
         new HwylaBlockInterface(new PlacedItemProvider()),
         new HwylaBlockInterface(new InfoProvider()),
         new HwylaBlockInterface(new TreeProvider()),
-<<<<<<< HEAD
-        new HwylaBlockInterface(new IngotPileProvider())
-=======
+        new HwylaBlockInterface(new IngotPileProvider()),
         new HwylaBlockInterface(new QuernProvider())
->>>>>>> c978061a
     );
 
     @Override
