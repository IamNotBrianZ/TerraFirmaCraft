/*
 * Work under Copyright. Licensed under the EUPL.
 * See the project README.md and LICENSE.txt for more information.
 */

package net.dries007.tfc.types;

import java.util.LinkedHashMap;
import java.util.Map;

import net.minecraft.block.Block;
import net.minecraft.util.ResourceLocation;
import net.minecraftforge.common.MinecraftForge;
import net.minecraftforge.event.RegistryEvent;
import net.minecraftforge.fml.common.Mod;
import net.minecraftforge.fml.common.eventhandler.EventPriority;
import net.minecraftforge.fml.common.eventhandler.SubscribeEvent;
import net.minecraftforge.registries.IForgeRegistry;
import net.minecraftforge.registries.IForgeRegistryEntry;
import net.minecraftforge.registries.RegistryBuilder;

import net.dries007.tfc.api.recipes.AlloyRecipe;
import net.dries007.tfc.api.recipes.AnvilRecipe;
import net.dries007.tfc.api.recipes.KnappingRecipe;
import net.dries007.tfc.api.recipes.WeldingRecipe;
import net.dries007.tfc.api.registries.TFCRegistryEvent;
import net.dries007.tfc.api.types.*;

import static net.dries007.tfc.api.registries.TFCRegistryNames.*;
import static net.dries007.tfc.api.util.TFCConstants.MOD_ID;

@Mod.EventBusSubscriber(modid = MOD_ID)
public final class Registries
{
    private static final Map<ResourceLocation, IForgeRegistry<?>> preBlockRegistries = new LinkedHashMap<>(); // Needs to respect insertion order

    @SubscribeEvent
    public static void onNewRegistryEvent(RegistryEvent.NewRegistry event)
    {
        // Pre Block registries (dirty hack)
<<<<<<< HEAD
        newRegistry(TFCRegistryNames.ROCK_TYPE, RockCategory.class, true); // Required before: ROCK
        newRegistry(TFCRegistryNames.ROCK, Rock.class, true);
        newRegistry(TFCRegistryNames.METAL, Metal.class, true);// Required before: ORE, ALLOY_RECIPE
        newRegistry(TFCRegistryNames.ORE, Ore.class, true);
        newRegistry(TFCRegistryNames.TREE, Tree.class, true);
        newRegistry(TFCRegistryNames.FOOD, Food.class, true);
        newRegistry(TFCRegistryNames.CROP, Crop.class, true);
=======
        newRegistry(ROCK_TYPE, RockCategory.class, true); // Required before: ROCK
        newRegistry(ROCK, Rock.class, true);
        newRegistry(METAL, Metal.class, true);// Required before: ORE, ALLOY_RECIPE, WELDING_RECIPE
        newRegistry(ORE, Ore.class, true);
        newRegistry(TREE, Tree.class, true);
        newRegistry(PLANT, Plant.class, true);
>>>>>>> 20bffd62

        // Normal registries
        newRegistry(ALLOY_RECIPE, AlloyRecipe.class, false);
        newRegistry(KNAPPING_RECIPE, KnappingRecipe.class, false);
        newRegistry(ANVIL_RECIPE, AnvilRecipe.class, false);
        newRegistry(WELDING_RECIPE, WeldingRecipe.class, false);
    }

    /**
     * Danger: dirty hack.
     */
    @SubscribeEvent(priority = EventPriority.HIGHEST)
    public static void onRegisterBlock(RegistryEvent.Register<Block> event)
    {
        preBlockRegistries.forEach((e, r) -> MinecraftForge.EVENT_BUS.post(new TFCRegistryEvent.RegisterPreBlock<>(e, r)));
    }

    private static <T extends IForgeRegistryEntry<T>> void newRegistry(ResourceLocation name, Class<T> tClass, boolean isPreBlockRegistry)
    {
        IForgeRegistry<T> reg = new RegistryBuilder<T>().setName(name).setType(tClass).create();
        if (isPreBlockRegistry)
        {
            preBlockRegistries.put(name, reg);
        }
    }
}<|MERGE_RESOLUTION|>--- conflicted
+++ resolved
@@ -38,22 +38,15 @@
     public static void onNewRegistryEvent(RegistryEvent.NewRegistry event)
     {
         // Pre Block registries (dirty hack)
-<<<<<<< HEAD
-        newRegistry(TFCRegistryNames.ROCK_TYPE, RockCategory.class, true); // Required before: ROCK
-        newRegistry(TFCRegistryNames.ROCK, Rock.class, true);
-        newRegistry(TFCRegistryNames.METAL, Metal.class, true);// Required before: ORE, ALLOY_RECIPE
-        newRegistry(TFCRegistryNames.ORE, Ore.class, true);
-        newRegistry(TFCRegistryNames.TREE, Tree.class, true);
-        newRegistry(TFCRegistryNames.FOOD, Food.class, true);
-        newRegistry(TFCRegistryNames.CROP, Crop.class, true);
-=======
+
         newRegistry(ROCK_TYPE, RockCategory.class, true); // Required before: ROCK
         newRegistry(ROCK, Rock.class, true);
         newRegistry(METAL, Metal.class, true);// Required before: ORE, ALLOY_RECIPE, WELDING_RECIPE
         newRegistry(ORE, Ore.class, true);
+        newRegistry(FOOD, Food.class, true);
+        newRegistry(CROP, Crop.class, true);
         newRegistry(TREE, Tree.class, true);
         newRegistry(PLANT, Plant.class, true);
->>>>>>> 20bffd62
 
         // Normal registries
         newRegistry(ALLOY_RECIPE, AlloyRecipe.class, false);
