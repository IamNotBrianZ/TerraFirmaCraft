/*
 * Work under Copyright. Licensed under the EUPL.
 * See the project README.md and LICENSE.txt for more information.
 */

package net.dries007.tfc.types;

import javax.annotation.Nullable;

import net.minecraft.block.Block;
import net.minecraft.block.state.IBlockState;
import net.minecraft.init.Blocks;
import net.minecraft.init.Items;
import net.minecraft.item.EnumDyeColor;
import net.minecraft.item.ItemStack;
import net.minecraft.util.ResourceLocation;
import net.minecraftforge.event.RegistryEvent;
import net.minecraftforge.fluids.FluidStack;
import net.minecraftforge.fml.common.Mod;
import net.minecraftforge.fml.common.eventhandler.SubscribeEvent;
import net.minecraftforge.registries.IForgeRegistry;

import net.dries007.tfc.api.capability.forge.CapabilityForgeable;
import net.dries007.tfc.api.capability.forge.IForgeable;
import net.dries007.tfc.api.capability.forge.IForgeableMeasurableMetal;
import net.dries007.tfc.api.recipes.*;
import net.dries007.tfc.api.recipes.anvil.AnvilRecipe;
import net.dries007.tfc.api.recipes.anvil.AnvilRecipeMeasurable;
import net.dries007.tfc.api.recipes.anvil.AnvilRecipeSplitting;
import net.dries007.tfc.api.recipes.barrel.BarrelRecipe;
import net.dries007.tfc.api.recipes.barrel.BarrelRecipeFluidMixing;
import net.dries007.tfc.api.recipes.barrel.BarrelRecipeFoodTraits;
import net.dries007.tfc.api.recipes.barrel.BarrelRecipeTemperature;
import net.dries007.tfc.api.recipes.heat.HeatRecipe;
import net.dries007.tfc.api.recipes.heat.HeatRecipeMetalMelting;
import net.dries007.tfc.api.recipes.heat.HeatRecipeSimple;
import net.dries007.tfc.api.recipes.heat.HeatRecipeVessel;
import net.dries007.tfc.api.recipes.knapping.KnappingRecipe;
import net.dries007.tfc.api.recipes.knapping.KnappingRecipeSimple;
import net.dries007.tfc.api.recipes.knapping.KnappingRecipeStone;
import net.dries007.tfc.api.recipes.knapping.KnappingType;
import net.dries007.tfc.api.recipes.quern.QuernRecipe;
import net.dries007.tfc.api.recipes.quern.QuernRecipeRandomGem;
import net.dries007.tfc.api.registries.TFCRegistries;
import net.dries007.tfc.api.types.Metal;
import net.dries007.tfc.api.types.Ore;
import net.dries007.tfc.api.types.Rock;
import net.dries007.tfc.objects.Gem;
import net.dries007.tfc.objects.Powder;
import net.dries007.tfc.objects.blocks.BlockDecorativeStone;
import net.dries007.tfc.objects.blocks.BlocksTFC;
import net.dries007.tfc.objects.blocks.plants.BlockPlantTFC;
import net.dries007.tfc.objects.blocks.stone.BlockRockVariant;
import net.dries007.tfc.objects.fluids.FluidsTFC;
import net.dries007.tfc.objects.inventory.ingredient.IIngredient;
import net.dries007.tfc.objects.inventory.ingredient.IngredientFluidItem;
import net.dries007.tfc.objects.items.ItemAnimalHide;
import net.dries007.tfc.objects.items.ItemPowder;
import net.dries007.tfc.objects.items.ItemsTFC;
import net.dries007.tfc.objects.items.ceramics.ItemMold;
import net.dries007.tfc.objects.items.ceramics.ItemUnfiredMold;
import net.dries007.tfc.objects.items.food.ItemFoodTFC;
import net.dries007.tfc.objects.items.metal.ItemMetal;
import net.dries007.tfc.objects.items.metal.ItemMetalArmor;
import net.dries007.tfc.objects.items.metal.ItemOreTFC;
import net.dries007.tfc.objects.items.metal.ItemSmallOre;
import net.dries007.tfc.objects.items.rock.ItemRockToolHead;
import net.dries007.tfc.util.OreDictionaryHelper;
import net.dries007.tfc.util.agriculture.Food;
import net.dries007.tfc.util.calendar.ICalendar;
import net.dries007.tfc.util.forge.ForgeRule;
import net.dries007.tfc.util.fuel.FuelManager;
import net.dries007.tfc.util.skills.SmithingSkill;

import static net.dries007.tfc.TerraFirmaCraft.MOD_ID;
import static net.dries007.tfc.api.types.Metal.ItemType.*;
import static net.dries007.tfc.objects.fluids.FluidsTFC.*;
import static net.dries007.tfc.types.DefaultMetals.*;
import static net.dries007.tfc.util.forge.ForgeRule.*;
import static net.dries007.tfc.util.skills.SmithingSkill.Type.*;

/**
 * In 1.14+, every line in here needs to be a json file. Yay, but also ugh.
 */
@SuppressWarnings("unused")
@Mod.EventBusSubscriber(modid = MOD_ID)
public final class DefaultRecipes
{
    @SubscribeEvent
    public static void onRegisterBarrelRecipeEvent(RegistryEvent.Register<BarrelRecipe> event)
    {
        event.getRegistry().registerAll(
            // Hide Processing (all three conversions)
            new BarrelRecipe(IIngredient.of(FRESH_WATER.get(), 300), IIngredient.of(ItemAnimalHide.get(ItemAnimalHide.HideType.SCRAPED, ItemAnimalHide.HideSize.SMALL)), null, new ItemStack(ItemAnimalHide.get(ItemAnimalHide.HideType.PREPARED, ItemAnimalHide.HideSize.SMALL)), 8 * ICalendar.TICKS_IN_HOUR).setRegistryName("small_prepared_hide"),
            new BarrelRecipe(IIngredient.of(FRESH_WATER.get(), 400), IIngredient.of(ItemAnimalHide.get(ItemAnimalHide.HideType.SCRAPED, ItemAnimalHide.HideSize.MEDIUM)), null, new ItemStack(ItemAnimalHide.get(ItemAnimalHide.HideType.PREPARED, ItemAnimalHide.HideSize.MEDIUM)), 8 * ICalendar.TICKS_IN_HOUR).setRegistryName("medium_prepared_hide"),
            new BarrelRecipe(IIngredient.of(FRESH_WATER.get(), 500), IIngredient.of(ItemAnimalHide.get(ItemAnimalHide.HideType.SCRAPED, ItemAnimalHide.HideSize.LARGE)), null, new ItemStack(ItemAnimalHide.get(ItemAnimalHide.HideType.PREPARED, ItemAnimalHide.HideSize.LARGE)), 8 * ICalendar.TICKS_IN_HOUR).setRegistryName("large_prepared_hide"),
            new BarrelRecipe(IIngredient.of(LIMEWATER.get(), 300), IIngredient.of(ItemAnimalHide.get(ItemAnimalHide.HideType.RAW, ItemAnimalHide.HideSize.SMALL)), null, new ItemStack(ItemAnimalHide.get(ItemAnimalHide.HideType.SOAKED, ItemAnimalHide.HideSize.SMALL)), 8 * ICalendar.TICKS_IN_HOUR).setRegistryName("small_soaked_hide"),
            new BarrelRecipe(IIngredient.of(LIMEWATER.get(), 400), IIngredient.of(ItemAnimalHide.get(ItemAnimalHide.HideType.RAW, ItemAnimalHide.HideSize.MEDIUM)), null, new ItemStack(ItemAnimalHide.get(ItemAnimalHide.HideType.SOAKED, ItemAnimalHide.HideSize.MEDIUM)), 8 * ICalendar.TICKS_IN_HOUR).setRegistryName("medium_soaked_hide"),
            new BarrelRecipe(IIngredient.of(LIMEWATER.get(), 500), IIngredient.of(ItemAnimalHide.get(ItemAnimalHide.HideType.RAW, ItemAnimalHide.HideSize.LARGE)), null, new ItemStack(ItemAnimalHide.get(ItemAnimalHide.HideType.SOAKED, ItemAnimalHide.HideSize.LARGE)), 8 * ICalendar.TICKS_IN_HOUR).setRegistryName("large_soaked_hide"),
            new BarrelRecipe(IIngredient.of(TANNIN.get(), 300), IIngredient.of(ItemAnimalHide.get(ItemAnimalHide.HideType.PREPARED, ItemAnimalHide.HideSize.SMALL)), null, new ItemStack(Items.LEATHER), 8 * ICalendar.TICKS_IN_HOUR).setRegistryName("leather_small_hide"),
            new BarrelRecipe(IIngredient.of(TANNIN.get(), 400), IIngredient.of(ItemAnimalHide.get(ItemAnimalHide.HideType.PREPARED, ItemAnimalHide.HideSize.MEDIUM)), null, new ItemStack(Items.LEATHER, 2), 8 * ICalendar.TICKS_IN_HOUR).setRegistryName("leather_medium_hide"),
            new BarrelRecipe(IIngredient.of(TANNIN.get(), 500), IIngredient.of(ItemAnimalHide.get(ItemAnimalHide.HideType.PREPARED, ItemAnimalHide.HideSize.LARGE)), null, new ItemStack(Items.LEATHER, 3), 8 * ICalendar.TICKS_IN_HOUR).setRegistryName("leather_large_hide"),
            // Misc
            new BarrelRecipe(IIngredient.of(FRESH_WATER.get(), 1000), IIngredient.of("logWoodTannin"), new FluidStack(TANNIN.get(), 10000), ItemStack.EMPTY, 8 * ICalendar.TICKS_IN_HOUR).setRegistryName("tannin"),
            new BarrelRecipe(IIngredient.of(FRESH_WATER.get(), 200), IIngredient.of(ItemsTFC.JUTE), null, new ItemStack(ItemsTFC.JUTE_FIBER), 8 * ICalendar.TICKS_IN_HOUR).setRegistryName("jute_fiber"),
            new BarrelRecipe(IIngredient.of(FRESH_WATER.get(), 600), IIngredient.of(ItemFoodTFC.get(Food.SUGARCANE), 5), null, new ItemStack(Items.SUGAR), 8 * ICalendar.TICKS_IN_HOUR).setRegistryName("sugar"),
            // Alcohol - Classic created 1000mb with 4oz, which would be 8 items per full barrel at 5 oz/item. Instead we now require 20 items, so conversion is 2 oz/item here
            new BarrelRecipe(IIngredient.of(FRESH_WATER.get(), 500), IIngredient.of(ItemFoodTFC.get(Food.BARLEY_FLOUR)), new FluidStack(FluidsTFC.BEER.get(), 500), ItemStack.EMPTY, 72 * ICalendar.TICKS_IN_HOUR).setRegistryName("beer"),
            new BarrelRecipe(IIngredient.of(FRESH_WATER.get(), 500), IIngredient.of("apple"), new FluidStack(FluidsTFC.CIDER.get(), 500), ItemStack.EMPTY, 72 * ICalendar.TICKS_IN_HOUR).setRegistryName("cider"),
            new BarrelRecipe(IIngredient.of(FRESH_WATER.get(), 500), IIngredient.of(Items.SUGAR), new FluidStack(FluidsTFC.RUM.get(), 500), ItemStack.EMPTY, 72 * ICalendar.TICKS_IN_HOUR).setRegistryName("rum"),
            new BarrelRecipe(IIngredient.of(FRESH_WATER.get(), 500), IIngredient.of(ItemFoodTFC.get(Food.RICE_FLOUR)), new FluidStack(FluidsTFC.SAKE.get(), 500), ItemStack.EMPTY, 72 * ICalendar.TICKS_IN_HOUR).setRegistryName("sake"),
            new BarrelRecipe(IIngredient.of(FRESH_WATER.get(), 500), IIngredient.of(ItemFoodTFC.get(Food.POTATO)), new FluidStack(FluidsTFC.VODKA.get(), 500), ItemStack.EMPTY, 72 * ICalendar.TICKS_IN_HOUR).setRegistryName("vodka"),
            new BarrelRecipe(IIngredient.of(FRESH_WATER.get(), 500), IIngredient.of(ItemFoodTFC.get(Food.WHEAT_FLOUR)), new FluidStack(FluidsTFC.WHISKEY.get(), 500), ItemStack.EMPTY, 72 * ICalendar.TICKS_IN_HOUR).setRegistryName("whiskey"),
            new BarrelRecipe(IIngredient.of(FRESH_WATER.get(), 500), IIngredient.of(ItemFoodTFC.get(Food.CORNMEAL_FLOUR)), new FluidStack(FluidsTFC.CORN_WHISKEY.get(), 500), ItemStack.EMPTY, 72 * ICalendar.TICKS_IN_HOUR).setRegistryName("corn_whiskey"),
            new BarrelRecipe(IIngredient.of(FRESH_WATER.get(), 500), IIngredient.of(ItemFoodTFC.get(Food.RYE_FLOUR)), new FluidStack(FluidsTFC.RYE_WHISKEY.get(), 500), ItemStack.EMPTY, 72 * ICalendar.TICKS_IN_HOUR).setRegistryName("rye_whiskey"),
            // Vinegar - Classic created 1000mb with 10 oz, which would be 20 items per full barrel at 5 oz/item. Instead we now require 40 items, so conversion is 2.5 oz/item.
            new BarrelRecipe(IIngredient.of(250, FluidsTFC.BEER.get(), FluidsTFC.CIDER.get(), FluidsTFC.RUM.get(), FluidsTFC.SAKE.get(), FluidsTFC.VODKA.get(), FluidsTFC.WHISKEY.get(), FluidsTFC.CORN_WHISKEY.get(), FluidsTFC.RYE_WHISKEY.get()), IIngredient.of("categoryFruit"), new FluidStack(FluidsTFC.VINEGAR.get(), 250), ItemStack.EMPTY, 8 * ICalendar.TICKS_IN_HOUR).setRegistryName("vinegar"),
            // Food preservation
            BarrelRecipeFoodTraits.pickling(IIngredient.of("categoryFruit")).setRegistryName("pickling_fruit"),
            BarrelRecipeFoodTraits.pickling(IIngredient.of("categoryVegetable")).setRegistryName("pickling_vegetable"),
            BarrelRecipeFoodTraits.pickling(IIngredient.of("categoryMeat")).setRegistryName("pickling_meat"),
            BarrelRecipeFoodTraits.brining(IIngredient.of("categoryFruit")).setRegistryName("brining_fruit"),
            BarrelRecipeFoodTraits.brining(IIngredient.of("categoryVegetable")).setRegistryName("brining_vegetable"),
            BarrelRecipeFoodTraits.brining(IIngredient.of("categoryMeat")).setRegistryName("brining_meat"),

            new BarrelRecipe(IIngredient.of(LIMEWATER.get(), 100), IIngredient.of("sand"), null, new ItemStack(ItemsTFC.MORTAR, 16), 8 * ICalendar.TICKS_IN_HOUR).setRegistryName("mortar"),
            new BarrelRecipe(IIngredient.of(FRESH_WATER.get(), 125), IIngredient.of("dustSalt"), new FluidStack(SALT_WATER.get(), 125), ItemStack.EMPTY, 0).setRegistryName("fresh_to_salt_water"),
            new BarrelRecipe(IIngredient.of(MILK_VINEGAR.get(), 1), IIngredient.of(ItemStack.EMPTY), new FluidStack(CURDLED_MILK.get(), 1), ItemStack.EMPTY, 8 * ICalendar.TICKS_IN_HOUR).setRegistryName("curdled_milk"),
            // based on eating 5 oz in classic, and 1 item in TNG, the full barrel recipe generated 160 oz of cheese, now 32 items. Therefore 625mb creates 2 cheese.
            new BarrelRecipe(IIngredient.of(CURDLED_MILK.get(), 625), IIngredient.of(ItemStack.EMPTY), null, new ItemStack(ItemFoodTFC.get(Food.CHEESE), 2), 8 * ICalendar.TICKS_IN_HOUR).setRegistryName("cheese"),

<<<<<<< HEAD
                // Instant recipes: set the duration to 0
                new BarrelRecipeFluidMixing(IIngredient.of(SALT_WATER.get(), 9), new IngredientFluidItem(VINEGAR.get(), 1), new FluidStack(BRINE.get(), 10), 0).setRegistryName("brine"),
                // this ratio works for 9b + 1b = 10b (full barrel) of brine/milk_vinegar, but leaves odd ninths of fluid around for other mixtures.
                new BarrelRecipeFluidMixing(IIngredient.of(MILK.get(), 9), new IngredientFluidItem(VINEGAR.get(), 1), new FluidStack(MILK_VINEGAR.get(), 10), 0).setRegistryName("milk_vinegar"),
                new BarrelRecipe(IIngredient.of(FRESH_WATER.get(), 500), IIngredient.of("dustFlux"), new FluidStack(LIMEWATER.get(), 500), ItemStack.EMPTY, 0).setRegistryName("limewater"),
                new BarrelRecipe(IIngredient.of(LIMEWATER.get(), 100), IIngredient.of("gemGypsum"), null, new ItemStack(BlocksTFC.ALABASTER_RAW_PLAIN), ICalendar.TICKS_IN_HOUR).setRegistryName("plain_alabaster"),

                //olive oil production
                new BarrelRecipe(IIngredient.of(HOT_WATER.get(), 125), IIngredient.of(ItemsTFC.OLIVE_PASTE), new FluidStack(OLIVE_OIL_WATER.get(), 125), ItemStack.EMPTY, 2 * ICalendar.TICKS_IN_HOUR).setRegistryName("olive_water"),
                // Balance note: Classic gave 250mb for 160oz of olives ~= 32 items. We give 800 mb for that, so 3.2x more. Hopefully will help with lamp usage
                new BarrelRecipe(IIngredient.of(OLIVE_OIL_WATER.get(), 125), IIngredient.of(ItemsTFC.JUTE_NET), new FluidStack(OLIVE_OIL.get(), 25), new ItemStack(ItemsTFC.DIRTY_JUTE_NET), 0).setRegistryName("olive_oil"),
                // Balance: hot water is mining, so don't use up any to wash with, since we use up 8 buckets to get 1600mb of oil.
                new BarrelRecipe(IIngredient.of(HOT_WATER.get(), 125), IIngredient.of(ItemsTFC.DIRTY_JUTE_NET), new FluidStack(HOT_WATER.get(), 125), new ItemStack(ItemsTFC.JUTE_NET), ICalendar.TICKS_IN_HOUR).setRegistryName("clean_net"),

                // Temperature recipes
                new BarrelRecipeTemperature(IIngredient.of(FRESH_WATER.get(), 1), 50).setRegistryName("fresh_water_cooling"),
                new BarrelRecipeTemperature(IIngredient.of(SALT_WATER.get(), 1), 50).setRegistryName("salt_water_cooling")
=======
            // Instant recipes: set the duration to 0
            new BarrelRecipeFluidMixing(IIngredient.of(SALT_WATER.get(), 9), new IngredientFluidItem(VINEGAR.get(), 1), new FluidStack(BRINE.get(), 10), 0).setRegistryName("brine"),
            // this ratio works for 9b + 1b = 10b (full barrel) of brine/milk_vinegar, but leaves odd ninths of fluid around for other mixtures.
            new BarrelRecipeFluidMixing(IIngredient.of(MILK.get(), 9), new IngredientFluidItem(VINEGAR.get(), 1), new FluidStack(MILK_VINEGAR.get(), 10), 0).setRegistryName("milk_vinegar"),
            new BarrelRecipe(IIngredient.of(FRESH_WATER.get(), 500), IIngredient.of("dustFlux"), new FluidStack(LIMEWATER.get(), 500), ItemStack.EMPTY, 0).setRegistryName("limewater"),
            new BarrelRecipe(IIngredient.of(LIMEWATER.get(), 100), IIngredient.of("gemGypsum"), null, new ItemStack(BlocksTFC.ALABASTER_RAW_PLAIN), ICalendar.TICKS_IN_HOUR).setRegistryName("plain_alabaster"),

            //olive oil production
            new BarrelRecipe(IIngredient.of(HOT_WATER.get(), 125), IIngredient.of(ItemsTFC.OLIVE_PASTE), new FluidStack(OLIVE_OIL_WATER.get(), 125), ItemStack.EMPTY, 2 * ICalendar.TICKS_IN_HOUR).setRegistryName("olive_water"),
            new BarrelRecipe(IIngredient.of(OLIVE_OIL_WATER.get(), 125), IIngredient.of(ItemsTFC.JUTE_NET), new FluidStack(OLIVE_OIL.get(), 25), new ItemStack(ItemsTFC.DIRTY_JUTE_NET), 0).setRegistryName("olive_oil"),
            new BarrelRecipe(IIngredient.of(HOT_WATER.get(), 125), IIngredient.of(ItemsTFC.DIRTY_JUTE_NET), new FluidStack(HOT_WATER.get(), 100), new ItemStack(ItemsTFC.JUTE_NET), ICalendar.TICKS_IN_HOUR).setRegistryName("clean_net"),

            // Temperature recipes
            new BarrelRecipeTemperature(IIngredient.of(FRESH_WATER.get(), 1), 50).setRegistryName("fresh_water_cooling"),
            new BarrelRecipeTemperature(IIngredient.of(SALT_WATER.get(), 1), 50).setRegistryName("salt_water_cooling")
>>>>>>> 5ab0be5f
        );

        //The many many many recipes that is dye. This assumes that the standard meta values for colored objects are followed.
        for (EnumDyeColor dyeColor : EnumDyeColor.values())
        {
            String dyeName = dyeColor == EnumDyeColor.SILVER ? "light_gray" : dyeColor.getName();
            int dyeMeta = dyeColor.getMetadata();
            event.getRegistry().registerAll(
                // Dye fluid
                new BarrelRecipe(IIngredient.of(HOT_WATER.get(), 1000), IIngredient.of(OreDictionaryHelper.toString("dye_" + dyeName)), new FluidStack(FluidsTFC.getFluidFromDye(dyeColor).get(), 1000), ItemStack.EMPTY, ICalendar.TICKS_IN_HOUR).setRegistryName(dyeName),
                // Vanilla dye-able items
                new BarrelRecipe(IIngredient.of(FluidsTFC.getFluidFromDye(dyeColor).get(), 125), IIngredient.of("wool"), null, new ItemStack(Blocks.WOOL, 1, dyeMeta), ICalendar.TICKS_IN_HOUR).setRegistryName("wool_" + dyeName),
                new BarrelRecipe(IIngredient.of(FluidsTFC.getFluidFromDye(dyeColor).get(), 25), IIngredient.of("carpet"), null, new ItemStack(Blocks.CARPET, 1, dyeMeta), ICalendar.TICKS_IN_HOUR).setRegistryName("carpet_" + dyeName),
                new BarrelRecipe(IIngredient.of(FluidsTFC.getFluidFromDye(dyeColor).get(), 125), IIngredient.of("bed"), null, new ItemStack(Items.BED, 1, dyeMeta), ICalendar.TICKS_IN_HOUR).setRegistryName("bed_" + dyeName),
                new BarrelRecipe(IIngredient.of(FluidsTFC.getFluidFromDye(dyeColor).get(), 125), IIngredient.of("terracotta"), null, new ItemStack(Blocks.STAINED_HARDENED_CLAY, 1, dyeMeta), ICalendar.TICKS_IN_HOUR).setRegistryName("terracotta_" + dyeName),
                // Concrete (vanilla + aggregate)
                new BarrelRecipe(IIngredient.of(FluidsTFC.getFluidFromDye(dyeColor).get(), 125), IIngredient.of("powderConcrete"), null, new ItemStack(Blocks.CONCRETE_POWDER, 1, dyeMeta), ICalendar.TICKS_IN_HOUR).setRegistryName("concrete_" + dyeName),
                new BarrelRecipe(IIngredient.of(FluidsTFC.getFluidFromDye(dyeColor).get(), 125), IIngredient.of(BlocksTFC.AGGREGATE), null, new ItemStack(Blocks.CONCRETE_POWDER, 1, dyeMeta), ICalendar.TICKS_IN_HOUR).setRegistryName("aggregate_" + dyeName),
                // Alabaster
                new BarrelRecipe(IIngredient.of(FluidsTFC.getFluidFromDye(dyeColor).get(), 125), IIngredient.of("alabasterBricks"), null, new ItemStack(BlockDecorativeStone.ALABASTER_BRICKS.get(dyeColor)), ICalendar.TICKS_IN_HOUR).setRegistryName("alabaster_bricks_" + dyeColor.getName()),
                new BarrelRecipe(IIngredient.of(FluidsTFC.getFluidFromDye(dyeColor).get(), 125), IIngredient.of("alabasterRaw"), null, new ItemStack(BlockDecorativeStone.ALABASTER_RAW.get(dyeColor)), ICalendar.TICKS_IN_HOUR).setRegistryName("alabaster_raw_" + dyeColor.getName()),
                new BarrelRecipe(IIngredient.of(FluidsTFC.getFluidFromDye(dyeColor).get(), 125), IIngredient.of("alabasterPolished"), null, new ItemStack(BlockDecorativeStone.ALABASTER_POLISHED.get(dyeColor)), ICalendar.TICKS_IN_HOUR).setRegistryName("alabaster_polished_" + dyeColor.getName())
            );
        }

        // Dye combinations.
        event.getRegistry().registerAll(
            //Orange
            new BarrelRecipeFluidMixing(IIngredient.of(FluidsTFC.getFluidFromDye(EnumDyeColor.RED).get(), 1), new IngredientFluidItem(FluidsTFC.getFluidFromDye(EnumDyeColor.YELLOW).get(), 1), new FluidStack(FluidsTFC.getFluidFromDye(EnumDyeColor.ORANGE).get(), 2), 0).setRegistryName("orange_dye_red_yellow_liquid"),
            new BarrelRecipeFluidMixing(IIngredient.of(FluidsTFC.getFluidFromDye(EnumDyeColor.YELLOW).get(), 1), new IngredientFluidItem(FluidsTFC.getFluidFromDye(EnumDyeColor.RED).get(), 1), new FluidStack(FluidsTFC.getFluidFromDye(EnumDyeColor.ORANGE).get(), 2), 0).setRegistryName("orange_dye_yellow_red_liquid"),
            new BarrelRecipe(IIngredient.of(FluidsTFC.getFluidFromDye(EnumDyeColor.RED).get(), 1000), IIngredient.of("dyeYellow"), new FluidStack(FluidsTFC.getFluidFromDye(EnumDyeColor.ORANGE).get(), 1000), ItemStack.EMPTY, 0).setRegistryName("orange_dye_red_yellow_solid"),
            new BarrelRecipe(IIngredient.of(FluidsTFC.getFluidFromDye(EnumDyeColor.YELLOW).get(), 1000), IIngredient.of("dyeRed"), new FluidStack(FluidsTFC.getFluidFromDye(EnumDyeColor.ORANGE).get(), 1000), ItemStack.EMPTY, 0).setRegistryName("orange_dye_yellow_red_solid"),
            //Light Blue
            new BarrelRecipeFluidMixing(IIngredient.of(FluidsTFC.getFluidFromDye(EnumDyeColor.BLUE).get(), 1), new IngredientFluidItem(FluidsTFC.getFluidFromDye(EnumDyeColor.WHITE).get(), 1), new FluidStack(FluidsTFC.getFluidFromDye(EnumDyeColor.LIGHT_BLUE).get(), 2), 0).setRegistryName("light_blue_dye_blue_white_liquid"),
            new BarrelRecipeFluidMixing(IIngredient.of(FluidsTFC.getFluidFromDye(EnumDyeColor.WHITE).get(), 1), new IngredientFluidItem(FluidsTFC.getFluidFromDye(EnumDyeColor.BLUE).get(), 1), new FluidStack(FluidsTFC.getFluidFromDye(EnumDyeColor.LIGHT_BLUE).get(), 2), 0).setRegistryName("light_blue_dye_white_blue_liquid"),
            new BarrelRecipe(IIngredient.of(FluidsTFC.getFluidFromDye(EnumDyeColor.BLUE).get(), 1000), IIngredient.of("dyeWhite"), new FluidStack(FluidsTFC.getFluidFromDye(EnumDyeColor.LIGHT_BLUE).get(), 1000), ItemStack.EMPTY, 0).setRegistryName("light_blue_dye_blue_white_solid"),
            new BarrelRecipe(IIngredient.of(FluidsTFC.getFluidFromDye(EnumDyeColor.WHITE).get(), 1000), IIngredient.of("dyeBlue"), new FluidStack(FluidsTFC.getFluidFromDye(EnumDyeColor.LIGHT_BLUE).get(), 1000), ItemStack.EMPTY, 0).setRegistryName("light_blue_dye_white_blue_solid"),
            //Magenta
            new BarrelRecipeFluidMixing(IIngredient.of(FluidsTFC.getFluidFromDye(EnumDyeColor.PURPLE).get(), 1), new IngredientFluidItem(FluidsTFC.getFluidFromDye(EnumDyeColor.PINK).get(), 1), new FluidStack(FluidsTFC.getFluidFromDye(EnumDyeColor.MAGENTA).get(), 2), 0).setRegistryName("magenta_dye_purple_pink_liquid"),
            new BarrelRecipeFluidMixing(IIngredient.of(FluidsTFC.getFluidFromDye(EnumDyeColor.PINK).get(), 1), new IngredientFluidItem(FluidsTFC.getFluidFromDye(EnumDyeColor.PURPLE).get(), 1), new FluidStack(FluidsTFC.getFluidFromDye(EnumDyeColor.MAGENTA).get(), 2), 0).setRegistryName("magenta_dye_pink_purple_liquid"),
            new BarrelRecipe(IIngredient.of(FluidsTFC.getFluidFromDye(EnumDyeColor.PURPLE).get(), 1000), IIngredient.of("dyePink"), new FluidStack(FluidsTFC.getFluidFromDye(EnumDyeColor.MAGENTA).get(), 1000), ItemStack.EMPTY, 0).setRegistryName("magenta_dye_purple_pink_solid"),
            new BarrelRecipe(IIngredient.of(FluidsTFC.getFluidFromDye(EnumDyeColor.PINK).get(), 1000), IIngredient.of("dyePurple"), new FluidStack(FluidsTFC.getFluidFromDye(EnumDyeColor.MAGENTA).get(), 1000), ItemStack.EMPTY, 0).setRegistryName("magenta_dye_pink_purple_solid"),
            //Pink
            new BarrelRecipeFluidMixing(IIngredient.of(FluidsTFC.getFluidFromDye(EnumDyeColor.RED).get(), 1), new IngredientFluidItem(FluidsTFC.getFluidFromDye(EnumDyeColor.WHITE).get(), 1), new FluidStack(FluidsTFC.getFluidFromDye(EnumDyeColor.PINK).get(), 2), 0).setRegistryName("pink_dye_red_white_liquid"),
            new BarrelRecipeFluidMixing(IIngredient.of(FluidsTFC.getFluidFromDye(EnumDyeColor.WHITE).get(), 1), new IngredientFluidItem(FluidsTFC.getFluidFromDye(EnumDyeColor.RED).get(), 1), new FluidStack(FluidsTFC.getFluidFromDye(EnumDyeColor.PINK).get(), 2), 0).setRegistryName("pink_dye_white_red_liquid"),
            new BarrelRecipe(IIngredient.of(FluidsTFC.getFluidFromDye(EnumDyeColor.RED).get(), 1000), IIngredient.of("dyeWhite"), new FluidStack(FluidsTFC.getFluidFromDye(EnumDyeColor.PINK).get(), 1000), ItemStack.EMPTY, 0).setRegistryName("pink_dye_red_white_solid"),
            new BarrelRecipe(IIngredient.of(FluidsTFC.getFluidFromDye(EnumDyeColor.WHITE).get(), 1000), IIngredient.of("dyeRed"), new FluidStack(FluidsTFC.getFluidFromDye(EnumDyeColor.PINK).get(), 1000), ItemStack.EMPTY, 0).setRegistryName("pink_dye_white_red_solid"),
            //Light Gray
            new BarrelRecipeFluidMixing(IIngredient.of(FluidsTFC.getFluidFromDye(EnumDyeColor.WHITE).get(), 1), new IngredientFluidItem(FluidsTFC.getFluidFromDye(EnumDyeColor.GRAY).get(), 1), new FluidStack(FluidsTFC.getFluidFromDye(EnumDyeColor.SILVER).get(), 2), 0).setRegistryName("light_gray_dye_white_gray_liquid"),
            new BarrelRecipeFluidMixing(IIngredient.of(FluidsTFC.getFluidFromDye(EnumDyeColor.WHITE).get(), 2), new IngredientFluidItem(FluidsTFC.getFluidFromDye(EnumDyeColor.BLACK).get(), 1), new FluidStack(FluidsTFC.getFluidFromDye(EnumDyeColor.SILVER).get(), 3), 0).setRegistryName("light_gray_dye_white_black_liquid"),
            new BarrelRecipeFluidMixing(IIngredient.of(FluidsTFC.getFluidFromDye(EnumDyeColor.GRAY).get(), 1), new IngredientFluidItem(FluidsTFC.getFluidFromDye(EnumDyeColor.WHITE).get(), 1), new FluidStack(FluidsTFC.getFluidFromDye(EnumDyeColor.SILVER).get(), 2), 0).setRegistryName("light_gray_dye_gray_white_liquid"),
            new BarrelRecipeFluidMixing(IIngredient.of(FluidsTFC.getFluidFromDye(EnumDyeColor.BLACK).get(), 1), new IngredientFluidItem(FluidsTFC.getFluidFromDye(EnumDyeColor.WHITE).get(), 2), new FluidStack(FluidsTFC.getFluidFromDye(EnumDyeColor.SILVER).get(), 3), 0).setRegistryName("light_gray_dye_black_white_liquid"),
            new BarrelRecipe(IIngredient.of(FluidsTFC.getFluidFromDye(EnumDyeColor.WHITE).get(), 1000), IIngredient.of("dyeGray"), new FluidStack(FluidsTFC.getFluidFromDye(EnumDyeColor.SILVER).get(), 1000), ItemStack.EMPTY, 0).setRegistryName("light_gray_dye_white_gray_solid"),
            new BarrelRecipe(IIngredient.of(FluidsTFC.getFluidFromDye(EnumDyeColor.WHITE).get(), 2000), IIngredient.of("dyeBlack"), new FluidStack(FluidsTFC.getFluidFromDye(EnumDyeColor.SILVER).get(), 1000), ItemStack.EMPTY, 0).setRegistryName("light_gray_dye_white_black_solid"),
            new BarrelRecipe(IIngredient.of(FluidsTFC.getFluidFromDye(EnumDyeColor.GRAY).get(), 1000), IIngredient.of("dyeWhite"), new FluidStack(FluidsTFC.getFluidFromDye(EnumDyeColor.SILVER).get(), 1000), ItemStack.EMPTY, 0).setRegistryName("light_gray_dye_gray_white_solid"),
            new BarrelRecipe(IIngredient.of(FluidsTFC.getFluidFromDye(EnumDyeColor.BLACK).get(), 500), IIngredient.of("dyeWhite"), new FluidStack(FluidsTFC.getFluidFromDye(EnumDyeColor.SILVER).get(), 1000), ItemStack.EMPTY, 0).setRegistryName("light_gray_dye_black_white_solid"),
            //Lime
            new BarrelRecipeFluidMixing(IIngredient.of(FluidsTFC.getFluidFromDye(EnumDyeColor.GREEN).get(), 1), new IngredientFluidItem(FluidsTFC.getFluidFromDye(EnumDyeColor.WHITE).get(), 1), new FluidStack(FluidsTFC.getFluidFromDye(EnumDyeColor.LIME).get(), 2), 0).setRegistryName("lime_dye_green_white_liquid"),
            new BarrelRecipeFluidMixing(IIngredient.of(FluidsTFC.getFluidFromDye(EnumDyeColor.WHITE).get(), 1), new IngredientFluidItem(FluidsTFC.getFluidFromDye(EnumDyeColor.GREEN).get(), 1), new FluidStack(FluidsTFC.getFluidFromDye(EnumDyeColor.LIME).get(), 2), 0).setRegistryName("lime_dye_white_green_liquid"),
            new BarrelRecipe(IIngredient.of(FluidsTFC.getFluidFromDye(EnumDyeColor.GREEN).get(), 1000), IIngredient.of("dyeWhite"), new FluidStack(FluidsTFC.getFluidFromDye(EnumDyeColor.LIME).get(), 1000), ItemStack.EMPTY, 0).setRegistryName("lime_dye_green_white_solid"),
            new BarrelRecipe(IIngredient.of(FluidsTFC.getFluidFromDye(EnumDyeColor.WHITE).get(), 1000), IIngredient.of("dyeGreen"), new FluidStack(FluidsTFC.getFluidFromDye(EnumDyeColor.LIME).get(), 1000), ItemStack.EMPTY, 0).setRegistryName("lime_dye_white_green_solid"),
            //Cyan
            new BarrelRecipeFluidMixing(IIngredient.of(FluidsTFC.getFluidFromDye(EnumDyeColor.GREEN).get(), 1), new IngredientFluidItem(FluidsTFC.getFluidFromDye(EnumDyeColor.BLUE).get(), 1), new FluidStack(FluidsTFC.getFluidFromDye(EnumDyeColor.CYAN).get(), 2), 0).setRegistryName("cyan_dye_green_blue_liquid"),
            new BarrelRecipeFluidMixing(IIngredient.of(FluidsTFC.getFluidFromDye(EnumDyeColor.BLUE).get(), 1), new IngredientFluidItem(FluidsTFC.getFluidFromDye(EnumDyeColor.GREEN).get(), 1), new FluidStack(FluidsTFC.getFluidFromDye(EnumDyeColor.CYAN).get(), 2), 0).setRegistryName("cyan_dye_blue_green_liquid"),
            new BarrelRecipe(IIngredient.of(FluidsTFC.getFluidFromDye(EnumDyeColor.GREEN).get(), 1000), IIngredient.of("dyeBlue"), new FluidStack(FluidsTFC.getFluidFromDye(EnumDyeColor.CYAN).get(), 1000), ItemStack.EMPTY, 0).setRegistryName("cyan_dye_green_blue_solid"),
            new BarrelRecipe(IIngredient.of(FluidsTFC.getFluidFromDye(EnumDyeColor.BLUE).get(), 1000), IIngredient.of("dyeGreen"), new FluidStack(FluidsTFC.getFluidFromDye(EnumDyeColor.CYAN).get(), 1000), ItemStack.EMPTY, 0).setRegistryName("cyan_dye_blue_green_solid"),
            //Purple
            new BarrelRecipeFluidMixing(IIngredient.of(FluidsTFC.getFluidFromDye(EnumDyeColor.RED).get(), 1), new IngredientFluidItem(FluidsTFC.getFluidFromDye(EnumDyeColor.BLUE).get(), 1), new FluidStack(FluidsTFC.getFluidFromDye(EnumDyeColor.PURPLE).get(), 2), 0).setRegistryName("purple_dye_red_blue_liquid"),
            new BarrelRecipeFluidMixing(IIngredient.of(FluidsTFC.getFluidFromDye(EnumDyeColor.BLUE).get(), 1), new IngredientFluidItem(FluidsTFC.getFluidFromDye(EnumDyeColor.RED).get(), 1), new FluidStack(FluidsTFC.getFluidFromDye(EnumDyeColor.PURPLE).get(), 2), 0).setRegistryName("purple_dye_blue_red_liquid"),
            new BarrelRecipe(IIngredient.of(FluidsTFC.getFluidFromDye(EnumDyeColor.RED).get(), 1000), IIngredient.of("dyeBlue"), new FluidStack(FluidsTFC.getFluidFromDye(EnumDyeColor.PURPLE).get(), 1000), ItemStack.EMPTY, 0).setRegistryName("purple_dye_red_blue_solid"),
            new BarrelRecipe(IIngredient.of(FluidsTFC.getFluidFromDye(EnumDyeColor.BLUE).get(), 1000), IIngredient.of("dyeRed"), new FluidStack(FluidsTFC.getFluidFromDye(EnumDyeColor.PURPLE).get(), 1000), ItemStack.EMPTY, 0).setRegistryName("purple_dye_blue_red_solid"),
            //Gray
            new BarrelRecipeFluidMixing(IIngredient.of(FluidsTFC.getFluidFromDye(EnumDyeColor.BLACK).get(), 1), new IngredientFluidItem(FluidsTFC.getFluidFromDye(EnumDyeColor.WHITE).get(), 1), new FluidStack(FluidsTFC.getFluidFromDye(EnumDyeColor.GRAY).get(), 2), 0).setRegistryName("gray_dye_black_white_liquid"),
            new BarrelRecipeFluidMixing(IIngredient.of(FluidsTFC.getFluidFromDye(EnumDyeColor.WHITE).get(), 1), new IngredientFluidItem(FluidsTFC.getFluidFromDye(EnumDyeColor.BLACK).get(), 1), new FluidStack(FluidsTFC.getFluidFromDye(EnumDyeColor.GRAY).get(), 2), 0).setRegistryName("gray_dye_white_black_liquid"),
            new BarrelRecipe(IIngredient.of(FluidsTFC.getFluidFromDye(EnumDyeColor.BLACK).get(), 1000), IIngredient.of("dyeWhite"), new FluidStack(FluidsTFC.getFluidFromDye(EnumDyeColor.GRAY).get(), 1000), ItemStack.EMPTY, 0).setRegistryName("gray_dye_black_white_solid"),
            new BarrelRecipe(IIngredient.of(FluidsTFC.getFluidFromDye(EnumDyeColor.WHITE).get(), 1000), IIngredient.of("dyeBlack"), new FluidStack(FluidsTFC.getFluidFromDye(EnumDyeColor.GRAY).get(), 1000), ItemStack.EMPTY, 0).setRegistryName("gray_dye_white_black_solid")
        );
    }

    @SubscribeEvent
    public static void onRegisterKnappingRecipeEvent(RegistryEvent.Register<KnappingRecipe> event)
    {
        /* STONE TOOL HEADS */

        for (Rock.ToolType type : Rock.ToolType.values())
        {
            // This covers all stone -> single tool head recipes
            KnappingRecipe r = new KnappingRecipeStone(KnappingType.STONE, rockIn -> new ItemStack(ItemRockToolHead.get(rockIn.getRockCategory(), type)), type.getPattern());
            event.getRegistry().register(r.setRegistryName(type.name().toLowerCase() + "_head"));
        }
        // these recipes cover all cases where multiple stone items can be made
        // recipes are already mirror checked
        event.getRegistry().registerAll(
            new KnappingRecipeStone(KnappingType.STONE, rockIn -> new ItemStack(ItemRockToolHead.get(rockIn.getRockCategory(), Rock.ToolType.KNIFE), 2), "X  X ", "XX XX", "XX XX", "XX XX", "XX XX").setRegistryName("knife_head_1"),
            new KnappingRecipeStone(KnappingType.STONE, rockIn -> new ItemStack(ItemRockToolHead.get(rockIn.getRockCategory(), Rock.ToolType.KNIFE), 2), "X   X", "XX XX", "XX XX", "XX XX", "XX XX").setRegistryName("knife_head_2"),
            new KnappingRecipeStone(KnappingType.STONE, rockIn -> new ItemStack(ItemRockToolHead.get(rockIn.getRockCategory(), Rock.ToolType.KNIFE), 2), " X X ", "XX XX", "XX XX", "XX XX", "XX XX").setRegistryName("knife_head_3"),
            new KnappingRecipeStone(KnappingType.STONE, rockIn -> new ItemStack(ItemRockToolHead.get(rockIn.getRockCategory(), Rock.ToolType.HOE), 2), "XXXXX", "XX   ", "     ", "XXXXX", "XX   ").setRegistryName("hoe_head_1"),
            new KnappingRecipeStone(KnappingType.STONE, rockIn -> new ItemStack(ItemRockToolHead.get(rockIn.getRockCategory(), Rock.ToolType.HOE), 2), "XXXXX", "XX   ", "     ", "XXXXX", "   XX").setRegistryName("hoe_head_2")
        );

        /* CLAY ITEMS */

        for (Metal.ItemType type : Metal.ItemType.values())
        {
            if (type.hasMold(null))
            {
                int amount = type == INGOT ? 2 : 1;
                event.getRegistry().register(new KnappingRecipeSimple(KnappingType.CLAY, true, new ItemStack(ItemUnfiredMold.get(type), amount), type.getPattern()).setRegistryName(type.name().toLowerCase() + "_mold"));
            }
        }

        event.getRegistry().registerAll(
            new KnappingRecipeSimple(KnappingType.CLAY, true, new ItemStack(ItemsTFC.UNFIRED_VESSEL), " XXX ", "XXXXX", "XXXXX", "XXXXX", " XXX ").setRegistryName("clay_small_vessel"),
            new KnappingRecipeSimple(KnappingType.CLAY, true, new ItemStack(ItemsTFC.UNFIRED_JUG), " X   ", "XXXX ", "XXX X", "XXXX ", "XXX  ").setRegistryName("clay_jug"),
            new KnappingRecipeSimple(KnappingType.CLAY, true, new ItemStack(ItemsTFC.UNFIRED_POT), "X   X", "X   X", "X   X", "XXXXX", " XXX ").setRegistryName("clay_pot"),
            new KnappingRecipeSimple(KnappingType.CLAY, false, new ItemStack(ItemsTFC.UNFIRED_BOWL, 2), "X   X", " XXX ").setRegistryName(MOD_ID, "clay_bowl"),
            new KnappingRecipeSimple(KnappingType.CLAY, true, new ItemStack(ItemsTFC.UNFIRED_BOWL, 4), "X   X", " XXX ", "     ", "X   X", " XXX ").setRegistryName("clay_bowl_2"),
            new KnappingRecipeSimple(KnappingType.CLAY, true, new ItemStack(ItemsTFC.UNFIRED_LARGE_VESSEL), "X   X", "X   X", "X   X", "X   X", "XXXXX").setRegistryName("clay_large_vessel"),
            new KnappingRecipeSimple(KnappingType.CLAY, true, new ItemStack(ItemsTFC.UNFIRED_BRICK, 3), "XXXXX", "     ", "XXXXX", "     ", "XXXXX").setRegistryName("clay_brick"),
            new KnappingRecipeSimple(KnappingType.CLAY, true, new ItemStack(ItemsTFC.UNFIRED_FLOWER_POT, 2), " X X ", " XXX ", "     ", " X X ", " XXX ").setRegistryName("clay_flower_pot")
        );

        /* LEATHER ITEMS */

        event.getRegistry().registerAll(
            new KnappingRecipeSimple(KnappingType.LEATHER, true, new ItemStack(Items.LEATHER_HELMET), "XXXXX", "X   X", "X   X", "     ", "     ").setRegistryName("leather_helmet"),
            new KnappingRecipeSimple(KnappingType.LEATHER, true, new ItemStack(Items.LEATHER_CHESTPLATE), "X   X", "XXXXX", "XXXXX", "XXXXX", "XXXXX").setRegistryName("leather_chestplate"),
            new KnappingRecipeSimple(KnappingType.LEATHER, true, new ItemStack(Items.LEATHER_LEGGINGS), "XXXXX", "XXXXX", "XX XX", "XX XX", "XX XX").setRegistryName("leather_leggings"),
            new KnappingRecipeSimple(KnappingType.LEATHER, true, new ItemStack(Items.LEATHER_BOOTS), "XX   ", "XX   ", "XX   ", "XXXX ", "XXXXX").setRegistryName("leather_boots"),
            new KnappingRecipeSimple(KnappingType.LEATHER, true, new ItemStack(Items.SADDLE), "  X  ", "XXXXX", "XXXXX", "XXXXX", "  X  ").setRegistryName("leather_saddle"),
            new KnappingRecipeSimple(KnappingType.LEATHER, true, new ItemStack(ItemsTFC.QUIVER), " XXXX", "X XXX", "X XXX", "X XXX", " XXXX").setRegistryName("leather_quiver")
        );

        /* FIRE CLAY ITEMS */

        event.getRegistry().registerAll(
            new KnappingRecipeSimple(KnappingType.FIRE_CLAY, true, new ItemStack(BlocksTFC.CRUCIBLE), "X   X", "X   X", "X   X", "X   X", "XXXXX").setRegistryName("fire_clay_crucible"),
            new KnappingRecipeSimple(KnappingType.FIRE_CLAY, true, new ItemStack(ItemsTFC.UNFIRED_FIRE_BRICK, 3), "XXXXX", "     ", "XXXXX", "     ", "XXXXX").setRegistryName("fire_clay_brick")
        );

    }

    @SubscribeEvent
    public static void onRegisterBloomeryRecipeEvent(RegistryEvent.Register<BloomeryRecipe> event)
    {
        event.getRegistry().registerAll(
            new BloomeryRecipe(Metal.WROUGHT_IRON, FuelManager::isItemBloomeryFuel)
        );
    }

    @SubscribeEvent
    public static void onRegisterBlastFurnaceRecipeEvent(RegistryEvent.Register<BlastFurnaceRecipe> event)
    {
        event.getRegistry().registerAll(
            new BlastFurnaceRecipe(new ResourceLocation(MOD_ID, "pig_iron"), Metal.PIG_IRON, Metal.WROUGHT_IRON, IIngredient.of("dustFlux"))
        );
    }

    @SubscribeEvent
    public static void onRegisterHeatRecipeEvent(RegistryEvent.Register<HeatRecipe> event)
    {
        IForgeRegistry<HeatRecipe> r = event.getRegistry();

        for (Metal metal : TFCRegistries.METALS.getValuesCollection())
        {
            //noinspection ConstantConditions
            r.register(new HeatRecipeMetalMelting(metal).setRegistryName(metal.getRegistryName().getPath() + "_melting"));
        }

        // Pottery Items with metadata
        for (EnumDyeColor dye : EnumDyeColor.values())
        {
            r.register(
                new HeatRecipeSimple(IIngredient.of(new ItemStack(ItemsTFC.UNFIRED_VESSEL_GLAZED, 1, dye.getMetadata())), new ItemStack(ItemsTFC.FIRED_VESSEL_GLAZED, 1, dye.getMetadata()), 1599f, Metal.Tier.TIER_I).setRegistryName("unfired_vessel_glazed_" + dye.getName())
            );
        }

        // Molds
        for (Metal.ItemType type : Metal.ItemType.values())
        {
            ItemUnfiredMold unfiredMold = ItemUnfiredMold.get(type);
            ItemMold firedMold = ItemMold.get(type);
            if (unfiredMold != null && firedMold != null)
            {
                r.register(new HeatRecipeSimple(IIngredient.of(unfiredMold), new ItemStack(firedMold), 1599f, Metal.Tier.TIER_I).setRegistryName("fired_mold_" + type.name().toLowerCase()));
            }
        }

        // Standard / Simple recipes
        r.registerAll(
            // Pottery
            new HeatRecipeSimple(IIngredient.of(ItemsTFC.UNFIRED_FIRE_BRICK), new ItemStack(ItemsTFC.FIRED_FIRE_BRICK), 1599f, Metal.Tier.TIER_I).setRegistryName("unfired_fire_brick"),
            new HeatRecipeSimple(IIngredient.of(ItemsTFC.UNFIRED_VESSEL), new ItemStack(ItemsTFC.FIRED_VESSEL), 1599f, Metal.Tier.TIER_I).setRegistryName("unfired_vessel"),
            new HeatRecipeSimple(IIngredient.of(ItemsTFC.UNFIRED_JUG), new ItemStack(ItemsTFC.FIRED_JUG), 1599f, Metal.Tier.TIER_I).setRegistryName("unfired_jug"),
            new HeatRecipeSimple(IIngredient.of(ItemsTFC.UNFIRED_POT), new ItemStack(ItemsTFC.FIRED_POT), 1599f, Metal.Tier.TIER_I).setRegistryName("unfired_pot"),
            new HeatRecipeSimple(IIngredient.of(ItemsTFC.UNFIRED_BOWL), new ItemStack(ItemsTFC.FIRED_BOWL), 1599f, Metal.Tier.TIER_I).setRegistryName("unfired_bowl"),
            new HeatRecipeSimple(IIngredient.of(ItemsTFC.UNFIRED_SPINDLE), new ItemStack(ItemsTFC.FIRED_SPINDLE), 1599f, Metal.Tier.TIER_I).setRegistryName("unfired_spindle"),
            new HeatRecipeSimple(IIngredient.of(ItemsTFC.UNFIRED_LARGE_VESSEL), new ItemStack(BlocksTFC.FIRED_LARGE_VESSEL), 1599f, Metal.Tier.TIER_I).setRegistryName("unfired_large_vessel"),

            // Fired Pottery - doesn't burn up
            new HeatRecipeSimple(IIngredient.of(ItemsTFC.FIRED_FIRE_BRICK), new ItemStack(ItemsTFC.FIRED_FIRE_BRICK), 1599f, Metal.Tier.TIER_I).setRegistryName("fired_fire_brick"),
            new HeatRecipeVessel(IIngredient.of(ItemsTFC.FIRED_VESSEL), 1599f, Metal.Tier.TIER_I).setRegistryName("fired_vessel"),
            new HeatRecipeVessel(IIngredient.of(ItemsTFC.FIRED_VESSEL_GLAZED), 1599f, Metal.Tier.TIER_I).setRegistryName("fired_vessel_glazed_all"),
            new HeatRecipeSimple(IIngredient.of(ItemsTFC.FIRED_JUG), new ItemStack(ItemsTFC.FIRED_JUG), 1599f, Metal.Tier.TIER_I).setRegistryName("fired_jug"),
            new HeatRecipeSimple(IIngredient.of(ItemsTFC.FIRED_POT), new ItemStack(ItemsTFC.FIRED_POT), 1599f, Metal.Tier.TIER_I).setRegistryName("fired_pot"),
            new HeatRecipeSimple(IIngredient.of(ItemsTFC.FIRED_BOWL), new ItemStack(ItemsTFC.FIRED_BOWL), 1599f, Metal.Tier.TIER_I).setRegistryName("fired_bowl"),
            new HeatRecipeSimple(IIngredient.of(ItemsTFC.FIRED_SPINDLE), new ItemStack(ItemsTFC.FIRED_SPINDLE), 1599f, Metal.Tier.TIER_I).setRegistryName("fired_spindle"),
            new HeatRecipeSimple(IIngredient.of(BlocksTFC.FIRED_LARGE_VESSEL), new ItemStack(BlocksTFC.FIRED_LARGE_VESSEL), 1599f, Metal.Tier.TIER_I).setRegistryName("fired_large_vessel"),

            // Misc
            new HeatRecipeSimple(IIngredient.of("stickWood"), new ItemStack(Blocks.TORCH, 2), 40).setRegistryName("torch"),
            new HeatRecipeSimple(IIngredient.of("sand"), new ItemStack(Blocks.GLASS), 600).setRegistryName("glass"),
            new HeatRecipeSimple(IIngredient.of("blockClay"), new ItemStack(Blocks.HARDENED_CLAY), 600).setRegistryName("terracotta"),
            new HeatRecipeSimple(IIngredient.of(ItemsTFC.UNFIRED_BRICK), new ItemStack(Items.BRICK), 1500).setRegistryName("unfired_brick"),
            new HeatRecipeSimple(IIngredient.of(ItemsTFC.UNFIRED_FLOWER_POT), new ItemStack(Items.FLOWER_POT), 1500).setRegistryName("unfired_flower_pot"),

            // Bread
            new HeatRecipeSimple(IIngredient.of(ItemFoodTFC.get(Food.BARLEY_DOUGH)), new ItemStack(ItemFoodTFC.get(Food.BARLEY_BREAD)), 200, 480).setRegistryName("barley_bread"),
            new HeatRecipeSimple(IIngredient.of(ItemFoodTFC.get(Food.CORNMEAL_DOUGH)), new ItemStack(ItemFoodTFC.get(Food.CORNBREAD)), 200, 480).setRegistryName("cornbread"),
            new HeatRecipeSimple(IIngredient.of(ItemFoodTFC.get(Food.OAT_DOUGH)), new ItemStack(ItemFoodTFC.get(Food.OAT_BREAD)), 200, 480).setRegistryName("oat_bread"),
            new HeatRecipeSimple(IIngredient.of(ItemFoodTFC.get(Food.RICE_DOUGH)), new ItemStack(ItemFoodTFC.get(Food.RICE_BREAD)), 200, 480).setRegistryName("rice_bread"),
            new HeatRecipeSimple(IIngredient.of(ItemFoodTFC.get(Food.RYE_DOUGH)), new ItemStack(ItemFoodTFC.get(Food.RYE_BREAD)), 200, 480).setRegistryName("rye_bread"),
            new HeatRecipeSimple(IIngredient.of(ItemFoodTFC.get(Food.WHEAT_DOUGH)), new ItemStack(ItemFoodTFC.get(Food.WHEAT_BREAD)), 200, 480).setRegistryName("wheat_bread"),

            // Meat
            new HeatRecipeSimple(IIngredient.of(ItemFoodTFC.get(Food.BEEF)), new ItemStack(ItemFoodTFC.get(Food.COOKED_BEEF)), 200, 480).setRegistryName("cooked_beef"),
            new HeatRecipeSimple(IIngredient.of(ItemFoodTFC.get(Food.PORK)), new ItemStack(ItemFoodTFC.get(Food.COOKED_PORK)), 200, 480).setRegistryName("cooked_pork"),
            new HeatRecipeSimple(IIngredient.of(ItemFoodTFC.get(Food.CHICKEN)), new ItemStack(ItemFoodTFC.get(Food.COOKED_CHICKEN)), 200, 480).setRegistryName("cooked_chicken"),
            new HeatRecipeSimple(IIngredient.of(ItemFoodTFC.get(Food.MUTTON)), new ItemStack(ItemFoodTFC.get(Food.COOKED_MUTTON)), 200, 480).setRegistryName("cooked_mutton"),
            new HeatRecipeSimple(IIngredient.of(ItemFoodTFC.get(Food.FISH)), new ItemStack(ItemFoodTFC.get(Food.COOKED_FISH)), 200, 480).setRegistryName("cooked_fish"),
            new HeatRecipeSimple(IIngredient.of(ItemFoodTFC.get(Food.BEAR)), new ItemStack(ItemFoodTFC.get(Food.COOKED_BEAR)), 200, 480).setRegistryName("cooked_bear"),
            new HeatRecipeSimple(IIngredient.of(ItemFoodTFC.get(Food.CALAMARI)), new ItemStack(ItemFoodTFC.get(Food.COOKED_CALAMARI)), 200, 480).setRegistryName("cooked_calamari"),
            new HeatRecipeSimple(IIngredient.of(ItemFoodTFC.get(Food.HORSE_MEAT)), new ItemStack(ItemFoodTFC.get(Food.COOKED_HORSE_MEAT)), 200, 480).setRegistryName("cooked_horse_meat"),
            new HeatRecipeSimple(IIngredient.of(ItemFoodTFC.get(Food.PHEASANT)), new ItemStack(ItemFoodTFC.get(Food.COOKED_PHEASANT)), 200, 480).setRegistryName("cooked_pheasant"),
            new HeatRecipeSimple(IIngredient.of(ItemFoodTFC.get(Food.VENISON)), new ItemStack(ItemFoodTFC.get(Food.COOKED_VENISON)), 200, 480).setRegistryName("cooked_venison"),
            new HeatRecipeSimple(IIngredient.of(ItemFoodTFC.get(Food.RABBIT)), new ItemStack(ItemFoodTFC.get(Food.COOKED_RABBIT)), 200, 480).setRegistryName("cooked_rabbit"),
            new HeatRecipeSimple(IIngredient.of(ItemFoodTFC.get(Food.WOLF)), new ItemStack(ItemFoodTFC.get(Food.COOKED_WOLF)), 200, 480).setRegistryName("cooked_wolf"),
            new HeatRecipeSimple(IIngredient.of(ItemFoodTFC.get(Food.CHEVON)), new ItemStack(ItemFoodTFC.get(Food.COOKED_CHEVON)), 200, 480).setRegistryName("cooked_chevon"),
            new HeatRecipeSimple(IIngredient.of(ItemFoodTFC.get(Food.DUCK)), new ItemStack(ItemFoodTFC.get(Food.COOKED_DUCK)), 200, 480).setRegistryName("cooked_duck"),
            new HeatRecipeSimple(IIngredient.of(ItemFoodTFC.get(Food.CAMELIDAE)), new ItemStack(ItemFoodTFC.get(Food.COOKED_CAMELIDAE)), 200, 480).setRegistryName("cooked_camelidae"),
            new HeatRecipeSimple(IIngredient.of(ItemFoodTFC.get(Food.HYENA)), new ItemStack(ItemFoodTFC.get(Food.COOKED_HYENA)), 200, 480).setRegistryName("cooked_hyena"),
            new HeatRecipeSimple(IIngredient.of(ItemFoodTFC.get(Food.GRAN_FELINE)), new ItemStack(ItemFoodTFC.get(Food.COOKED_GRAN_FELINE)), 200, 480).setRegistryName("cooked_gran_feline"),

            // Egg
            new HeatRecipeSimple(IIngredient.of(Items.EGG), new ItemStack(ItemFoodTFC.get(Food.COOKED_EGG)), 200, 480).setRegistryName("cooked_egg"),

            // Bread
            HeatRecipe.destroy(IIngredient.of(ItemFoodTFC.get(Food.BARLEY_BREAD)), 480).setRegistryName("burned_barley_bread"),
            HeatRecipe.destroy(IIngredient.of(ItemFoodTFC.get(Food.CORNBREAD)), 480).setRegistryName("burned_cornbread"),
            HeatRecipe.destroy(IIngredient.of(ItemFoodTFC.get(Food.OAT_BREAD)), 480).setRegistryName("burned_oat_bread"),
            HeatRecipe.destroy(IIngredient.of(ItemFoodTFC.get(Food.RICE_BREAD)), 480).setRegistryName("burned_rice_bread"),
            HeatRecipe.destroy(IIngredient.of(ItemFoodTFC.get(Food.RYE_BREAD)), 480).setRegistryName("burned_rye_bread"),
            HeatRecipe.destroy(IIngredient.of(ItemFoodTFC.get(Food.WHEAT_BREAD)), 480).setRegistryName("burned_wheat_bread"),

            // Meat
            HeatRecipe.destroy(IIngredient.of(ItemFoodTFC.get(Food.COOKED_BEEF)), 480).setRegistryName("burned_beef"),
            HeatRecipe.destroy(IIngredient.of(ItemFoodTFC.get(Food.COOKED_PORK)), 480).setRegistryName("burned_pork"),
            HeatRecipe.destroy(IIngredient.of(ItemFoodTFC.get(Food.COOKED_CHICKEN)), 480).setRegistryName("burned_chicken"),
            HeatRecipe.destroy(IIngredient.of(ItemFoodTFC.get(Food.COOKED_MUTTON)), 480).setRegistryName("burned_mutton"),
            HeatRecipe.destroy(IIngredient.of(ItemFoodTFC.get(Food.COOKED_FISH)), 480).setRegistryName("burned_fish"),
            HeatRecipe.destroy(IIngredient.of(ItemFoodTFC.get(Food.COOKED_BEAR)), 480).setRegistryName("burned_bear"),
            HeatRecipe.destroy(IIngredient.of(ItemFoodTFC.get(Food.COOKED_CALAMARI)), 480).setRegistryName("burned_calamari"),
            HeatRecipe.destroy(IIngredient.of(ItemFoodTFC.get(Food.COOKED_HORSE_MEAT)), 480).setRegistryName("burned_horse_meat"),
            HeatRecipe.destroy(IIngredient.of(ItemFoodTFC.get(Food.COOKED_PHEASANT)), 480).setRegistryName("burned_pheasant"),
            HeatRecipe.destroy(IIngredient.of(ItemFoodTFC.get(Food.COOKED_RABBIT)), 480).setRegistryName("burned_rabbit"),
            HeatRecipe.destroy(IIngredient.of(ItemFoodTFC.get(Food.COOKED_WOLF)), 480).setRegistryName("burned_wolf"),
            HeatRecipe.destroy(IIngredient.of(ItemFoodTFC.get(Food.COOKED_VENISON)), 480).setRegistryName("burned_venison"),
            HeatRecipe.destroy(IIngredient.of(ItemFoodTFC.get(Food.COOKED_CHEVON)), 480).setRegistryName("burned_chevon"),
            HeatRecipe.destroy(IIngredient.of(ItemFoodTFC.get(Food.COOKED_DUCK)), 480).setRegistryName("burned_duck"),
            HeatRecipe.destroy(IIngredient.of(ItemFoodTFC.get(Food.COOKED_CAMELIDAE)), 480).setRegistryName("burned_camelidae"),
            HeatRecipe.destroy(IIngredient.of(ItemFoodTFC.get(Food.COOKED_HYENA)), 480).setRegistryName("burned_hyena"),

            // Egg
            HeatRecipe.destroy(IIngredient.of(ItemFoodTFC.get(Food.COOKED_EGG)), 480).setRegistryName("burned_egg"),

            // Glazed terracotta, because minecraft decided *this* one should not use metadata.
            new HeatRecipeSimple(IIngredient.of(new ItemStack(Blocks.STAINED_HARDENED_CLAY, 1, EnumDyeColor.WHITE.getMetadata())), new ItemStack(Blocks.WHITE_GLAZED_TERRACOTTA), 1200).setRegistryName("white_glazed_terracotta"),
            new HeatRecipeSimple(IIngredient.of(new ItemStack(Blocks.STAINED_HARDENED_CLAY, 1, EnumDyeColor.ORANGE.getMetadata())), new ItemStack(Blocks.ORANGE_GLAZED_TERRACOTTA), 1200).setRegistryName("orange_glazed_terracotta"),
            new HeatRecipeSimple(IIngredient.of(new ItemStack(Blocks.STAINED_HARDENED_CLAY, 1, EnumDyeColor.MAGENTA.getMetadata())), new ItemStack(Blocks.MAGENTA_GLAZED_TERRACOTTA), 1200).setRegistryName("magenta_glazed_terracotta"),
            new HeatRecipeSimple(IIngredient.of(new ItemStack(Blocks.STAINED_HARDENED_CLAY, 1, EnumDyeColor.LIGHT_BLUE.getMetadata())), new ItemStack(Blocks.LIGHT_BLUE_GLAZED_TERRACOTTA), 1200).setRegistryName("light_blue_glazed_terracotta"),
            new HeatRecipeSimple(IIngredient.of(new ItemStack(Blocks.STAINED_HARDENED_CLAY, 1, EnumDyeColor.YELLOW.getMetadata())), new ItemStack(Blocks.YELLOW_GLAZED_TERRACOTTA), 1200).setRegistryName("yellow_glazed_terracotta"),
            new HeatRecipeSimple(IIngredient.of(new ItemStack(Blocks.STAINED_HARDENED_CLAY, 1, EnumDyeColor.LIME.getMetadata())), new ItemStack(Blocks.LIME_GLAZED_TERRACOTTA), 1200).setRegistryName("lime_glazed_terracotta"),
            new HeatRecipeSimple(IIngredient.of(new ItemStack(Blocks.STAINED_HARDENED_CLAY, 1, EnumDyeColor.PINK.getMetadata())), new ItemStack(Blocks.PINK_GLAZED_TERRACOTTA), 1200).setRegistryName("pink_glazed_terracotta"),
            new HeatRecipeSimple(IIngredient.of(new ItemStack(Blocks.STAINED_HARDENED_CLAY, 1, EnumDyeColor.GRAY.getMetadata())), new ItemStack(Blocks.GRAY_GLAZED_TERRACOTTA), 1200).setRegistryName("gray_glazed_terracotta"),
            new HeatRecipeSimple(IIngredient.of(new ItemStack(Blocks.STAINED_HARDENED_CLAY, 1, EnumDyeColor.SILVER.getMetadata())), new ItemStack(Blocks.SILVER_GLAZED_TERRACOTTA), 1200).setRegistryName("silver_glazed_terracotta"),
            new HeatRecipeSimple(IIngredient.of(new ItemStack(Blocks.STAINED_HARDENED_CLAY, 1, EnumDyeColor.CYAN.getMetadata())), new ItemStack(Blocks.CYAN_GLAZED_TERRACOTTA), 1200).setRegistryName("cyan_glazed_terracotta"),
            new HeatRecipeSimple(IIngredient.of(new ItemStack(Blocks.STAINED_HARDENED_CLAY, 1, EnumDyeColor.PURPLE.getMetadata())), new ItemStack(Blocks.PURPLE_GLAZED_TERRACOTTA), 1200).setRegistryName("purple_glazed_terracotta"),
            new HeatRecipeSimple(IIngredient.of(new ItemStack(Blocks.STAINED_HARDENED_CLAY, 1, EnumDyeColor.BLUE.getMetadata())), new ItemStack(Blocks.BLUE_GLAZED_TERRACOTTA), 1200).setRegistryName("blue_glazed_terracotta"),
            new HeatRecipeSimple(IIngredient.of(new ItemStack(Blocks.STAINED_HARDENED_CLAY, 1, EnumDyeColor.BROWN.getMetadata())), new ItemStack(Blocks.BROWN_GLAZED_TERRACOTTA), 1200).setRegistryName("brown_glazed_terracotta"),
            new HeatRecipeSimple(IIngredient.of(new ItemStack(Blocks.STAINED_HARDENED_CLAY, 1, EnumDyeColor.GREEN.getMetadata())), new ItemStack(Blocks.GREEN_GLAZED_TERRACOTTA), 1200).setRegistryName("green_glazed_terracotta"),
            new HeatRecipeSimple(IIngredient.of(new ItemStack(Blocks.STAINED_HARDENED_CLAY, 1, EnumDyeColor.RED.getMetadata())), new ItemStack(Blocks.RED_GLAZED_TERRACOTTA), 1200).setRegistryName("red_glazed_terracotta"),
            new HeatRecipeSimple(IIngredient.of(new ItemStack(Blocks.STAINED_HARDENED_CLAY, 1, EnumDyeColor.BLACK.getMetadata())), new ItemStack(Blocks.BLACK_GLAZED_TERRACOTTA), 1200).setRegistryName("black_glazed_terracotta")
        );
    }

    @SubscribeEvent
    public static void onRegisterAnvilRecipeEvent(RegistryEvent.Register<AnvilRecipe> event)
    {
        IForgeRegistry<AnvilRecipe> r = event.getRegistry();

        // Misc
        addAnvil(r, DOUBLE_INGOT, SHEET, false, GENERAL, HIT_LAST, HIT_SECOND_LAST, HIT_THIRD_LAST);
        addAnvil(r, DOUBLE_SHEET, TUYERE, true, GENERAL, BEND_LAST, BEND_SECOND_LAST);
        addAnvil(r, INGOT, LAMP, false, GENERAL, BEND_LAST, BEND_SECOND_LAST, DRAW_THIRD_LAST);

        // Tools
        addAnvil(r, INGOT, PICK_HEAD, true, TOOLS, PUNCH_LAST, BEND_NOT_LAST, DRAW_NOT_LAST);
        addAnvil(r, INGOT, SHOVEL_HEAD, true, TOOLS, PUNCH_LAST, HIT_NOT_LAST);
        addAnvil(r, INGOT, AXE_HEAD, true, TOOLS, PUNCH_LAST, HIT_SECOND_LAST, UPSET_THIRD_LAST);
        addAnvil(r, INGOT, HOE_HEAD, true, TOOLS, PUNCH_LAST, HIT_NOT_LAST, BEND_NOT_LAST);
        addAnvil(r, INGOT, HAMMER_HEAD, true, TOOLS, PUNCH_LAST, SHRINK_NOT_LAST);
        addAnvil(r, INGOT, PROPICK_HEAD, true, TOOLS, PUNCH_LAST, DRAW_NOT_LAST, BEND_NOT_LAST);
        addAnvil(r, INGOT, SAW_BLADE, true, TOOLS, HIT_LAST, HIT_SECOND_LAST);
        addAnvil(r, DOUBLE_INGOT, SWORD_BLADE, true, TOOLS, HIT_LAST, BEND_SECOND_LAST, BEND_THIRD_LAST);
        addAnvil(r, DOUBLE_INGOT, MACE_HEAD, true, TOOLS, HIT_LAST, SHRINK_NOT_LAST, BEND_NOT_LAST);
        addAnvil(r, INGOT, SCYTHE_BLADE, true, TOOLS, HIT_LAST, DRAW_SECOND_LAST, BEND_THIRD_LAST);
        addAnvil(r, INGOT, KNIFE_BLADE, true, TOOLS, HIT_LAST, DRAW_SECOND_LAST, DRAW_THIRD_LAST);
        addAnvil(r, INGOT, JAVELIN_HEAD, true, TOOLS, HIT_LAST, HIT_SECOND_LAST, DRAW_THIRD_LAST);
        addAnvil(r, INGOT, CHISEL_HEAD, true, TOOLS, HIT_LAST, HIT_NOT_LAST, DRAW_NOT_LAST);

        // Armor
        addAnvil(r, DOUBLE_SHEET, UNFINISHED_HELMET, true, ARMOR, HIT_LAST, BEND_SECOND_LAST, BEND_THIRD_LAST);
        addAnvil(r, DOUBLE_SHEET, UNFINISHED_CHESTPLATE, true, ARMOR, HIT_LAST, HIT_SECOND_LAST, UPSET_THIRD_LAST);
        addAnvil(r, DOUBLE_SHEET, UNFINISHED_GREAVES, true, ARMOR, BEND_ANY, DRAW_ANY, HIT_ANY);
        addAnvil(r, SHEET, UNFINISHED_BOOTS, true, ARMOR, BEND_LAST, BEND_SECOND_LAST, SHRINK_THIRD_LAST);

        //Blooms
        r.register(new AnvilRecipeMeasurable(new ResourceLocation(MOD_ID, "refining_bloom"), IIngredient.of(ItemsTFC.UNREFINED_BLOOM), new ItemStack(ItemsTFC.REFINED_BLOOM), Metal.Tier.TIER_II, HIT_LAST, HIT_SECOND_LAST, HIT_THIRD_LAST));
        r.register(new AnvilRecipeSplitting(new ResourceLocation(MOD_ID, "splitting_bloom"), IIngredient.of(ItemsTFC.REFINED_BLOOM), new ItemStack(ItemsTFC.REFINED_BLOOM), 100, Metal.Tier.TIER_II, PUNCH_LAST));
        r.register(new AnvilRecipe(new ResourceLocation(MOD_ID, "iron_bloom"), x -> {
            if (x.getItem() == ItemsTFC.REFINED_BLOOM)
            {
                IForgeable cap = x.getCapability(CapabilityForgeable.FORGEABLE_CAPABILITY, null);
                if (cap instanceof IForgeableMeasurableMetal)
                {
                    return ((IForgeableMeasurableMetal) cap).getMetal() == Metal.WROUGHT_IRON && ((IForgeableMeasurableMetal) cap).getMetalAmount() == 100;
                }
            }
            return false;
        }, new ItemStack(ItemMetal.get(Metal.WROUGHT_IRON, INGOT)), Metal.Tier.TIER_II, null, HIT_LAST, HIT_SECOND_LAST, HIT_THIRD_LAST));

        // Shields
        addAnvil(r, DOUBLE_SHEET, SHIELD, true, ARMOR, UPSET_LAST, BEND_SECOND_LAST, BEND_THIRD_LAST);

        // Steel Working
        addAnvil(r, PIG_IRON, HIGH_CARBON_STEEL, null);
        addAnvil(r, HIGH_CARBON_STEEL, STEEL, null);
        addAnvil(r, HIGH_CARBON_BLACK_STEEL, BLACK_STEEL, null);
        addAnvil(r, HIGH_CARBON_BLUE_STEEL, BLUE_STEEL, null);
        addAnvil(r, HIGH_CARBON_RED_STEEL, RED_STEEL, null);

        // Vanilla iron bars and trap doors
        addAnvil(r, "iron_bars", SHEET, WROUGHT_IRON, new ItemStack(Blocks.IRON_BARS, 8), Metal.Tier.TIER_III, GENERAL, UPSET_LAST, PUNCH_SECOND_LAST, PUNCH_THIRD_LAST);
        addAnvil(r, "iron_bars_double", DOUBLE_SHEET, WROUGHT_IRON, new ItemStack(Blocks.IRON_BARS, 16), Metal.Tier.TIER_III, GENERAL, UPSET_LAST, PUNCH_SECOND_LAST, PUNCH_THIRD_LAST);
        addAnvil(r, "iron_trap_door", DOUBLE_SHEET, WROUGHT_IRON, new ItemStack(Blocks.IRON_TRAPDOOR), Metal.Tier.TIER_III, GENERAL, UPSET_LAST, PUNCH_SECOND_LAST, PUNCH_THIRD_LAST);
        addAnvil(r, "iron_door", SHEET, WROUGHT_IRON, new ItemStack(Items.IRON_DOOR), Metal.Tier.TIER_III, GENERAL, HIT_LAST, DRAW_NOT_LAST, PUNCH_NOT_LAST);

        //Red and Blue Steel Buckets!
        addAnvil(r, "red_steel_bucket", SHEET, RED_STEEL, new ItemStack(ItemMetal.get(Metal.RED_STEEL, BUCKET)), Metal.Tier.TIER_VI, GENERAL, BEND_LAST, BEND_SECOND_LAST, BEND_THIRD_LAST);
        addAnvil(r, "blue_steel_bucket", SHEET, BLUE_STEEL, new ItemStack(ItemMetal.get(Metal.BLUE_STEEL, BUCKET)), Metal.Tier.TIER_VI, GENERAL, BEND_LAST, BEND_SECOND_LAST, BEND_THIRD_LAST);

        addAnvil(r, "wrought_iron_grill", DOUBLE_SHEET, WROUGHT_IRON, new ItemStack(ItemsTFC.WROUGHT_IRON_GRILL), Metal.Tier.TIER_III, GENERAL, DRAW_ANY, PUNCH_LAST, PUNCH_NOT_LAST);
    }

    @SubscribeEvent
    public static void onRegisterWeldingRecipeEvent(RegistryEvent.Register<WeldingRecipe> event)
    {
        IForgeRegistry<WeldingRecipe> r = event.getRegistry();

        // Basic Parts
        addWelding(r, INGOT, DOUBLE_INGOT);
        addWelding(r, SHEET, DOUBLE_SHEET);

        // Armor
        addWelding(r, UNFINISHED_HELMET, SHEET, HELMET, true);
        addWelding(r, UNFINISHED_CHESTPLATE, DOUBLE_SHEET, CHESTPLATE, true);
        addWelding(r, UNFINISHED_GREAVES, SHEET, GREAVES, true);
        addWelding(r, UNFINISHED_BOOTS, SHEET, BOOTS, true);

        // Steel Welding
        addWelding(r, WEAK_STEEL, PIG_IRON, HIGH_CARBON_BLACK_STEEL);
        addWelding(r, WEAK_BLUE_STEEL, BLACK_STEEL, HIGH_CARBON_BLUE_STEEL);
        addWelding(r, WEAK_RED_STEEL, BLACK_STEEL, HIGH_CARBON_RED_STEEL);

        // Special Recipes
        addWelding(r, KNIFE_BLADE, KNIFE_BLADE, SHEARS, true);
    }

    @SubscribeEvent
    public static void onRegisterLoomRecipeEvent(RegistryEvent.Register<LoomRecipe> event)
    {
        IForgeRegistry<LoomRecipe> r = event.getRegistry();

        r.registerAll(
            new LoomRecipe(new ResourceLocation(MOD_ID, "burlap_cloth"), IIngredient.of(ItemsTFC.JUTE_FIBER, 12), new ItemStack(ItemsTFC.BURLAP_CLOTH), 12, new ResourceLocation(MOD_ID, "textures/blocks/devices/loom/product/burlap.png")),
            new LoomRecipe(new ResourceLocation(MOD_ID, "wool_cloth"), IIngredient.of(ItemsTFC.WOOL_YARN, 16), new ItemStack(ItemsTFC.WOOL_CLOTH), 16, new ResourceLocation("minecraft", "textures/blocks/wool_colored_white.png")),
            new LoomRecipe(new ResourceLocation(MOD_ID, "silk_cloth"), IIngredient.of(Items.STRING, 24), new ItemStack(ItemsTFC.SILK_CLOTH), 24, new ResourceLocation("minecraft", "textures/blocks/wool_colored_white.png")),

            new LoomRecipe(new ResourceLocation(MOD_ID, "wool_block"), IIngredient.of(ItemsTFC.WOOL_CLOTH, 4), new ItemStack(Blocks.WOOL), 4, new ResourceLocation("minecraft", "textures/blocks/wool_colored_white.png"))
        );
    }

    @SubscribeEvent
    @SuppressWarnings("ConstantConditions")
    public static void onRegisterQuernRecipeEvent(RegistryEvent.Register<QuernRecipe> event)
    {
        IForgeRegistry<QuernRecipe> r = event.getRegistry();

        r.registerAll(
            //Grain
            new QuernRecipe(IIngredient.of("grainBarley"), new ItemStack(ItemFoodTFC.get(Food.BARLEY_FLOUR), 1)).setRegistryName("barley"),
            new QuernRecipe(IIngredient.of("grainOat"), new ItemStack(ItemFoodTFC.get(Food.OAT_FLOUR), 1)).setRegistryName("oat"),
            new QuernRecipe(IIngredient.of("grainRice"), new ItemStack(ItemFoodTFC.get(Food.RICE_FLOUR), 1)).setRegistryName("rice"),
            new QuernRecipe(IIngredient.of("grainRye"), new ItemStack(ItemFoodTFC.get(Food.RYE_FLOUR), 1)).setRegistryName("rye"),
            new QuernRecipe(IIngredient.of("grainWheat"), new ItemStack(ItemFoodTFC.get(Food.WHEAT_FLOUR), 1)).setRegistryName("wheat"),
            new QuernRecipe(IIngredient.of("maize"), new ItemStack(ItemFoodTFC.get(Food.CORNMEAL_FLOUR), 1)).setRegistryName("maize"),

            new QuernRecipe(IIngredient.of(ItemFoodTFC.get(Food.OLIVE)), new ItemStack(ItemsTFC.OLIVE_PASTE, 1)).setRegistryName("olive"),

            //Flux
            new QuernRecipe(IIngredient.of("gemBorax"), new ItemStack(ItemPowder.get(Powder.FLUX), 6)).setRegistryName("boarx"),
            new QuernRecipe(IIngredient.of("rockFlux"), new ItemStack(ItemPowder.get(Powder.FLUX), 2)).setRegistryName("flux"),

            //Redstone
            new QuernRecipe(IIngredient.of("gemCinnabar"), new ItemStack(Items.REDSTONE, 8)).setRegistryName("cinnabar"),
            new QuernRecipe(IIngredient.of("gemCryolite"), new ItemStack(Items.REDSTONE, 8)).setRegistryName("cryolite"),

            //Hematite
            new QuernRecipe(IIngredient.of(ItemSmallOre.get(Ore.HEMATITE, 1)), new ItemStack(ItemPowder.get(Powder.HEMATITE), 2)).setRegistryName("hematite_powder_from_small"),
            new QuernRecipe(IIngredient.of(ItemOreTFC.get(Ore.HEMATITE, Ore.Grade.POOR, 1)), new ItemStack(ItemPowder.get(Powder.HEMATITE), 3)).setRegistryName("hematite_powder_from_poor"),
            new QuernRecipe(IIngredient.of(ItemOreTFC.get(Ore.HEMATITE, Ore.Grade.NORMAL, 1)), new ItemStack(ItemPowder.get(Powder.HEMATITE), 5)).setRegistryName("hematite_powder_from_normal"),
            new QuernRecipe(IIngredient.of(ItemOreTFC.get(Ore.HEMATITE, Ore.Grade.RICH, 1)), new ItemStack(ItemPowder.get(Powder.HEMATITE), 7)).setRegistryName("hematite_powder_from_rich"),

            //Limonite
            new QuernRecipe(IIngredient.of(ItemSmallOre.get(Ore.LIMONITE, 1)), new ItemStack(ItemPowder.get(Powder.LIMONITE), 2)).setRegistryName("limonite_powder_from_small"),
            new QuernRecipe(IIngredient.of(ItemOreTFC.get(Ore.LIMONITE, Ore.Grade.POOR, 1)), new ItemStack(ItemPowder.get(Powder.LIMONITE), 3)).setRegistryName("limonite_powder_from_poor"),
            new QuernRecipe(IIngredient.of(ItemOreTFC.get(Ore.LIMONITE, Ore.Grade.NORMAL, 1)), new ItemStack(ItemPowder.get(Powder.LIMONITE), 5)).setRegistryName("limonite_powder_from_normal"),
            new QuernRecipe(IIngredient.of(ItemOreTFC.get(Ore.LIMONITE, Ore.Grade.RICH, 1)), new ItemStack(ItemPowder.get(Powder.LIMONITE), 7)).setRegistryName("limonite_powder_from_rich"),

            //Malachite
            new QuernRecipe(IIngredient.of(ItemSmallOre.get(Ore.MALACHITE, 1)), new ItemStack(ItemPowder.get(Powder.MALACHITE), 2)).setRegistryName("malachite_powder_from_small"),
            new QuernRecipe(IIngredient.of(ItemOreTFC.get(Ore.MALACHITE, Ore.Grade.POOR, 1)), new ItemStack(ItemPowder.get(Powder.MALACHITE), 3)).setRegistryName("malachite_powder_from_poor"),
            new QuernRecipe(IIngredient.of(ItemOreTFC.get(Ore.MALACHITE, Ore.Grade.NORMAL, 1)), new ItemStack(ItemPowder.get(Powder.MALACHITE), 5)).setRegistryName("malachite_powder_from_normal"),
            new QuernRecipe(IIngredient.of(ItemOreTFC.get(Ore.MALACHITE, Ore.Grade.RICH, 1)), new ItemStack(ItemPowder.get(Powder.MALACHITE), 7)).setRegistryName("malachite_powder_from_rich"),

            //Bone meal
            new QuernRecipe(IIngredient.of("bone"), new ItemStack(Items.DYE, 3, EnumDyeColor.WHITE.getDyeDamage())).setRegistryName("bone_meal_from_bone"),
            new QuernRecipe(IIngredient.of(Blocks.BONE_BLOCK), new ItemStack(Items.DYE, 9, EnumDyeColor.WHITE.getDyeDamage())).setRegistryName("bone_meal_from_bone_block"),

            //Dye from plants
            new QuernRecipe(IIngredient.of(BlockPlantTFC.get(TFCRegistries.PLANTS.getValue(DefaultPlants.HOUSTONIA))), new ItemStack(ItemsTFC.DYE_WHITE, 2)).setRegistryName("crushed_houstonia"),
            new QuernRecipe(IIngredient.of(BlockPlantTFC.get(TFCRegistries.PLANTS.getValue(DefaultPlants.OXEYE_DAISY))), new ItemStack(ItemsTFC.DYE_WHITE, 1)).setRegistryName("crushed_oxeye_daisy"),
            new QuernRecipe(IIngredient.of(BlockPlantTFC.get(TFCRegistries.PLANTS.getValue(DefaultPlants.PRIMROSE))), new ItemStack(ItemsTFC.DYE_WHITE, 2)).setRegistryName("crushed_primrose"),
            new QuernRecipe(IIngredient.of(BlockPlantTFC.get(TFCRegistries.PLANTS.getValue(DefaultPlants.SNAPDRAGON_WHITE))), new ItemStack(ItemsTFC.DYE_WHITE, 2)).setRegistryName("crushed_snapdragon_white"),
            new QuernRecipe(IIngredient.of(BlockPlantTFC.get(TFCRegistries.PLANTS.getValue(DefaultPlants.TRILLIUM))), new ItemStack(ItemsTFC.DYE_WHITE, 1)).setRegistryName("crushed_trillium"),
            new QuernRecipe(IIngredient.of(BlockPlantTFC.get(TFCRegistries.PLANTS.getValue(DefaultPlants.SPANISH_MOSS))), new ItemStack(ItemsTFC.DYE_WHITE, 2)).setRegistryName("crushed_spanish_moss"),
            new QuernRecipe(IIngredient.of(BlockPlantTFC.get(TFCRegistries.PLANTS.getValue(DefaultPlants.TULIP_WHITE))), new ItemStack(ItemsTFC.DYE_WHITE, 1)).setRegistryName("crushed_tulip_white"),

            new QuernRecipe(IIngredient.of(BlockPlantTFC.get(TFCRegistries.PLANTS.getValue(DefaultPlants.BUTTERFLY_MILKWEED))), new ItemStack(Items.DYE, 2, EnumDyeColor.ORANGE.getDyeDamage())).setRegistryName("crushed_butterfly_milkweed"),
            new QuernRecipe(IIngredient.of(BlockPlantTFC.get(TFCRegistries.PLANTS.getValue(DefaultPlants.CANNA))), new ItemStack(Items.DYE, 2, EnumDyeColor.ORANGE.getDyeDamage())).setRegistryName("crushed_canna"),
            new QuernRecipe(IIngredient.of(BlockPlantTFC.get(TFCRegistries.PLANTS.getValue(DefaultPlants.NASTURTIUM))), new ItemStack(Items.DYE, 2, EnumDyeColor.ORANGE.getDyeDamage())).setRegistryName("crushed_nasturium"),
            new QuernRecipe(IIngredient.of(BlockPlantTFC.get(TFCRegistries.PLANTS.getValue(DefaultPlants.STRELITZIA))), new ItemStack(Items.DYE, 1, EnumDyeColor.ORANGE.getDyeDamage())).setRegistryName("crushed_strelitzia"),
            new QuernRecipe(IIngredient.of(BlockPlantTFC.get(TFCRegistries.PLANTS.getValue(DefaultPlants.TULIP_ORANGE))), new ItemStack(Items.DYE, 1, EnumDyeColor.ORANGE.getDyeDamage())).setRegistryName("crushed_tulip_orange"),
            new QuernRecipe(IIngredient.of(BlockPlantTFC.get(TFCRegistries.PLANTS.getValue(DefaultPlants.WATER_CANNA))), new ItemStack(Items.DYE, 2, EnumDyeColor.ORANGE.getDyeDamage())).setRegistryName("crushed_water_canna"),

            new QuernRecipe(IIngredient.of(BlockPlantTFC.get(TFCRegistries.PLANTS.getValue(DefaultPlants.ATHYRIUM_FERN))), new ItemStack(Items.DYE, 2, EnumDyeColor.MAGENTA.getDyeDamage())).setRegistryName("crushed_athyrium"),
            new QuernRecipe(IIngredient.of(BlockPlantTFC.get(TFCRegistries.PLANTS.getValue(DefaultPlants.MORNING_GLORY))), new ItemStack(Items.DYE, 1, EnumDyeColor.MAGENTA.getDyeDamage())).setRegistryName("crushed_morning_glory"),
            new QuernRecipe(IIngredient.of(BlockPlantTFC.get(TFCRegistries.PLANTS.getValue(DefaultPlants.PULSATILLA))), new ItemStack(Items.DYE, 1, EnumDyeColor.MAGENTA.getDyeDamage())).setRegistryName("crushed_pulsatilla"),

            new QuernRecipe(IIngredient.of(BlockPlantTFC.get(TFCRegistries.PLANTS.getValue(DefaultPlants.LABRADOR_TEA))), new ItemStack(Items.DYE, 2, EnumDyeColor.LIGHT_BLUE.getDyeDamage())).setRegistryName("crushed_labrador_tea"),
            new QuernRecipe(IIngredient.of(BlockPlantTFC.get(TFCRegistries.PLANTS.getValue(DefaultPlants.SAPPHIRE_TOWER))), new ItemStack(Items.DYE, 2, EnumDyeColor.LIGHT_BLUE.getDyeDamage())).setRegistryName("crushed_sapphire_tower"),

            new QuernRecipe(IIngredient.of(BlockPlantTFC.get(TFCRegistries.PLANTS.getValue(DefaultPlants.CALENDULA))), new ItemStack(Items.DYE, 2, EnumDyeColor.YELLOW.getDyeDamage())).setRegistryName("crushed_marigold"),
            new QuernRecipe(IIngredient.of(BlockPlantTFC.get(TFCRegistries.PLANTS.getValue(DefaultPlants.DANDELION))), new ItemStack(Items.DYE, 1, EnumDyeColor.YELLOW.getDyeDamage())).setRegistryName("crushed_dandelion"),
            new QuernRecipe(IIngredient.of(BlockPlantTFC.get(TFCRegistries.PLANTS.getValue(DefaultPlants.MEADS_MILKWEED))), new ItemStack(Items.DYE, 1, EnumDyeColor.YELLOW.getDyeDamage())).setRegistryName("crushed_meads_milkweed"),
            new QuernRecipe(IIngredient.of(BlockPlantTFC.get(TFCRegistries.PLANTS.getValue(DefaultPlants.GOLDENROD))), new ItemStack(Items.DYE, 2, EnumDyeColor.YELLOW.getDyeDamage())).setRegistryName("crushed_goldenrod"),
            new QuernRecipe(IIngredient.of(BlockPlantTFC.get(TFCRegistries.PLANTS.getValue(DefaultPlants.SNAPDRAGON_YELLOW))), new ItemStack(Items.DYE, 2, EnumDyeColor.YELLOW.getDyeDamage())).setRegistryName("crushed_snapdragon_yellow"),

            new QuernRecipe(IIngredient.of(BlockPlantTFC.get(TFCRegistries.PLANTS.getValue(DefaultPlants.MOSS))), new ItemStack(Items.DYE, 2, EnumDyeColor.LIME.getDyeDamage())).setRegistryName("crushed_moss"),

            new QuernRecipe(IIngredient.of(BlockPlantTFC.get(TFCRegistries.PLANTS.getValue(DefaultPlants.FOXGLOVE))), new ItemStack(Items.DYE, 2, EnumDyeColor.PINK.getDyeDamage())).setRegistryName("crushed_foxglove"),
            new QuernRecipe(IIngredient.of(BlockPlantTFC.get(TFCRegistries.PLANTS.getValue(DefaultPlants.SACRED_DATURA))), new ItemStack(Items.DYE, 2, EnumDyeColor.PINK.getDyeDamage())).setRegistryName("crushed_sacred_datura"),
            new QuernRecipe(IIngredient.of(BlockPlantTFC.get(TFCRegistries.PLANTS.getValue(DefaultPlants.TULIP_PINK))), new ItemStack(Items.DYE, 1, EnumDyeColor.PINK.getDyeDamage())).setRegistryName("crushed_tulip_pink"),
            new QuernRecipe(IIngredient.of(BlockPlantTFC.get(TFCRegistries.PLANTS.getValue(DefaultPlants.SNAPDRAGON_PINK))), new ItemStack(Items.DYE, 2, EnumDyeColor.PINK.getDyeDamage())).setRegistryName("crushed_snapdragon_pink"),

            //No gray :c

            new QuernRecipe(IIngredient.of(BlockPlantTFC.get(TFCRegistries.PLANTS.getValue(DefaultPlants.YUCCA))), new ItemStack(Items.DYE, 2, EnumDyeColor.SILVER.getDyeDamage())).setRegistryName("crushed_yucca"),

            //No Cyan :c

            new QuernRecipe(IIngredient.of(BlockPlantTFC.get(TFCRegistries.PLANTS.getValue(DefaultPlants.ALLIUM))), new ItemStack(Items.DYE, 2, EnumDyeColor.PURPLE.getDyeDamage())).setRegistryName("crushed_allium"),
            new QuernRecipe(IIngredient.of(BlockPlantTFC.get(TFCRegistries.PLANTS.getValue(DefaultPlants.BLACK_ORCHID))), new ItemStack(Items.DYE, 2, EnumDyeColor.PURPLE.getDyeDamage())).setRegistryName("crushed_black_orchid"),
            new QuernRecipe(IIngredient.of(BlockPlantTFC.get(TFCRegistries.PLANTS.getValue(DefaultPlants.PEROVSKIA))), new ItemStack(Items.DYE, 2, EnumDyeColor.PURPLE.getDyeDamage())).setRegistryName("crushed_perovskia"),

            new QuernRecipe(IIngredient.of(BlockPlantTFC.get(TFCRegistries.PLANTS.getValue(DefaultPlants.BLUE_ORCHID))), new ItemStack(ItemsTFC.DYE_BLUE, 2)).setRegistryName("crushed_blue_orchid"),
            new QuernRecipe(IIngredient.of(BlockPlantTFC.get(TFCRegistries.PLANTS.getValue(DefaultPlants.GRAPE_HYACINTH))), new ItemStack(ItemsTFC.DYE_BLUE, 2)).setRegistryName("crushed_grape_hyacinth"),

            new QuernRecipe(IIngredient.of(BlockPlantTFC.get(TFCRegistries.PLANTS.getValue(DefaultPlants.ROUGH_HORSETAIL))), new ItemStack(ItemsTFC.DYE_BROWN, 2)).setRegistryName("crushed_rough_horsetail"),
            new QuernRecipe(IIngredient.of(BlockPlantTFC.get(TFCRegistries.PLANTS.getValue(DefaultPlants.SARGASSUM))), new ItemStack(ItemsTFC.DYE_BROWN, 2)).setRegistryName("crushed_sargassum"),

            new QuernRecipe(IIngredient.of(BlockPlantTFC.get(TFCRegistries.PLANTS.getValue(DefaultPlants.BARREL_CACTUS))), new ItemStack(Items.DYE, 4, EnumDyeColor.GREEN.getDyeDamage())).setRegistryName("crushed_barrel_cactus"),
            new QuernRecipe(IIngredient.of(BlockPlantTFC.get(TFCRegistries.PLANTS.getValue(DefaultPlants.REINDEER_LICHEN))), new ItemStack(Items.DYE, 4, EnumDyeColor.GREEN.getDyeDamage())).setRegistryName("crushed_reindeer_lichen"),

            new QuernRecipe(IIngredient.of(BlockPlantTFC.get(TFCRegistries.PLANTS.getValue(DefaultPlants.GUZMANIA))), new ItemStack(Items.DYE, 2, EnumDyeColor.RED.getDyeDamage())).setRegistryName("crushed_guzmania"),
            new QuernRecipe(IIngredient.of(BlockPlantTFC.get(TFCRegistries.PLANTS.getValue(DefaultPlants.POPPY))), new ItemStack(Items.DYE, 2, EnumDyeColor.RED.getDyeDamage())).setRegistryName("crushed_poppy"),
            new QuernRecipe(IIngredient.of(BlockPlantTFC.get(TFCRegistries.PLANTS.getValue(DefaultPlants.PORCINI))), new ItemStack(Items.DYE, 2, EnumDyeColor.RED.getDyeDamage())).setRegistryName("crushed_porcini"),
            new QuernRecipe(IIngredient.of(BlockPlantTFC.get(TFCRegistries.PLANTS.getValue(DefaultPlants.ROSE))), new ItemStack(Items.DYE, 4, EnumDyeColor.RED.getDyeDamage())).setRegistryName("crushed_rose"),
            new QuernRecipe(IIngredient.of(BlockPlantTFC.get(TFCRegistries.PLANTS.getValue(DefaultPlants.SNAPDRAGON_RED))), new ItemStack(Items.DYE, 2, EnumDyeColor.RED.getDyeDamage())).setRegistryName("crushed_snapdragon_red"),
            new QuernRecipe(IIngredient.of(BlockPlantTFC.get(TFCRegistries.PLANTS.getValue(DefaultPlants.TROPICAL_MILKWEED))), new ItemStack(Items.DYE, 2, EnumDyeColor.RED.getDyeDamage())).setRegistryName("crushed_tropical_milkweed"),
            new QuernRecipe(IIngredient.of(BlockPlantTFC.get(TFCRegistries.PLANTS.getValue(DefaultPlants.TULIP_RED))), new ItemStack(Items.DYE, 2, EnumDyeColor.RED.getDyeDamage())).setRegistryName("crushed_tulip_red"),
            new QuernRecipe(IIngredient.of(BlockPlantTFC.get(TFCRegistries.PLANTS.getValue(DefaultPlants.VRIESEA))), new ItemStack(Items.DYE, 2, EnumDyeColor.RED.getDyeDamage())).setRegistryName("crushed_vriesea"),

            //Misc
            new QuernRecipe(IIngredient.of("gemSylvite"), new ItemStack(ItemPowder.get(Powder.FERTILIZER), 4)).setRegistryName("sylvite"),
            new QuernRecipe(IIngredient.of("gemSulfur"), new ItemStack(ItemPowder.get(Powder.SULFUR), 4)).setRegistryName("sulfur"),
            new QuernRecipe(IIngredient.of("gemSaltpeter"), new ItemStack(ItemPowder.get(Powder.SALTPETER), 4)).setRegistryName("saltpeter"),
            new QuernRecipe(IIngredient.of("rockRocksalt"), new ItemStack(ItemPowder.get(Powder.SALT), 4)).setRegistryName("rocksalt"),
            new QuernRecipe(IIngredient.of(Items.BLAZE_ROD), new ItemStack(Items.BLAZE_POWDER, 2)).setRegistryName("blaze_powder"),
            new QuernRecipe(IIngredient.of("gemLapis"), new ItemStack(ItemPowder.get(Powder.LAPIS_LAZULI), 4)).setRegistryName("lapis_lazuli"),
            new QuernRecipe(IIngredient.of("gemGraphite"), new ItemStack(ItemPowder.get(Powder.GRAPHITE), 4)).setRegistryName("graphite_powder"),
            new QuernRecipe(IIngredient.of("gemKaolinite"), new ItemStack(ItemPowder.get(Powder.KAOLINITE), 4)).setRegistryName("kaolinite_powder"),
            new QuernRecipeRandomGem(IIngredient.of("gemKimberlite"), Gem.DIAMOND).setRegistryName("diamonds"),
            new QuernRecipe(IIngredient.of(BlockRockVariant.get(Rock.LIMESTONE, Rock.Type.RAW)), new ItemStack(ItemsTFC.GYPSUM)).setRegistryName("gypsum")
        );
    }

    @SubscribeEvent
    @SuppressWarnings("ConstantConditions")
    public static void onRegisterChiselRecipeEvent(RegistryEvent.Register<ChiselRecipe> event)
    {
        // Rock smoothing
        for (Rock rock : TFCRegistries.ROCKS.getValuesCollection())
        {
            Block rawRock = BlockRockVariant.get(rock, Rock.Type.RAW);
            IBlockState smoothRock = BlockRockVariant.get(rock, Rock.Type.SMOOTH).getDefaultState();
            event.getRegistry().register(new ChiselRecipe(rawRock, smoothRock).setRegistryName("smooth_" + rock.getRegistryName().getPath()));
        }

        // Alabaster smoothing
        for (EnumDyeColor color : EnumDyeColor.values())
        {
            Block rawColoredAlabaster = BlockDecorativeStone.ALABASTER_RAW.get(color);
            IBlockState smoothColoredAlabaster = BlockDecorativeStone.ALABASTER_POLISHED.get(color).getDefaultState();
            event.getRegistry().register(new ChiselRecipe(rawColoredAlabaster, smoothColoredAlabaster).setRegistryName("smooth_" + color.getName() + "_alabaster"));
        }
        // And plain
        event.getRegistry().register(new ChiselRecipe(BlocksTFC.ALABASTER_RAW_PLAIN, BlocksTFC.ALABASTER_POLISHED_PLAIN.getDefaultState()).setRegistryName("smooth_alabaster"));
    }

    private static void addAnvil(IForgeRegistry<AnvilRecipe> registry, Metal.ItemType inputType, Metal.ItemType outputType, boolean onlyToolMetals, @Nullable SmithingSkill.Type skillType, ForgeRule... rules)
    {
        // Helper method for adding all recipes that take ItemType -> ItemType
        for (Metal metal : TFCRegistries.METALS.getValuesCollection())
        {
            if (onlyToolMetals && !metal.isToolMetal())
                continue;

            // Create a recipe for each metal / item type combination
            IIngredient<ItemStack> ingredient;
            if (!inputType.isToolItem()) //Since tools don't have specific ore tags anymore
            {
                String oreDictEntry;
                if (inputType == Metal.ItemType.DOUBLE_INGOT)
                {
                    //noinspection ConstantConditions
                    oreDictEntry = OreDictionaryHelper.toString("ingot", "double", metal.getRegistryName().getPath());
                }
                else if (inputType == Metal.ItemType.DOUBLE_SHEET)
                {
                    //noinspection ConstantConditions
                    oreDictEntry = OreDictionaryHelper.toString("sheet", "double", metal.getRegistryName().getPath());
                }
                else
                {
                    //noinspection ConstantConditions
                    oreDictEntry = OreDictionaryHelper.toString(inputType, metal.getRegistryName().getPath());
                }
                ingredient = IIngredient.of(oreDictEntry);
            }
            else
            {
                ingredient = IIngredient.of(new ItemStack(ItemMetal.get(metal, inputType)));
            }

            ItemStack output = new ItemStack(ItemMetal.get(metal, outputType));
            if (!output.isEmpty())
            {
                //noinspection ConstantConditions
                registry.register(new AnvilRecipe(new ResourceLocation(MOD_ID, (outputType.name() + "_" + metal.getRegistryName().getPath()).toLowerCase()), ingredient, output, metal.getTier(), skillType, rules));
            }
        }
    }

    @SuppressWarnings("SameParameterValue")
    private static void addAnvil(IForgeRegistry<AnvilRecipe> registry, ResourceLocation inputMetalLoc, ResourceLocation outputMetalLoc, @Nullable SmithingSkill.Type skillType)
    {
        // Helper method for adding INGOT -> INGOT with different metal working
        Metal inputMetal = TFCRegistries.METALS.getValue(inputMetalLoc);
        Metal outputMetal = TFCRegistries.METALS.getValue(outputMetalLoc);
        if (inputMetal != null && outputMetal != null)
        {
            ItemStack input = new ItemStack(ItemMetal.get(inputMetal, INGOT));
            ItemStack output = new ItemStack(ItemMetal.get(outputMetal, INGOT));
            if (!input.isEmpty() && !output.isEmpty())
            {
                //noinspection ConstantConditions
                registry.register(new AnvilRecipe(new ResourceLocation(MOD_ID, ("ingot_" + outputMetal.getRegistryName().getPath()).toLowerCase()), IIngredient.of(input), output, inputMetal.getTier(), skillType, HIT_LAST, HIT_SECOND_LAST, HIT_THIRD_LAST));
            }
        }
    }

    @SuppressWarnings("SameParameterValue")
    private static void addAnvil(IForgeRegistry<AnvilRecipe> registry, String recipeName, Metal.ItemType inputType, ResourceLocation inputMetalRes, ItemStack output, Metal.Tier tier, @Nullable SmithingSkill.Type skillType, ForgeRule... rules)
    {
        // Helper method for adding METAL -> STACK
        Metal inputMetal = TFCRegistries.METALS.getValue(inputMetalRes);
        if (inputMetal != null && !output.isEmpty())
        {
            ItemStack input = new ItemStack(ItemMetal.get(inputMetal, inputType));
            if (!input.isEmpty() && !output.isEmpty())
            {
                registry.register(new AnvilRecipe(new ResourceLocation(MOD_ID, recipeName), IIngredient.of(input), output, tier, skillType, rules));
            }
        }
    }

    private static void addWelding(IForgeRegistry<WeldingRecipe> registry, Metal.ItemType inputType, Metal.ItemType outputType)
    {
        addWelding(registry, inputType, inputType, outputType, false);
    }

    @SuppressWarnings("ConstantConditions")
    private static void addWelding(IForgeRegistry<WeldingRecipe> registry, Metal.ItemType inputType1, Metal.ItemType inputType2, Metal.ItemType outputType, boolean onlyToolMetals)
    {
        // Helper method for adding all recipes that take ItemType -> ItemType
        for (Metal metal : TFCRegistries.METALS.getValuesCollection())
        {
            if (onlyToolMetals && !metal.isToolMetal())
                continue;

            // Create a recipe for each metal / item type combination
            IIngredient<ItemStack> ingredient1, ingredient2;
            if (!inputType1.isToolItem()) //Since tools don't have specific ore tags anymore
            {
                String oreDictEntry;
                if (inputType1 == Metal.ItemType.DOUBLE_INGOT)
                {
                    oreDictEntry = OreDictionaryHelper.toString("ingot", "double", metal.getRegistryName().getPath());
                }
                else if (inputType1 == Metal.ItemType.DOUBLE_SHEET)
                {
                    oreDictEntry = OreDictionaryHelper.toString("sheet", "double", metal.getRegistryName().getPath());
                }
                else
                {
                    oreDictEntry = OreDictionaryHelper.toString(inputType1, metal.getRegistryName().getPath());
                }
                ingredient1 = IIngredient.of(oreDictEntry);
            }
            else
            {
                ingredient1 = IIngredient.of(new ItemStack(ItemMetal.get(metal, inputType1)));
            }

            if (!inputType2.isToolItem())
            {
                String oreDictEntry;
                if (inputType2 == Metal.ItemType.DOUBLE_INGOT)
                {
                    oreDictEntry = OreDictionaryHelper.toString("ingot", "double", metal.getRegistryName().getPath());
                }
                else if (inputType2 == Metal.ItemType.DOUBLE_SHEET)
                {
                    oreDictEntry = OreDictionaryHelper.toString("sheet", "double", metal.getRegistryName().getPath());
                }
                else
                {
                    oreDictEntry = OreDictionaryHelper.toString(inputType2, metal.getRegistryName().getPath());
                }
                ingredient2 = IIngredient.of(oreDictEntry);
            }
            else
            {
                ingredient2 = IIngredient.of(new ItemStack(ItemMetal.get(metal, inputType2)));
            }

            ItemStack output = new ItemStack(outputType.isArmor() ? ItemMetalArmor.get(metal, outputType) : ItemMetal.get(metal, outputType));
            if (!output.isEmpty())
            {
                // Note: Welding recipes require one less than the tier of the metal
                registry.register(new WeldingRecipe(new ResourceLocation(MOD_ID, (outputType.name() + "_" + metal.getRegistryName().getPath()).toLowerCase()), ingredient1, ingredient2, output, metal.getTier().previous()));
            }
        }
    }

    private static void addWelding(IForgeRegistry<WeldingRecipe> registry, ResourceLocation input1Loc, ResourceLocation input2Loc, ResourceLocation outputLoc)
    {
        Metal inputMetal1 = TFCRegistries.METALS.getValue(input1Loc);
        Metal inputMetal2 = TFCRegistries.METALS.getValue(input2Loc);
        Metal outputMetal = TFCRegistries.METALS.getValue(outputLoc);
        if (inputMetal1 != null && inputMetal2 != null && outputMetal != null)
        {
            // Create a recipe for each metal / item type combination
            ItemStack input1 = new ItemStack(ItemMetal.get(inputMetal1, INGOT));
            ItemStack input2 = new ItemStack(ItemMetal.get(inputMetal2, INGOT));
            ItemStack output = new ItemStack(ItemMetal.get(outputMetal, INGOT));
            if (!input1.isEmpty() && !input2.isEmpty() && !output.isEmpty())
            {
                // Note: Welding recipes require one less than the tier of the metal
                //noinspection ConstantConditions
                registry.register(new WeldingRecipe(new ResourceLocation(MOD_ID, ("ingot_" + outputMetal.getRegistryName().getPath()).toLowerCase()), IIngredient.of(input1), IIngredient.of(input2), output, outputMetal.getTier().previous()));
            }
        }
    }
}<|MERGE_RESOLUTION|>--- conflicted
+++ resolved
@@ -129,25 +129,6 @@
             // based on eating 5 oz in classic, and 1 item in TNG, the full barrel recipe generated 160 oz of cheese, now 32 items. Therefore 625mb creates 2 cheese.
             new BarrelRecipe(IIngredient.of(CURDLED_MILK.get(), 625), IIngredient.of(ItemStack.EMPTY), null, new ItemStack(ItemFoodTFC.get(Food.CHEESE), 2), 8 * ICalendar.TICKS_IN_HOUR).setRegistryName("cheese"),
 
-<<<<<<< HEAD
-                // Instant recipes: set the duration to 0
-                new BarrelRecipeFluidMixing(IIngredient.of(SALT_WATER.get(), 9), new IngredientFluidItem(VINEGAR.get(), 1), new FluidStack(BRINE.get(), 10), 0).setRegistryName("brine"),
-                // this ratio works for 9b + 1b = 10b (full barrel) of brine/milk_vinegar, but leaves odd ninths of fluid around for other mixtures.
-                new BarrelRecipeFluidMixing(IIngredient.of(MILK.get(), 9), new IngredientFluidItem(VINEGAR.get(), 1), new FluidStack(MILK_VINEGAR.get(), 10), 0).setRegistryName("milk_vinegar"),
-                new BarrelRecipe(IIngredient.of(FRESH_WATER.get(), 500), IIngredient.of("dustFlux"), new FluidStack(LIMEWATER.get(), 500), ItemStack.EMPTY, 0).setRegistryName("limewater"),
-                new BarrelRecipe(IIngredient.of(LIMEWATER.get(), 100), IIngredient.of("gemGypsum"), null, new ItemStack(BlocksTFC.ALABASTER_RAW_PLAIN), ICalendar.TICKS_IN_HOUR).setRegistryName("plain_alabaster"),
-
-                //olive oil production
-                new BarrelRecipe(IIngredient.of(HOT_WATER.get(), 125), IIngredient.of(ItemsTFC.OLIVE_PASTE), new FluidStack(OLIVE_OIL_WATER.get(), 125), ItemStack.EMPTY, 2 * ICalendar.TICKS_IN_HOUR).setRegistryName("olive_water"),
-                // Balance note: Classic gave 250mb for 160oz of olives ~= 32 items. We give 800 mb for that, so 3.2x more. Hopefully will help with lamp usage
-                new BarrelRecipe(IIngredient.of(OLIVE_OIL_WATER.get(), 125), IIngredient.of(ItemsTFC.JUTE_NET), new FluidStack(OLIVE_OIL.get(), 25), new ItemStack(ItemsTFC.DIRTY_JUTE_NET), 0).setRegistryName("olive_oil"),
-                // Balance: hot water is mining, so don't use up any to wash with, since we use up 8 buckets to get 1600mb of oil.
-                new BarrelRecipe(IIngredient.of(HOT_WATER.get(), 125), IIngredient.of(ItemsTFC.DIRTY_JUTE_NET), new FluidStack(HOT_WATER.get(), 125), new ItemStack(ItemsTFC.JUTE_NET), ICalendar.TICKS_IN_HOUR).setRegistryName("clean_net"),
-
-                // Temperature recipes
-                new BarrelRecipeTemperature(IIngredient.of(FRESH_WATER.get(), 1), 50).setRegistryName("fresh_water_cooling"),
-                new BarrelRecipeTemperature(IIngredient.of(SALT_WATER.get(), 1), 50).setRegistryName("salt_water_cooling")
-=======
             // Instant recipes: set the duration to 0
             new BarrelRecipeFluidMixing(IIngredient.of(SALT_WATER.get(), 9), new IngredientFluidItem(VINEGAR.get(), 1), new FluidStack(BRINE.get(), 10), 0).setRegistryName("brine"),
             // this ratio works for 9b + 1b = 10b (full barrel) of brine/milk_vinegar, but leaves odd ninths of fluid around for other mixtures.
@@ -157,13 +138,14 @@
 
             //olive oil production
             new BarrelRecipe(IIngredient.of(HOT_WATER.get(), 125), IIngredient.of(ItemsTFC.OLIVE_PASTE), new FluidStack(OLIVE_OIL_WATER.get(), 125), ItemStack.EMPTY, 2 * ICalendar.TICKS_IN_HOUR).setRegistryName("olive_water"),
+            // Balance note: Classic gave 250mb for 160oz of olives ~= 32 items. We give 800 mb for that, so 3.2x more. Hopefully will help with lamp usage
             new BarrelRecipe(IIngredient.of(OLIVE_OIL_WATER.get(), 125), IIngredient.of(ItemsTFC.JUTE_NET), new FluidStack(OLIVE_OIL.get(), 25), new ItemStack(ItemsTFC.DIRTY_JUTE_NET), 0).setRegistryName("olive_oil"),
-            new BarrelRecipe(IIngredient.of(HOT_WATER.get(), 125), IIngredient.of(ItemsTFC.DIRTY_JUTE_NET), new FluidStack(HOT_WATER.get(), 100), new ItemStack(ItemsTFC.JUTE_NET), ICalendar.TICKS_IN_HOUR).setRegistryName("clean_net"),
+            // Balance: hot water is mining, so don't use up any to wash with, since we use up 8 buckets to get 1600mb of oil.
+            new BarrelRecipe(IIngredient.of(HOT_WATER.get(), 125), IIngredient.of(ItemsTFC.DIRTY_JUTE_NET), new FluidStack(HOT_WATER.get(), 125), new ItemStack(ItemsTFC.JUTE_NET), ICalendar.TICKS_IN_HOUR).setRegistryName("clean_net"),
 
             // Temperature recipes
             new BarrelRecipeTemperature(IIngredient.of(FRESH_WATER.get(), 1), 50).setRegistryName("fresh_water_cooling"),
             new BarrelRecipeTemperature(IIngredient.of(SALT_WATER.get(), 1), 50).setRegistryName("salt_water_cooling")
->>>>>>> 5ab0be5f
         );
 
         //The many many many recipes that is dye. This assumes that the standard meta values for colored objects are followed.
