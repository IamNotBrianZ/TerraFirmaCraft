--- conflicted
+++ resolved
@@ -90,7 +90,6 @@
     public static void onRegisterBarrelRecipeEvent(RegistryEvent.Register<BarrelRecipe> event)
     {
         event.getRegistry().registerAll(
-<<<<<<< HEAD
             // Hide Processing (all three conversions)
             new BarrelRecipe(IIngredient.of(FRESH_WATER.get(), 300), IIngredient.of(ItemAnimalHide.get(ItemAnimalHide.HideType.SCRAPED, ItemAnimalHide.HideSize.SMALL)), null, new ItemStack(ItemAnimalHide.get(ItemAnimalHide.HideType.PREPARED, ItemAnimalHide.HideSize.SMALL)), 8 * ICalendar.TICKS_IN_HOUR).setRegistryName("small_prepared_hide"),
             new BarrelRecipe(IIngredient.of(FRESH_WATER.get(), 400), IIngredient.of(ItemAnimalHide.get(ItemAnimalHide.HideType.SCRAPED, ItemAnimalHide.HideSize.MEDIUM)), null, new ItemStack(ItemAnimalHide.get(ItemAnimalHide.HideType.PREPARED, ItemAnimalHide.HideSize.MEDIUM)), 8 * ICalendar.TICKS_IN_HOUR).setRegistryName("medium_prepared_hide"),
@@ -137,63 +136,11 @@
             new BarrelRecipe(IIngredient.of(FRESH_WATER.get(), 500), IIngredient.of("dustFlux"), new FluidStack(LIMEWATER.get(), 500), ItemStack.EMPTY, 0).setRegistryName("limewater"),
             new BarrelRecipe(IIngredient.of(LIMEWATER.get(), 100), IIngredient.of("gemGypsum"), null, new ItemStack(BlocksTFC.ALABASTER_RAW_PLAIN), ICalendar.TICKS_IN_HOUR).setRegistryName("plain_alabaster"),
 
-            new BarrelRecipeTemperature(IIngredient.of(FRESH_WATER.get(), 1), 50).setRegistryName("fresh_water_cooling"),
+            //olive oil production
+            new BarrelRecipe(IIngredient.of(HOT_WATER.get(), 125), IIngredient.of(ItemsTFC.OLIVE_PASTE), new FluidStack(OLIVE_OIL_WATER.get(),125), ItemStack.EMPTY, 2 * ICalendar.TICKS_IN_HOUR).setRegistryName("olive_water"),
+            new BarrelRecipe(IIngredient.of(OLIVE_OIL_WATER.get(), 125), IIngredient.of(ItemsTFC.JUTE_NET), new FluidStack(OLIVE_OIL.get(),25), new ItemStack(ItemsTFC.DIRTY_JUTE_NET), 0).setRegistryName("olive_oil"),
+            new BarrelRecipe(IIngredient.of(HOT_WATER.get(), 125), IIngredient.of(ItemsTFC.DIRTY_JUTE_NET),  new FluidStack(HOT_WATER.get(),100), new ItemStack(ItemsTFC.JUTE_NET), ICalendar.TICKS_IN_HOUR).setRegistryName("clean_net"),new BarrelRecipeTemperature(IIngredient.of(FRESH_WATER.get(), 1), 50).setRegistryName("fresh_water_cooling"),
             new BarrelRecipeTemperature(IIngredient.of(SALT_WATER.get(), 1), 50).setRegistryName("salt_water_cooling")
-=======
-                // Hide Processing (all three conversions)
-                new BarrelRecipe(IIngredient.of(FRESH_WATER.get(), 300), IIngredient.of(ItemAnimalHide.get(ItemAnimalHide.HideType.SCRAPED, ItemAnimalHide.HideSize.SMALL)), null, new ItemStack(ItemAnimalHide.get(ItemAnimalHide.HideType.PREPARED, ItemAnimalHide.HideSize.SMALL)), 8 * ICalendar.TICKS_IN_HOUR).setRegistryName("small_prepared_hide"),
-                new BarrelRecipe(IIngredient.of(FRESH_WATER.get(), 400), IIngredient.of(ItemAnimalHide.get(ItemAnimalHide.HideType.SCRAPED, ItemAnimalHide.HideSize.MEDIUM)), null, new ItemStack(ItemAnimalHide.get(ItemAnimalHide.HideType.PREPARED, ItemAnimalHide.HideSize.MEDIUM)), 8 * ICalendar.TICKS_IN_HOUR).setRegistryName("medium_prepared_hide"),
-                new BarrelRecipe(IIngredient.of(FRESH_WATER.get(), 500), IIngredient.of(ItemAnimalHide.get(ItemAnimalHide.HideType.SCRAPED, ItemAnimalHide.HideSize.LARGE)), null, new ItemStack(ItemAnimalHide.get(ItemAnimalHide.HideType.PREPARED, ItemAnimalHide.HideSize.LARGE)), 8 * ICalendar.TICKS_IN_HOUR).setRegistryName("large_prepared_hide"),
-                new BarrelRecipe(IIngredient.of(LIMEWATER.get(), 300), IIngredient.of(ItemAnimalHide.get(ItemAnimalHide.HideType.RAW, ItemAnimalHide.HideSize.SMALL)), null, new ItemStack(ItemAnimalHide.get(ItemAnimalHide.HideType.SOAKED, ItemAnimalHide.HideSize.SMALL)), 8 * ICalendar.TICKS_IN_HOUR).setRegistryName("small_soaked_hide"),
-                new BarrelRecipe(IIngredient.of(LIMEWATER.get(), 400), IIngredient.of(ItemAnimalHide.get(ItemAnimalHide.HideType.RAW, ItemAnimalHide.HideSize.MEDIUM)), null, new ItemStack(ItemAnimalHide.get(ItemAnimalHide.HideType.SOAKED, ItemAnimalHide.HideSize.MEDIUM)), 8 * ICalendar.TICKS_IN_HOUR).setRegistryName("medium_soaked_hide"),
-                new BarrelRecipe(IIngredient.of(LIMEWATER.get(), 500), IIngredient.of(ItemAnimalHide.get(ItemAnimalHide.HideType.RAW, ItemAnimalHide.HideSize.LARGE)), null, new ItemStack(ItemAnimalHide.get(ItemAnimalHide.HideType.SOAKED, ItemAnimalHide.HideSize.LARGE)), 8 * ICalendar.TICKS_IN_HOUR).setRegistryName("large_soaked_hide"),
-                new BarrelRecipe(IIngredient.of(TANNIN.get(), 300), IIngredient.of(ItemAnimalHide.get(ItemAnimalHide.HideType.PREPARED, ItemAnimalHide.HideSize.SMALL)), null, new ItemStack(Items.LEATHER), 8 * ICalendar.TICKS_IN_HOUR).setRegistryName("leather_small_hide"),
-                new BarrelRecipe(IIngredient.of(TANNIN.get(), 400), IIngredient.of(ItemAnimalHide.get(ItemAnimalHide.HideType.PREPARED, ItemAnimalHide.HideSize.MEDIUM)), null, new ItemStack(Items.LEATHER, 2), 8 * ICalendar.TICKS_IN_HOUR).setRegistryName("leather_medium_hide"),
-                new BarrelRecipe(IIngredient.of(TANNIN.get(), 500), IIngredient.of(ItemAnimalHide.get(ItemAnimalHide.HideType.PREPARED, ItemAnimalHide.HideSize.LARGE)), null, new ItemStack(Items.LEATHER, 3), 8 * ICalendar.TICKS_IN_HOUR).setRegistryName("leather_large_hide"),
-                // Misc
-                new BarrelRecipe(IIngredient.of(FRESH_WATER.get(), 1000), IIngredient.of("logWoodTannin"), new FluidStack(TANNIN.get(), 10000), ItemStack.EMPTY, 8 * ICalendar.TICKS_IN_HOUR).setRegistryName("tannin"),
-                new BarrelRecipe(IIngredient.of(FRESH_WATER.get(), 200), IIngredient.of(ItemsTFC.JUTE), null, new ItemStack(ItemsTFC.JUTE_FIBER), 8 * ICalendar.TICKS_IN_HOUR).setRegistryName("jute_fiber"),
-                new BarrelRecipe(IIngredient.of(FRESH_WATER.get(), 600), IIngredient.of(ItemFoodTFC.get(Food.SUGARCANE), 5), null, new ItemStack(Items.SUGAR), 8 * ICalendar.TICKS_IN_HOUR).setRegistryName("sugar"),
-                // Alcohol - Classic created 1000mb with 4oz, which would be 8 items per full barrel at 5 oz/item. Instead we now require 20 items, so conversion is 2 oz/item here
-                new BarrelRecipe(IIngredient.of(FRESH_WATER.get(), 500), IIngredient.of(ItemFoodTFC.get(Food.BARLEY_FLOUR)), new FluidStack(FluidsTFC.BEER.get(), 500), ItemStack.EMPTY, 72 * ICalendar.TICKS_IN_HOUR).setRegistryName("beer"),
-                new BarrelRecipe(IIngredient.of(FRESH_WATER.get(), 500), IIngredient.of("apple"), new FluidStack(FluidsTFC.CIDER.get(), 500), ItemStack.EMPTY, 72 * ICalendar.TICKS_IN_HOUR).setRegistryName("cider"),
-                new BarrelRecipe(IIngredient.of(FRESH_WATER.get(), 500), IIngredient.of(Items.SUGAR), new FluidStack(FluidsTFC.RUM.get(), 500), ItemStack.EMPTY, 72 * ICalendar.TICKS_IN_HOUR).setRegistryName("rum"),
-                new BarrelRecipe(IIngredient.of(FRESH_WATER.get(), 500), IIngredient.of(ItemFoodTFC.get(Food.RICE_FLOUR)), new FluidStack(FluidsTFC.SAKE.get(), 500), ItemStack.EMPTY, 72 * ICalendar.TICKS_IN_HOUR).setRegistryName("sake"),
-                new BarrelRecipe(IIngredient.of(FRESH_WATER.get(), 500), IIngredient.of(ItemFoodTFC.get(Food.POTATO)), new FluidStack(FluidsTFC.VODKA.get(), 500), ItemStack.EMPTY, 72 * ICalendar.TICKS_IN_HOUR).setRegistryName("vodka"),
-                new BarrelRecipe(IIngredient.of(FRESH_WATER.get(), 500), IIngredient.of(ItemFoodTFC.get(Food.WHEAT_FLOUR)), new FluidStack(FluidsTFC.WHISKEY.get(), 500), ItemStack.EMPTY, 72 * ICalendar.TICKS_IN_HOUR).setRegistryName("whiskey"),
-                new BarrelRecipe(IIngredient.of(FRESH_WATER.get(), 500), IIngredient.of(ItemFoodTFC.get(Food.CORNMEAL_FLOUR)), new FluidStack(FluidsTFC.CORN_WHISKEY.get(), 500), ItemStack.EMPTY, 72 * ICalendar.TICKS_IN_HOUR).setRegistryName("corn_whiskey"),
-                new BarrelRecipe(IIngredient.of(FRESH_WATER.get(), 500), IIngredient.of(ItemFoodTFC.get(Food.RYE_FLOUR)), new FluidStack(FluidsTFC.RYE_WHISKEY.get(), 500), ItemStack.EMPTY, 72 * ICalendar.TICKS_IN_HOUR).setRegistryName("rye_whiskey"),
-                // Vinegar - Classic created 1000mb with 10 oz, which would be 20 items per full barrel at 5 oz/item. Instead we now require 40 items, so conversion is 2.5 oz/item.
-                new BarrelRecipe(IIngredient.of(250, FluidsTFC.BEER.get(), FluidsTFC.CIDER.get(), FluidsTFC.RUM.get(), FluidsTFC.SAKE.get(), FluidsTFC.VODKA.get(), FluidsTFC.WHISKEY.get(), FluidsTFC.CORN_WHISKEY.get(), FluidsTFC.RYE_WHISKEY.get()), IIngredient.of("categoryFruit"), new FluidStack(FluidsTFC.VINEGAR.get(), 250), ItemStack.EMPTY, 8 * ICalendar.TICKS_IN_HOUR).setRegistryName("vinegar"),
-                // Food preservation
-                BarrelRecipeFoodTraits.pickling(IIngredient.of("categoryFruit")).setRegistryName("pickling_fruit"),
-                BarrelRecipeFoodTraits.pickling(IIngredient.of("categoryVegetable")).setRegistryName("pickling_vegetable"),
-                BarrelRecipeFoodTraits.pickling(IIngredient.of("categoryMeat")).setRegistryName("pickling_meat"),
-                BarrelRecipeFoodTraits.brining(IIngredient.of("categoryFruit")).setRegistryName("brining_fruit"),
-                BarrelRecipeFoodTraits.brining(IIngredient.of("categoryVegetable")).setRegistryName("brining_vegetable"),
-                BarrelRecipeFoodTraits.brining(IIngredient.of("categoryMeat")).setRegistryName("brining_meat"),
-
-                new BarrelRecipe(IIngredient.of(LIMEWATER.get(), 100), IIngredient.of("sand"), null, new ItemStack(ItemsTFC.MORTAR, 16), 8 * ICalendar.TICKS_IN_HOUR).setRegistryName("mortar"),
-                new BarrelRecipe(IIngredient.of(FRESH_WATER.get(), 125), IIngredient.of("dustSalt"), new FluidStack(SALT_WATER.get(), 125), ItemStack.EMPTY, 0).setRegistryName("fresh_to_salt_water"),
-                new BarrelRecipe(IIngredient.of(MILK_VINEGAR.get(), 1), IIngredient.of(ItemStack.EMPTY), new FluidStack(CURDLED_MILK.get(), 1), ItemStack.EMPTY, 8 * ICalendar.TICKS_IN_HOUR).setRegistryName("curdled_milk"),
-                // based on eating 5 oz in classic, and 1 item in TNG, the full barrel recipe generated 160 oz of cheese, now 32 items. Therefore 625mb creates 2 cheese.
-                new BarrelRecipe(IIngredient.of(CURDLED_MILK.get(), 625), IIngredient.of(ItemStack.EMPTY), null, new ItemStack(ItemFoodTFC.get(Food.CHEESE), 2), 8 * ICalendar.TICKS_IN_HOUR).setRegistryName("cheese"),
-
-                // Instant recipes: set the duration to 0
-                new BarrelRecipeFluidMixing(IIngredient.of(SALT_WATER.get(), 9), new IngredientFluidItem(VINEGAR.get(), 1), new FluidStack(BRINE.get(), 10), 0).setRegistryName("brine"),
-                // this ratio works for 9b + 1b = 10b (full barrel) of brine/milk_vinegar, but leaves odd ninths of fluid around for other mixtures.
-                new BarrelRecipeFluidMixing(IIngredient.of(MILK.get(), 9), new IngredientFluidItem(VINEGAR.get(), 1), new FluidStack(MILK_VINEGAR.get(), 10), 0).setRegistryName("milk_vinegar"),
-                new BarrelRecipe(IIngredient.of(FRESH_WATER.get(), 500), IIngredient.of("dustFlux"), new FluidStack(LIMEWATER.get(), 500), ItemStack.EMPTY, 0).setRegistryName("limewater"),
-                new BarrelRecipe(IIngredient.of(LIMEWATER.get(), 100), IIngredient.of("gemGypsum"), null, new ItemStack(BlocksTFC.ALABASTER_RAW_PLAIN), ICalendar.TICKS_IN_HOUR).setRegistryName("plain_alabaster"),
-
-                //olive oil production
-                new BarrelRecipe(IIngredient.of(HOT_WATER.get(), 125), IIngredient.of(ItemsTFC.OLIVE_PASTE), new FluidStack(OLIVE_OIL_WATER.get(),125), ItemStack.EMPTY, 2 * ICalendar.TICKS_IN_HOUR).setRegistryName("olive_water"),
-                new BarrelRecipe(IIngredient.of(OLIVE_OIL_WATER.get(), 125), IIngredient.of(ItemsTFC.JUTE_NET), new FluidStack(OLIVE_OIL.get(),25), new ItemStack(ItemsTFC.DIRTY_JUTE_NET), 0).setRegistryName("olive_oil"),
-                new BarrelRecipe(IIngredient.of(HOT_WATER.get(), 125), IIngredient.of(ItemsTFC.DIRTY_JUTE_NET),  new FluidStack(HOT_WATER.get(),100), new ItemStack(ItemsTFC.JUTE_NET), ICalendar.TICKS_IN_HOUR).setRegistryName("clean_net"),
-
-                new BarrelRecipeTemperature(IIngredient.of(FRESH_WATER.get(), 1), 50).setRegistryName("fresh_water_cooling"),
-                new BarrelRecipeTemperature(IIngredient.of(SALT_WATER.get(), 1), 50).setRegistryName("salt_water_cooling")
->>>>>>> 662b55f7
         );
 
         //The many many many recipes that is dye. This assumes that the standard meta values for colored objects are followed.
