/*
 * Work under Copyright. Licensed under the EUPL.
 * See the project README.md and LICENSE.txt for more information.
 */

package net.dries007.tfc.types;

import javax.annotation.Nullable;

import net.minecraft.block.Block;
import net.minecraft.block.state.IBlockState;
import net.minecraft.init.Blocks;
import net.minecraft.init.Items;
import net.minecraft.item.EnumDyeColor;
import net.minecraft.item.ItemStack;
import net.minecraft.util.ResourceLocation;
import net.minecraftforge.event.RegistryEvent;
import net.minecraftforge.fluids.FluidStack;
import net.minecraftforge.fml.common.Mod;
import net.minecraftforge.fml.common.eventhandler.SubscribeEvent;
import net.minecraftforge.registries.IForgeRegistry;

import net.dries007.tfc.api.capability.forge.CapabilityForgeable;
import net.dries007.tfc.api.capability.forge.IForgeable;
import net.dries007.tfc.api.capability.forge.IForgeableMeasurableMetal;
import net.dries007.tfc.api.recipes.*;
import net.dries007.tfc.api.recipes.anvil.AnvilRecipe;
import net.dries007.tfc.api.recipes.anvil.AnvilRecipeMeasurable;
import net.dries007.tfc.api.recipes.anvil.AnvilRecipeSplitting;
import net.dries007.tfc.api.recipes.barrel.BarrelRecipe;
import net.dries007.tfc.api.recipes.barrel.BarrelRecipeFluidMixing;
import net.dries007.tfc.api.recipes.barrel.BarrelRecipeFoodTraits;
import net.dries007.tfc.api.recipes.barrel.BarrelRecipeTemperature;
import net.dries007.tfc.api.recipes.heat.HeatRecipe;
import net.dries007.tfc.api.recipes.heat.HeatRecipeMetalMelting;
import net.dries007.tfc.api.recipes.heat.HeatRecipeSimple;
import net.dries007.tfc.api.recipes.heat.HeatRecipeVessel;
import net.dries007.tfc.api.recipes.knapping.KnappingRecipe;
import net.dries007.tfc.api.recipes.knapping.KnappingRecipeSimple;
import net.dries007.tfc.api.recipes.knapping.KnappingRecipeStone;
import net.dries007.tfc.api.recipes.knapping.KnappingType;
import net.dries007.tfc.api.recipes.quern.QuernRecipe;
import net.dries007.tfc.api.recipes.quern.QuernRecipeRandomGem;
import net.dries007.tfc.api.registries.TFCRegistries;
import net.dries007.tfc.api.types.Metal;
import net.dries007.tfc.api.types.Ore;
import net.dries007.tfc.api.types.Rock;
import net.dries007.tfc.objects.Gem;
import net.dries007.tfc.objects.Powder;
import net.dries007.tfc.objects.blocks.BlockDecorativeStone;
import net.dries007.tfc.objects.blocks.BlocksTFC;
import net.dries007.tfc.objects.blocks.plants.BlockPlantTFC;
import net.dries007.tfc.objects.blocks.stone.BlockRockVariant;
import net.dries007.tfc.objects.fluids.FluidsTFC;
import net.dries007.tfc.objects.inventory.ingredient.IIngredient;
import net.dries007.tfc.objects.inventory.ingredient.IngredientFluidItem;
import net.dries007.tfc.objects.items.ItemAnimalHide;
import net.dries007.tfc.objects.items.ItemPowder;
import net.dries007.tfc.objects.items.ItemsTFC;
import net.dries007.tfc.objects.items.ceramics.ItemMold;
import net.dries007.tfc.objects.items.ceramics.ItemUnfiredMold;
import net.dries007.tfc.objects.items.food.ItemFoodTFC;
import net.dries007.tfc.objects.items.metal.ItemMetal;
import net.dries007.tfc.objects.items.metal.ItemMetalArmor;
import net.dries007.tfc.objects.items.metal.ItemOreTFC;
import net.dries007.tfc.objects.items.metal.ItemSmallOre;
import net.dries007.tfc.objects.items.rock.ItemRockToolHead;
import net.dries007.tfc.util.OreDictionaryHelper;
import net.dries007.tfc.util.agriculture.Food;
import net.dries007.tfc.util.calendar.ICalendar;
import net.dries007.tfc.util.forge.ForgeRule;
import net.dries007.tfc.util.fuel.FuelManager;
import net.dries007.tfc.util.skills.SmithingSkill;

import static net.dries007.tfc.TerraFirmaCraft.MOD_ID;
import static net.dries007.tfc.api.types.Metal.ItemType.*;
import static net.dries007.tfc.objects.fluids.FluidsTFC.*;
import static net.dries007.tfc.types.DefaultMetals.*;
import static net.dries007.tfc.util.forge.ForgeRule.*;
import static net.dries007.tfc.util.skills.SmithingSkill.Type.*;

/**
 * In 1.14+, every line in here needs to be a json file. Yay, but also ugh.
 */
@SuppressWarnings("unused")
@Mod.EventBusSubscriber(modid = MOD_ID)
public final class DefaultRecipes
{
    @SubscribeEvent
    public static void onRegisterBarrelRecipeEvent(RegistryEvent.Register<BarrelRecipe> event)
    {
        event.getRegistry().registerAll(
                // Hide Processing (all three conversions)
                new BarrelRecipe(IIngredient.of(FRESH_WATER.get(), 300), IIngredient.of(ItemAnimalHide.get(ItemAnimalHide.HideType.SCRAPED, ItemAnimalHide.HideSize.SMALL)), null, new ItemStack(ItemAnimalHide.get(ItemAnimalHide.HideType.PREPARED, ItemAnimalHide.HideSize.SMALL)), 8 * ICalendar.TICKS_IN_HOUR).setRegistryName("small_prepared_hide"),
                new BarrelRecipe(IIngredient.of(FRESH_WATER.get(), 400), IIngredient.of(ItemAnimalHide.get(ItemAnimalHide.HideType.SCRAPED, ItemAnimalHide.HideSize.MEDIUM)), null, new ItemStack(ItemAnimalHide.get(ItemAnimalHide.HideType.PREPARED, ItemAnimalHide.HideSize.MEDIUM)), 8 * ICalendar.TICKS_IN_HOUR).setRegistryName("medium_prepared_hide"),
                new BarrelRecipe(IIngredient.of(FRESH_WATER.get(), 500), IIngredient.of(ItemAnimalHide.get(ItemAnimalHide.HideType.SCRAPED, ItemAnimalHide.HideSize.LARGE)), null, new ItemStack(ItemAnimalHide.get(ItemAnimalHide.HideType.PREPARED, ItemAnimalHide.HideSize.LARGE)), 8 * ICalendar.TICKS_IN_HOUR).setRegistryName("large_prepared_hide"),
                new BarrelRecipe(IIngredient.of(LIMEWATER.get(), 300), IIngredient.of(ItemAnimalHide.get(ItemAnimalHide.HideType.RAW, ItemAnimalHide.HideSize.SMALL)), null, new ItemStack(ItemAnimalHide.get(ItemAnimalHide.HideType.SOAKED, ItemAnimalHide.HideSize.SMALL)), 8 * ICalendar.TICKS_IN_HOUR).setRegistryName("small_soaked_hide"),
                new BarrelRecipe(IIngredient.of(LIMEWATER.get(), 400), IIngredient.of(ItemAnimalHide.get(ItemAnimalHide.HideType.RAW, ItemAnimalHide.HideSize.MEDIUM)), null, new ItemStack(ItemAnimalHide.get(ItemAnimalHide.HideType.SOAKED, ItemAnimalHide.HideSize.MEDIUM)), 8 * ICalendar.TICKS_IN_HOUR).setRegistryName("medium_soaked_hide"),
                new BarrelRecipe(IIngredient.of(LIMEWATER.get(), 500), IIngredient.of(ItemAnimalHide.get(ItemAnimalHide.HideType.RAW, ItemAnimalHide.HideSize.LARGE)), null, new ItemStack(ItemAnimalHide.get(ItemAnimalHide.HideType.SOAKED, ItemAnimalHide.HideSize.LARGE)), 8 * ICalendar.TICKS_IN_HOUR).setRegistryName("large_soaked_hide"),
                new BarrelRecipe(IIngredient.of(TANNIN.get(), 300), IIngredient.of(ItemAnimalHide.get(ItemAnimalHide.HideType.PREPARED, ItemAnimalHide.HideSize.SMALL)), null, new ItemStack(Items.LEATHER), 8 * ICalendar.TICKS_IN_HOUR).setRegistryName("leather_small_hide"),
                new BarrelRecipe(IIngredient.of(TANNIN.get(), 400), IIngredient.of(ItemAnimalHide.get(ItemAnimalHide.HideType.PREPARED, ItemAnimalHide.HideSize.MEDIUM)), null, new ItemStack(Items.LEATHER, 2), 8 * ICalendar.TICKS_IN_HOUR).setRegistryName("leather_medium_hide"),
                new BarrelRecipe(IIngredient.of(TANNIN.get(), 500), IIngredient.of(ItemAnimalHide.get(ItemAnimalHide.HideType.PREPARED, ItemAnimalHide.HideSize.LARGE)), null, new ItemStack(Items.LEATHER, 3), 8 * ICalendar.TICKS_IN_HOUR).setRegistryName("leather_large_hide"),
                // Misc
                new BarrelRecipe(IIngredient.of(FRESH_WATER.get(), 1000), IIngredient.of("logWoodTannin"), new FluidStack(TANNIN.get(), 10000), ItemStack.EMPTY, 8 * ICalendar.TICKS_IN_HOUR).setRegistryName("tannin"),
                new BarrelRecipe(IIngredient.of(FRESH_WATER.get(), 200), IIngredient.of(ItemsTFC.JUTE), null, new ItemStack(ItemsTFC.JUTE_FIBER), 8 * ICalendar.TICKS_IN_HOUR).setRegistryName("jute_fiber"),
                new BarrelRecipe(IIngredient.of(FRESH_WATER.get(), 600), IIngredient.of(ItemFoodTFC.get(Food.SUGARCANE), 5), null, new ItemStack(Items.SUGAR), 8 * ICalendar.TICKS_IN_HOUR).setRegistryName("sugar"),
                // Alcohol - Classic created 1000mb with 4oz, which would be 8 items per full barrel at 5 oz/item. Instead we now require 20 items, so conversion is 2 oz/item here
                new BarrelRecipe(IIngredient.of(FRESH_WATER.get(), 500), IIngredient.of(ItemFoodTFC.get(Food.BARLEY_FLOUR)), new FluidStack(FluidsTFC.BEER.get(), 500), ItemStack.EMPTY, 72 * ICalendar.TICKS_IN_HOUR).setRegistryName("beer"),
                new BarrelRecipe(IIngredient.of(FRESH_WATER.get(), 500), IIngredient.of("apple"), new FluidStack(FluidsTFC.CIDER.get(), 500), ItemStack.EMPTY, 72 * ICalendar.TICKS_IN_HOUR).setRegistryName("cider"),
                new BarrelRecipe(IIngredient.of(FRESH_WATER.get(), 500), IIngredient.of(Items.SUGAR), new FluidStack(FluidsTFC.RUM.get(), 500), ItemStack.EMPTY, 72 * ICalendar.TICKS_IN_HOUR).setRegistryName("rum"),
                new BarrelRecipe(IIngredient.of(FRESH_WATER.get(), 500), IIngredient.of(ItemFoodTFC.get(Food.RICE_FLOUR)), new FluidStack(FluidsTFC.SAKE.get(), 500), ItemStack.EMPTY, 72 * ICalendar.TICKS_IN_HOUR).setRegistryName("sake"),
                new BarrelRecipe(IIngredient.of(FRESH_WATER.get(), 500), IIngredient.of(ItemFoodTFC.get(Food.POTATO)), new FluidStack(FluidsTFC.VODKA.get(), 500), ItemStack.EMPTY, 72 * ICalendar.TICKS_IN_HOUR).setRegistryName("vodka"),
                new BarrelRecipe(IIngredient.of(FRESH_WATER.get(), 500), IIngredient.of(ItemFoodTFC.get(Food.WHEAT_FLOUR)), new FluidStack(FluidsTFC.WHISKEY.get(), 500), ItemStack.EMPTY, 72 * ICalendar.TICKS_IN_HOUR).setRegistryName("whiskey"),
                new BarrelRecipe(IIngredient.of(FRESH_WATER.get(), 500), IIngredient.of(ItemFoodTFC.get(Food.CORNMEAL_FLOUR)), new FluidStack(FluidsTFC.CORN_WHISKEY.get(), 500), ItemStack.EMPTY, 72 * ICalendar.TICKS_IN_HOUR).setRegistryName("corn_whiskey"),
                new BarrelRecipe(IIngredient.of(FRESH_WATER.get(), 500), IIngredient.of(ItemFoodTFC.get(Food.RYE_FLOUR)), new FluidStack(FluidsTFC.RYE_WHISKEY.get(), 500), ItemStack.EMPTY, 72 * ICalendar.TICKS_IN_HOUR).setRegistryName("rye_whiskey"),
                // Vinegar - Classic created 1000mb with 10 oz, which would be 20 items per full barrel at 5 oz/item. Instead we now require 40 items, so conversion is 2.5 oz/item.
                new BarrelRecipe(IIngredient.of(250, FluidsTFC.BEER.get(), FluidsTFC.CIDER.get(), FluidsTFC.RUM.get(), FluidsTFC.SAKE.get(), FluidsTFC.VODKA.get(), FluidsTFC.WHISKEY.get(), FluidsTFC.CORN_WHISKEY.get(), FluidsTFC.RYE_WHISKEY.get()), IIngredient.of("categoryFruit"), new FluidStack(FluidsTFC.VINEGAR.get(), 250), ItemStack.EMPTY, 8 * ICalendar.TICKS_IN_HOUR).setRegistryName("vinegar"),
                // Food preservation
                BarrelRecipeFoodTraits.pickling(IIngredient.of("categoryFruit")).setRegistryName("pickling_fruit"),
                BarrelRecipeFoodTraits.pickling(IIngredient.of("categoryVegetable")).setRegistryName("pickling_vegetable"),
                BarrelRecipeFoodTraits.pickling(IIngredient.of("categoryMeat")).setRegistryName("pickling_meat"),
                BarrelRecipeFoodTraits.brining(IIngredient.of("categoryFruit")).setRegistryName("brining_fruit"),
                BarrelRecipeFoodTraits.brining(IIngredient.of("categoryVegetable")).setRegistryName("brining_vegetable"),
                BarrelRecipeFoodTraits.brining(IIngredient.of("categoryMeat")).setRegistryName("brining_meat"),

                new BarrelRecipe(IIngredient.of(LIMEWATER.get(), 100), IIngredient.of("sand"), null, new ItemStack(ItemsTFC.MORTAR, 16), 8 * ICalendar.TICKS_IN_HOUR).setRegistryName("mortar"),
                new BarrelRecipe(IIngredient.of(FRESH_WATER.get(), 125), IIngredient.of("dustSalt"), new FluidStack(SALT_WATER.get(), 125), ItemStack.EMPTY, 0).setRegistryName("fresh_to_salt_water"),
                new BarrelRecipe(IIngredient.of(MILK_VINEGAR.get(), 1), IIngredient.of(ItemStack.EMPTY), new FluidStack(CURDLED_MILK.get(), 1), ItemStack.EMPTY, 8 * ICalendar.TICKS_IN_HOUR).setRegistryName("curdled_milk"),
                // based on eating 5 oz in classic, and 1 item in TNG, the full barrel recipe generated 160 oz of cheese, now 32 items. Therefore 625mb creates 2 cheese.
                new BarrelRecipe(IIngredient.of(CURDLED_MILK.get(), 625), IIngredient.of(ItemStack.EMPTY), null, new ItemStack(ItemFoodTFC.get(Food.CHEESE), 2), 8 * ICalendar.TICKS_IN_HOUR).setRegistryName("cheese"),

                // Instant recipes: set the duration to 0
                new BarrelRecipeFluidMixing(IIngredient.of(SALT_WATER.get(), 9), new IngredientFluidItem(VINEGAR.get(), 1), new FluidStack(BRINE.get(), 10), 0).setRegistryName("brine"),
                // this ratio works for 9b + 1b = 10b (full barrel) of brine/milk_vinegar, but leaves odd ninths of fluid around for other mixtures.
                new BarrelRecipeFluidMixing(IIngredient.of(MILK.get(), 9), new IngredientFluidItem(VINEGAR.get(), 1), new FluidStack(MILK_VINEGAR.get(), 10), 0).setRegistryName("milk_vinegar"),
                new BarrelRecipe(IIngredient.of(FRESH_WATER.get(), 500), IIngredient.of("dustFlux"), new FluidStack(LIMEWATER.get(), 500), ItemStack.EMPTY, 0).setRegistryName("limewater"),
                new BarrelRecipe(IIngredient.of(LIMEWATER.get(), 100), IIngredient.of("gemGypsum"), null, new ItemStack(BlocksTFC.ALABASTER_RAW_PLAIN), ICalendar.TICKS_IN_HOUR).setRegistryName("plain_alabaster"),

                new BarrelRecipeTemperature(IIngredient.of(FRESH_WATER.get(), 1), 50).setRegistryName("fresh_water_cooling"),
                new BarrelRecipeTemperature(IIngredient.of(SALT_WATER.get(), 1), 50).setRegistryName("salt_water_cooling")
        );

        //The many many many recipes that is dye. This assumes that the standard meta values for colored objects are followed.
        for (EnumDyeColor dyeColor : EnumDyeColor.values())
        {
            String dyeName = dyeColor == EnumDyeColor.SILVER ? "light_gray" : dyeColor.getName();
            int dyeMeta = dyeColor.getMetadata();
            event.getRegistry().registerAll(
                    // Dye fluid
                    new BarrelRecipe(IIngredient.of(HOT_WATER.get(), 1000), IIngredient.of(OreDictionaryHelper.toString("dye_" + dyeName)), new FluidStack(FluidsTFC.getFluidFromDye(dyeColor).get(), 1000), ItemStack.EMPTY, ICalendar.TICKS_IN_HOUR).setRegistryName(dyeName),
                    // Vanilla dye-able items
                    new BarrelRecipe(IIngredient.of(FluidsTFC.getFluidFromDye(dyeColor).get(), 125), IIngredient.of("wool"), null, new ItemStack(Blocks.WOOL, 1, dyeMeta), ICalendar.TICKS_IN_HOUR).setRegistryName("wool_" + dyeName),
                    new BarrelRecipe(IIngredient.of(FluidsTFC.getFluidFromDye(dyeColor).get(), 25), IIngredient.of("carpet"), null, new ItemStack(Blocks.CARPET, 1, dyeMeta), ICalendar.TICKS_IN_HOUR).setRegistryName("carpet_" + dyeName),
                    new BarrelRecipe(IIngredient.of(FluidsTFC.getFluidFromDye(dyeColor).get(), 125), IIngredient.of("bed"), null, new ItemStack(Items.BED, 1, dyeMeta), ICalendar.TICKS_IN_HOUR).setRegistryName("bed_" + dyeName),
                    new BarrelRecipe(IIngredient.of(FluidsTFC.getFluidFromDye(dyeColor).get(), 125), IIngredient.of("terracotta"), null, new ItemStack(Blocks.STAINED_HARDENED_CLAY, 1, dyeMeta), ICalendar.TICKS_IN_HOUR).setRegistryName("terracotta_" + dyeName),
                    // Concrete (vanilla + aggregate)
                    new BarrelRecipe(IIngredient.of(FluidsTFC.getFluidFromDye(dyeColor).get(), 125), IIngredient.of("powderConcrete"), null, new ItemStack(Blocks.CONCRETE_POWDER, 1, dyeMeta), ICalendar.TICKS_IN_HOUR).setRegistryName("concrete_" + dyeName),
                    new BarrelRecipe(IIngredient.of(FluidsTFC.getFluidFromDye(dyeColor).get(), 125), IIngredient.of(BlocksTFC.AGGREGATE), null, new ItemStack(Blocks.CONCRETE_POWDER, 1, dyeMeta), ICalendar.TICKS_IN_HOUR).setRegistryName("aggregate_" + dyeName),
                    // Alabaster
                    new BarrelRecipe(IIngredient.of(FluidsTFC.getFluidFromDye(dyeColor).get(), 125), IIngredient.of("alabasterBricks"), null, new ItemStack(BlockDecorativeStone.ALABASTER_BRICKS.get(dyeColor)), ICalendar.TICKS_IN_HOUR).setRegistryName("alabaster_bricks_" + dyeColor.getName()),
                    new BarrelRecipe(IIngredient.of(FluidsTFC.getFluidFromDye(dyeColor).get(), 125), IIngredient.of("alabasterRaw"), null, new ItemStack(BlockDecorativeStone.ALABASTER_RAW.get(dyeColor)), ICalendar.TICKS_IN_HOUR).setRegistryName("alabaster_raw_" + dyeColor.getName()),
                    new BarrelRecipe(IIngredient.of(FluidsTFC.getFluidFromDye(dyeColor).get(), 125), IIngredient.of("alabasterPolished"), null, new ItemStack(BlockDecorativeStone.ALABASTER_POLISHED.get(dyeColor)), ICalendar.TICKS_IN_HOUR).setRegistryName("alabaster_polished_" + dyeColor.getName())
            );
        }

        // Dye combinations.
        event.getRegistry().registerAll(
            //Orange
            new BarrelRecipeFluidMixing(IIngredient.of(FluidsTFC.getFluidFromDye(EnumDyeColor.RED).get(), 1), new IngredientFluidItem(FluidsTFC.getFluidFromDye(EnumDyeColor.YELLOW).get(), 1), new FluidStack(FluidsTFC.getFluidFromDye(EnumDyeColor.ORANGE).get(), 2), 0).setRegistryName("orange_dye_red_yellow_liquid"),
            new BarrelRecipeFluidMixing(IIngredient.of(FluidsTFC.getFluidFromDye(EnumDyeColor.YELLOW).get(), 1), new IngredientFluidItem(FluidsTFC.getFluidFromDye(EnumDyeColor.RED).get(), 1), new FluidStack(FluidsTFC.getFluidFromDye(EnumDyeColor.ORANGE).get(), 2), 0).setRegistryName("orange_dye_yellow_red_liquid"),
            new BarrelRecipe(IIngredient.of(FluidsTFC.getFluidFromDye(EnumDyeColor.RED).get(), 1000), IIngredient.of("dyeYellow"), new FluidStack(FluidsTFC.getFluidFromDye(EnumDyeColor.ORANGE).get(), 1000), ItemStack.EMPTY, 0).setRegistryName("orange_dye_red_yellow_solid"),
            new BarrelRecipe(IIngredient.of(FluidsTFC.getFluidFromDye(EnumDyeColor.YELLOW).get(), 1000), IIngredient.of("dyeRed"), new FluidStack(FluidsTFC.getFluidFromDye(EnumDyeColor.ORANGE).get(), 1000), ItemStack.EMPTY, 0).setRegistryName("orange_dye_yellow_red_solid"),
            //Light Blue
            new BarrelRecipeFluidMixing(IIngredient.of(FluidsTFC.getFluidFromDye(EnumDyeColor.BLUE).get(), 1), new IngredientFluidItem(FluidsTFC.getFluidFromDye(EnumDyeColor.WHITE).get(), 1), new FluidStack(FluidsTFC.getFluidFromDye(EnumDyeColor.LIGHT_BLUE).get(), 2), 0).setRegistryName("light_blue_dye_blue_white_liquid"),
            new BarrelRecipeFluidMixing(IIngredient.of(FluidsTFC.getFluidFromDye(EnumDyeColor.WHITE).get(), 1), new IngredientFluidItem(FluidsTFC.getFluidFromDye(EnumDyeColor.BLUE).get(), 1), new FluidStack(FluidsTFC.getFluidFromDye(EnumDyeColor.LIGHT_BLUE).get(), 2), 0).setRegistryName("light_blue_dye_white_blue_liquid"),
            new BarrelRecipe(IIngredient.of(FluidsTFC.getFluidFromDye(EnumDyeColor.BLUE).get(), 1000), IIngredient.of("dyeWhite"), new FluidStack(FluidsTFC.getFluidFromDye(EnumDyeColor.LIGHT_BLUE).get(), 1000), ItemStack.EMPTY, 0).setRegistryName("light_blue_dye_blue_white_solid"),
            new BarrelRecipe(IIngredient.of(FluidsTFC.getFluidFromDye(EnumDyeColor.WHITE).get(), 1000), IIngredient.of("dyeBlue"), new FluidStack(FluidsTFC.getFluidFromDye(EnumDyeColor.LIGHT_BLUE).get(), 1000), ItemStack.EMPTY, 0).setRegistryName("light_blue_dye_white_blue_solid"),
            //Magenta
            new BarrelRecipeFluidMixing(IIngredient.of(FluidsTFC.getFluidFromDye(EnumDyeColor.PURPLE).get(), 1), new IngredientFluidItem(FluidsTFC.getFluidFromDye(EnumDyeColor.PINK).get(), 1), new FluidStack(FluidsTFC.getFluidFromDye(EnumDyeColor.MAGENTA).get(), 2), 0).setRegistryName("magenta_dye_purple_pink_liquid"),
            new BarrelRecipeFluidMixing(IIngredient.of(FluidsTFC.getFluidFromDye(EnumDyeColor.PINK).get(), 1), new IngredientFluidItem(FluidsTFC.getFluidFromDye(EnumDyeColor.PURPLE).get(), 1), new FluidStack(FluidsTFC.getFluidFromDye(EnumDyeColor.MAGENTA).get(), 2), 0).setRegistryName("magenta_dye_pink_purple_liquid"),
            new BarrelRecipe(IIngredient.of(FluidsTFC.getFluidFromDye(EnumDyeColor.PURPLE).get(), 1000), IIngredient.of("dyePink"), new FluidStack(FluidsTFC.getFluidFromDye(EnumDyeColor.MAGENTA).get(), 1000), ItemStack.EMPTY, 0).setRegistryName("magenta_dye_purple_pink_solid"),
            new BarrelRecipe(IIngredient.of(FluidsTFC.getFluidFromDye(EnumDyeColor.PINK).get(), 1000), IIngredient.of("dyePurple"), new FluidStack(FluidsTFC.getFluidFromDye(EnumDyeColor.MAGENTA).get(), 1000), ItemStack.EMPTY, 0).setRegistryName("magenta_dye_pink_purple_solid"),
            //Pink
            new BarrelRecipeFluidMixing(IIngredient.of(FluidsTFC.getFluidFromDye(EnumDyeColor.RED).get(), 1), new IngredientFluidItem(FluidsTFC.getFluidFromDye(EnumDyeColor.WHITE).get(), 1), new FluidStack(FluidsTFC.getFluidFromDye(EnumDyeColor.PINK).get(), 2), 0).setRegistryName("pink_dye_red_white_liquid"),
            new BarrelRecipeFluidMixing(IIngredient.of(FluidsTFC.getFluidFromDye(EnumDyeColor.WHITE).get(), 1), new IngredientFluidItem(FluidsTFC.getFluidFromDye(EnumDyeColor.RED).get(), 1), new FluidStack(FluidsTFC.getFluidFromDye(EnumDyeColor.PINK).get(), 2), 0).setRegistryName("pink_dye_white_red_liquid"),
            new BarrelRecipe(IIngredient.of(FluidsTFC.getFluidFromDye(EnumDyeColor.RED).get(), 1000), IIngredient.of("dyeWhite"), new FluidStack(FluidsTFC.getFluidFromDye(EnumDyeColor.PINK).get(), 1000), ItemStack.EMPTY, 0).setRegistryName("pink_dye_red_white_solid"),
            new BarrelRecipe(IIngredient.of(FluidsTFC.getFluidFromDye(EnumDyeColor.WHITE).get(), 1000), IIngredient.of("dyeRed"), new FluidStack(FluidsTFC.getFluidFromDye(EnumDyeColor.PINK).get(), 1000), ItemStack.EMPTY, 0).setRegistryName("pink_dye_white_red_solid"),
            //Light Gray
            new BarrelRecipeFluidMixing(IIngredient.of(FluidsTFC.getFluidFromDye(EnumDyeColor.WHITE).get(), 1), new IngredientFluidItem(FluidsTFC.getFluidFromDye(EnumDyeColor.GRAY).get(), 1), new FluidStack(FluidsTFC.getFluidFromDye(EnumDyeColor.SILVER).get(), 2), 0).setRegistryName("light_gray_dye_white_gray_liquid"),
            new BarrelRecipeFluidMixing(IIngredient.of(FluidsTFC.getFluidFromDye(EnumDyeColor.WHITE).get(), 2), new IngredientFluidItem(FluidsTFC.getFluidFromDye(EnumDyeColor.BLACK).get(), 1), new FluidStack(FluidsTFC.getFluidFromDye(EnumDyeColor.SILVER).get(), 3), 0).setRegistryName("light_gray_dye_white_black_liquid"),
            new BarrelRecipeFluidMixing(IIngredient.of(FluidsTFC.getFluidFromDye(EnumDyeColor.GRAY).get(), 1), new IngredientFluidItem(FluidsTFC.getFluidFromDye(EnumDyeColor.WHITE).get(), 1), new FluidStack(FluidsTFC.getFluidFromDye(EnumDyeColor.SILVER).get(), 2), 0).setRegistryName("light_gray_dye_gray_white_liquid"),
            new BarrelRecipeFluidMixing(IIngredient.of(FluidsTFC.getFluidFromDye(EnumDyeColor.BLACK).get(), 1), new IngredientFluidItem(FluidsTFC.getFluidFromDye(EnumDyeColor.WHITE).get(), 2), new FluidStack(FluidsTFC.getFluidFromDye(EnumDyeColor.SILVER).get(), 3), 0).setRegistryName("light_gray_dye_black_white_liquid"),
            new BarrelRecipe(IIngredient.of(FluidsTFC.getFluidFromDye(EnumDyeColor.WHITE).get(), 1000), IIngredient.of("dyeGray"), new FluidStack(FluidsTFC.getFluidFromDye(EnumDyeColor.SILVER).get(), 1000), ItemStack.EMPTY, 0).setRegistryName("light_gray_dye_white_gray_solid"),
            new BarrelRecipe(IIngredient.of(FluidsTFC.getFluidFromDye(EnumDyeColor.WHITE).get(), 2000), IIngredient.of("dyeBlack"), new FluidStack(FluidsTFC.getFluidFromDye(EnumDyeColor.SILVER).get(), 1000), ItemStack.EMPTY, 0).setRegistryName("light_gray_dye_white_black_solid"),
            new BarrelRecipe(IIngredient.of(FluidsTFC.getFluidFromDye(EnumDyeColor.GRAY).get(), 1000), IIngredient.of("dyeWhite"), new FluidStack(FluidsTFC.getFluidFromDye(EnumDyeColor.SILVER).get(), 1000), ItemStack.EMPTY, 0).setRegistryName("light_gray_dye_gray_white_solid"),
            new BarrelRecipe(IIngredient.of(FluidsTFC.getFluidFromDye(EnumDyeColor.BLACK).get(), 500), IIngredient.of("dyeWhite"), new FluidStack(FluidsTFC.getFluidFromDye(EnumDyeColor.SILVER).get(), 1000), ItemStack.EMPTY, 0).setRegistryName("light_gray_dye_black_white_solid"),
            //Lime
            new BarrelRecipeFluidMixing(IIngredient.of(FluidsTFC.getFluidFromDye(EnumDyeColor.GREEN).get(), 1), new IngredientFluidItem(FluidsTFC.getFluidFromDye(EnumDyeColor.WHITE).get(), 1), new FluidStack(FluidsTFC.getFluidFromDye(EnumDyeColor.LIME).get(), 2), 0).setRegistryName("lime_dye_green_white_liquid"),
            new BarrelRecipeFluidMixing(IIngredient.of(FluidsTFC.getFluidFromDye(EnumDyeColor.WHITE).get(), 1), new IngredientFluidItem(FluidsTFC.getFluidFromDye(EnumDyeColor.GREEN).get(), 1), new FluidStack(FluidsTFC.getFluidFromDye(EnumDyeColor.LIME).get(), 2), 0).setRegistryName("lime_dye_white_green_liquid"),
            new BarrelRecipe(IIngredient.of(FluidsTFC.getFluidFromDye(EnumDyeColor.GREEN).get(), 1000), IIngredient.of("dyeWhite"), new FluidStack(FluidsTFC.getFluidFromDye(EnumDyeColor.LIME).get(), 1000), ItemStack.EMPTY, 0).setRegistryName("lime_dye_green_white_solid"),
            new BarrelRecipe(IIngredient.of(FluidsTFC.getFluidFromDye(EnumDyeColor.WHITE).get(), 1000), IIngredient.of("dyeGreen"), new FluidStack(FluidsTFC.getFluidFromDye(EnumDyeColor.LIME).get(), 1000), ItemStack.EMPTY, 0).setRegistryName("lime_dye_white_green_solid"),
            //Cyan
            new BarrelRecipeFluidMixing(IIngredient.of(FluidsTFC.getFluidFromDye(EnumDyeColor.GREEN).get(), 1), new IngredientFluidItem(FluidsTFC.getFluidFromDye(EnumDyeColor.BLUE).get(), 1), new FluidStack(FluidsTFC.getFluidFromDye(EnumDyeColor.CYAN).get(), 2), 0).setRegistryName("cyan_dye_green_blue_liquid"),
            new BarrelRecipeFluidMixing(IIngredient.of(FluidsTFC.getFluidFromDye(EnumDyeColor.BLUE).get(), 1), new IngredientFluidItem(FluidsTFC.getFluidFromDye(EnumDyeColor.GREEN).get(), 1), new FluidStack(FluidsTFC.getFluidFromDye(EnumDyeColor.CYAN).get(), 2), 0).setRegistryName("cyan_dye_blue_green_liquid"),
            new BarrelRecipe(IIngredient.of(FluidsTFC.getFluidFromDye(EnumDyeColor.GREEN).get(), 1000), IIngredient.of("dyeBlue"), new FluidStack(FluidsTFC.getFluidFromDye(EnumDyeColor.CYAN).get(), 1000), ItemStack.EMPTY, 0).setRegistryName("cyan_dye_green_blue_solid"),
            new BarrelRecipe(IIngredient.of(FluidsTFC.getFluidFromDye(EnumDyeColor.BLUE).get(), 1000), IIngredient.of("dyeGreen"), new FluidStack(FluidsTFC.getFluidFromDye(EnumDyeColor.CYAN).get(), 1000), ItemStack.EMPTY, 0).setRegistryName("cyan_dye_blue_green_solid"),
            //Purple
            new BarrelRecipeFluidMixing(IIngredient.of(FluidsTFC.getFluidFromDye(EnumDyeColor.RED).get(), 1), new IngredientFluidItem(FluidsTFC.getFluidFromDye(EnumDyeColor.BLUE).get(), 1), new FluidStack(FluidsTFC.getFluidFromDye(EnumDyeColor.PURPLE).get(), 2), 0).setRegistryName("purple_dye_red_blue_liquid"),
            new BarrelRecipeFluidMixing(IIngredient.of(FluidsTFC.getFluidFromDye(EnumDyeColor.BLUE).get(), 1), new IngredientFluidItem(FluidsTFC.getFluidFromDye(EnumDyeColor.RED).get(), 1), new FluidStack(FluidsTFC.getFluidFromDye(EnumDyeColor.PURPLE).get(), 2), 0).setRegistryName("purple_dye_blue_red_liquid"),
            new BarrelRecipe(IIngredient.of(FluidsTFC.getFluidFromDye(EnumDyeColor.RED).get(), 1000), IIngredient.of("dyeBlue"), new FluidStack(FluidsTFC.getFluidFromDye(EnumDyeColor.PURPLE).get(), 1000), ItemStack.EMPTY, 0).setRegistryName("purple_dye_red_blue_solid"),
            new BarrelRecipe(IIngredient.of(FluidsTFC.getFluidFromDye(EnumDyeColor.BLUE).get(), 1000), IIngredient.of("dyeRed"), new FluidStack(FluidsTFC.getFluidFromDye(EnumDyeColor.PURPLE).get(), 1000), ItemStack.EMPTY, 0).setRegistryName("purple_dye_blue_red_solid"),
            //Gray
            new BarrelRecipeFluidMixing(IIngredient.of(FluidsTFC.getFluidFromDye(EnumDyeColor.BLACK).get(), 1), new IngredientFluidItem(FluidsTFC.getFluidFromDye(EnumDyeColor.WHITE).get(), 1), new FluidStack(FluidsTFC.getFluidFromDye(EnumDyeColor.GRAY).get(), 2), 0).setRegistryName("gray_dye_black_white_liquid"),
            new BarrelRecipeFluidMixing(IIngredient.of(FluidsTFC.getFluidFromDye(EnumDyeColor.WHITE).get(), 1), new IngredientFluidItem(FluidsTFC.getFluidFromDye(EnumDyeColor.BLACK).get(), 1), new FluidStack(FluidsTFC.getFluidFromDye(EnumDyeColor.GRAY).get(), 2), 0).setRegistryName("gray_dye_white_black_liquid"),
            new BarrelRecipe(IIngredient.of(FluidsTFC.getFluidFromDye(EnumDyeColor.BLACK).get(), 1000), IIngredient.of("dyeWhite"), new FluidStack(FluidsTFC.getFluidFromDye(EnumDyeColor.GRAY).get(), 1000), ItemStack.EMPTY, 0).setRegistryName("gray_dye_black_white_solid"),
            new BarrelRecipe(IIngredient.of(FluidsTFC.getFluidFromDye(EnumDyeColor.WHITE).get(), 1000), IIngredient.of("dyeBlack"), new FluidStack(FluidsTFC.getFluidFromDye(EnumDyeColor.GRAY).get(), 1000), ItemStack.EMPTY, 0).setRegistryName("gray_dye_white_black_solid")
        );
    }

    @SubscribeEvent
    public static void onRegisterKnappingRecipeEvent(RegistryEvent.Register<KnappingRecipe> event)
    {
        /* STONE TOOL HEADS */

        for (Rock.ToolType type : Rock.ToolType.values())
        {
            // This covers all stone -> single tool head recipes
            KnappingRecipe r = new KnappingRecipeStone(KnappingType.STONE, rockIn -> new ItemStack(ItemRockToolHead.get(rockIn.getRockCategory(), type)), type.getPattern());
            event.getRegistry().register(r.setRegistryName(type.name().toLowerCase() + "_head"));
        }
        // these recipes cover all cases where multiple stone items can be made
        // recipes are already mirror checked
        event.getRegistry().registerAll(
            new KnappingRecipeStone(KnappingType.STONE, rockIn -> new ItemStack(ItemRockToolHead.get(rockIn.getRockCategory(), Rock.ToolType.KNIFE), 2), "X  X ", "XX XX", "XX XX", "XX XX", "XX XX").setRegistryName("knife_head_1"),
            new KnappingRecipeStone(KnappingType.STONE, rockIn -> new ItemStack(ItemRockToolHead.get(rockIn.getRockCategory(), Rock.ToolType.KNIFE), 2), "X   X", "XX XX", "XX XX", "XX XX", "XX XX").setRegistryName("knife_head_2"),
            new KnappingRecipeStone(KnappingType.STONE, rockIn -> new ItemStack(ItemRockToolHead.get(rockIn.getRockCategory(), Rock.ToolType.KNIFE), 2), " X X ", "XX XX", "XX XX", "XX XX", "XX XX").setRegistryName("knife_head_3"),
            new KnappingRecipeStone(KnappingType.STONE, rockIn -> new ItemStack(ItemRockToolHead.get(rockIn.getRockCategory(), Rock.ToolType.HOE), 2), "XXXXX", "XX   ", "     ", "XXXXX", "XX   ").setRegistryName("hoe_head_1"),
            new KnappingRecipeStone(KnappingType.STONE, rockIn -> new ItemStack(ItemRockToolHead.get(rockIn.getRockCategory(), Rock.ToolType.HOE), 2), "XXXXX", "XX   ", "     ", "XXXXX", "   XX").setRegistryName("hoe_head_2")
        );

        /* CLAY ITEMS */

        for (Metal.ItemType type : Metal.ItemType.values())
        {
            if (type.hasMold(null))
            {
                int amount = type == INGOT ? 2 : 1;
                event.getRegistry().register(new KnappingRecipeSimple(KnappingType.CLAY, true, new ItemStack(ItemUnfiredMold.get(type), amount), type.getPattern()).setRegistryName(type.name().toLowerCase() + "_mold"));
            }
        }

        event.getRegistry().registerAll(
            new KnappingRecipeSimple(KnappingType.CLAY, true, new ItemStack(ItemsTFC.UNFIRED_VESSEL), " XXX ", "XXXXX", "XXXXX", "XXXXX", " XXX ").setRegistryName("clay_small_vessel"),
            new KnappingRecipeSimple(KnappingType.CLAY, true, new ItemStack(ItemsTFC.UNFIRED_JUG), " X   ", "XXXX ", "XXX X", "XXXX ", "XXX  ").setRegistryName("clay_jug"),
            new KnappingRecipeSimple(KnappingType.CLAY, true, new ItemStack(ItemsTFC.UNFIRED_POT), "X   X", "X   X", "X   X", "XXXXX", " XXX ").setRegistryName("clay_pot"),
            new KnappingRecipeSimple(KnappingType.CLAY, false, new ItemStack(ItemsTFC.UNFIRED_BOWL, 2), "X   X", " XXX ").setRegistryName(MOD_ID, "clay_bowl"),
            new KnappingRecipeSimple(KnappingType.CLAY, true, new ItemStack(ItemsTFC.UNFIRED_BOWL, 4), "X   X", " XXX ", "     ", "X   X", " XXX ").setRegistryName("clay_bowl_2"),
            new KnappingRecipeSimple(KnappingType.CLAY, true, new ItemStack(ItemsTFC.UNFIRED_LARGE_VESSEL), "X   X", "X   X", "X   X", "X   X", "XXXXX").setRegistryName("clay_large_vessel"),
            new KnappingRecipeSimple(KnappingType.CLAY, true, new ItemStack(ItemsTFC.UNFIRED_BRICK, 3), "XXXXX", "     ", "XXXXX", "     ", "XXXXX").setRegistryName("clay_brick"),
            new KnappingRecipeSimple(KnappingType.CLAY, true, new ItemStack(ItemsTFC.UNFIRED_FLOWER_POT, 2), " X X ", " XXX ", "     ", " X X ", " XXX ").setRegistryName("clay_flower_pot")
        );

        /* LEATHER ITEMS */

        event.getRegistry().registerAll(
            new KnappingRecipeSimple(KnappingType.LEATHER, true, new ItemStack(Items.LEATHER_HELMET), "XXXXX", "X   X", "X   X", "     ", "     ").setRegistryName("leather_helmet"),
            new KnappingRecipeSimple(KnappingType.LEATHER, true, new ItemStack(Items.LEATHER_CHESTPLATE), "X   X", "XXXXX", "XXXXX", "XXXXX", "XXXXX").setRegistryName("leather_chestplate"),
            new KnappingRecipeSimple(KnappingType.LEATHER, true, new ItemStack(Items.LEATHER_LEGGINGS), "XXXXX", "XXXXX", "XX XX", "XX XX", "XX XX").setRegistryName("leather_leggings"),
            new KnappingRecipeSimple(KnappingType.LEATHER, true, new ItemStack(Items.LEATHER_BOOTS), "XX   ", "XX   ", "XX   ", "XXXX ", "XXXXX").setRegistryName("leather_boots"),
            new KnappingRecipeSimple(KnappingType.LEATHER, true, new ItemStack(Items.SADDLE), "  X  ", "XXXXX", "XXXXX", "XXXXX", "  X  ").setRegistryName("leather_saddle")
        );

        /* FIRE CLAY ITEMS */

        event.getRegistry().registerAll(
            new KnappingRecipeSimple(KnappingType.FIRE_CLAY, true, new ItemStack(BlocksTFC.CRUCIBLE), "X   X", "X   X", "X   X", "X   X", "XXXXX").setRegistryName("fire_clay_crucible"),
                new KnappingRecipeSimple(KnappingType.FIRE_CLAY, true, new ItemStack(ItemsTFC.UNFIRED_FIRE_BRICK, 3), "XXXXX", "     ", "XXXXX", "     ", "XXXXX").setRegistryName("fire_clay_brick")
        );

    }

    @SubscribeEvent
    public static void onRegisterBloomeryRecipeEvent(RegistryEvent.Register<BloomeryRecipe> event)
    {
        event.getRegistry().registerAll(
            new BloomeryRecipe(Metal.WROUGHT_IRON, FuelManager::isItemBloomeryFuel)
        );
    }

    @SubscribeEvent
    public static void onRegisterBlastFurnaceRecipeEvent(RegistryEvent.Register<BlastFurnaceRecipe> event)
    {
        event.getRegistry().registerAll(
            new BlastFurnaceRecipe(new ResourceLocation(MOD_ID, "pig_iron"), Metal.PIG_IRON, Metal.WROUGHT_IRON, IIngredient.of("dustFlux"))
        );
    }

    @SubscribeEvent
    public static void onRegisterHeatRecipeEvent(RegistryEvent.Register<HeatRecipe> event)
    {
        IForgeRegistry<HeatRecipe> r = event.getRegistry();

        for (Metal metal : TFCRegistries.METALS.getValuesCollection())
        {
            //noinspection ConstantConditions
            r.register(new HeatRecipeMetalMelting(metal).setRegistryName(metal.getRegistryName().getPath() + "_melting"));
        }

        // Pottery Items with metadata
        for (EnumDyeColor dye : EnumDyeColor.values())
        {
            r.register(
                new HeatRecipeSimple(IIngredient.of(new ItemStack(ItemsTFC.UNFIRED_VESSEL_GLAZED, 1, dye.getMetadata())), new ItemStack(ItemsTFC.FIRED_VESSEL_GLAZED, 1, dye.getMetadata()), 1599f, Metal.Tier.TIER_I).setRegistryName("unfired_vessel_glazed_" + dye.getName())
            );
        }

        // Molds
        for (Metal.ItemType type : Metal.ItemType.values())
        {
            ItemUnfiredMold unfiredMold = ItemUnfiredMold.get(type);
            ItemMold firedMold = ItemMold.get(type);
            if (unfiredMold != null && firedMold != null)
            {
                r.register(new HeatRecipeSimple(IIngredient.of(unfiredMold), new ItemStack(firedMold), 1599f, Metal.Tier.TIER_I).setRegistryName("fired_mold_" + type.name().toLowerCase()));
            }
        }

        // Standard / Simple recipes
        r.registerAll(
            // Pottery
            new HeatRecipeSimple(IIngredient.of(ItemsTFC.UNFIRED_FIRE_BRICK), new ItemStack(ItemsTFC.FIRED_FIRE_BRICK), 1599f, Metal.Tier.TIER_I).setRegistryName("unfired_fire_brick"),
            new HeatRecipeSimple(IIngredient.of(ItemsTFC.UNFIRED_VESSEL), new ItemStack(ItemsTFC.FIRED_VESSEL), 1599f, Metal.Tier.TIER_I).setRegistryName("unfired_vessel"),
            new HeatRecipeSimple(IIngredient.of(ItemsTFC.UNFIRED_JUG), new ItemStack(ItemsTFC.FIRED_JUG), 1599f, Metal.Tier.TIER_I).setRegistryName("unfired_jug"),
            new HeatRecipeSimple(IIngredient.of(ItemsTFC.UNFIRED_POT), new ItemStack(ItemsTFC.FIRED_POT), 1599f, Metal.Tier.TIER_I).setRegistryName("unfired_pot"),
            new HeatRecipeSimple(IIngredient.of(ItemsTFC.UNFIRED_BOWL), new ItemStack(ItemsTFC.FIRED_BOWL), 1599f, Metal.Tier.TIER_I).setRegistryName("unfired_bowl"),
            new HeatRecipeSimple(IIngredient.of(ItemsTFC.UNFIRED_SPINDLE), new ItemStack(ItemsTFC.FIRED_SPINDLE), 1599f, Metal.Tier.TIER_I).setRegistryName("unfired_spindle"),
            new HeatRecipeSimple(IIngredient.of(ItemsTFC.UNFIRED_LARGE_VESSEL), new ItemStack(BlocksTFC.FIRED_LARGE_VESSEL), 1599f, Metal.Tier.TIER_I).setRegistryName("unfired_large_vessel"),

            // Fired Pottery - doesn't burn up
            new HeatRecipeSimple(IIngredient.of(ItemsTFC.FIRED_FIRE_BRICK), new ItemStack(ItemsTFC.FIRED_FIRE_BRICK), 1599f, Metal.Tier.TIER_I).setRegistryName("fired_fire_brick"),
            new HeatRecipeVessel(IIngredient.of(ItemsTFC.FIRED_VESSEL), 1599f, Metal.Tier.TIER_I).setRegistryName("fired_vessel"),
                new HeatRecipeVessel(IIngredient.of(ItemsTFC.FIRED_VESSEL_GLAZED), 1599f, Metal.Tier.TIER_I).setRegistryName("fired_vessel_glazed_all"),
                new HeatRecipeSimple(IIngredient.of(ItemsTFC.FIRED_JUG), new ItemStack(ItemsTFC.FIRED_JUG), 1599f, Metal.Tier.TIER_I).setRegistryName("fired_jug"),
                new HeatRecipeSimple(IIngredient.of(ItemsTFC.FIRED_POT), new ItemStack(ItemsTFC.FIRED_POT), 1599f, Metal.Tier.TIER_I).setRegistryName("fired_pot"),
                new HeatRecipeSimple(IIngredient.of(ItemsTFC.FIRED_BOWL), new ItemStack(ItemsTFC.FIRED_BOWL), 1599f, Metal.Tier.TIER_I).setRegistryName("fired_bowl"),
                new HeatRecipeSimple(IIngredient.of(ItemsTFC.FIRED_SPINDLE), new ItemStack(ItemsTFC.FIRED_SPINDLE), 1599f, Metal.Tier.TIER_I).setRegistryName("fired_spindle"),
                new HeatRecipeSimple(IIngredient.of(BlocksTFC.FIRED_LARGE_VESSEL), new ItemStack(BlocksTFC.FIRED_LARGE_VESSEL), 1599f, Metal.Tier.TIER_I).setRegistryName("fired_large_vessel"),

                // Misc
                new HeatRecipeSimple(IIngredient.of("stickWood"), new ItemStack(Blocks.TORCH, 2), 40).setRegistryName("torch"),
                new HeatRecipeSimple(IIngredient.of("sand"), new ItemStack(Blocks.GLASS), 600).setRegistryName("glass"),
                new HeatRecipeSimple(IIngredient.of("blockClay"), new ItemStack(Blocks.HARDENED_CLAY), 600).setRegistryName("terracotta"),
                new HeatRecipeSimple(IIngredient.of(ItemsTFC.UNFIRED_BRICK), new ItemStack(Items.BRICK), 1500).setRegistryName("unfired_brick"),
                new HeatRecipeSimple(IIngredient.of(ItemsTFC.UNFIRED_FLOWER_POT), new ItemStack(Items.FLOWER_POT), 1500).setRegistryName("unfired_flower_pot"),

                // Bread
                new HeatRecipeSimple(IIngredient.of(ItemFoodTFC.get(Food.BARLEY_DOUGH)), new ItemStack(ItemFoodTFC.get(Food.BARLEY_BREAD)), 200, 480).setRegistryName("barley_bread"),
                new HeatRecipeSimple(IIngredient.of(ItemFoodTFC.get(Food.CORNMEAL_DOUGH)), new ItemStack(ItemFoodTFC.get(Food.CORNBREAD)), 200, 480).setRegistryName("cornbread"),
                new HeatRecipeSimple(IIngredient.of(ItemFoodTFC.get(Food.OAT_DOUGH)), new ItemStack(ItemFoodTFC.get(Food.OAT_BREAD)), 200, 480).setRegistryName("oat_bread"),
                new HeatRecipeSimple(IIngredient.of(ItemFoodTFC.get(Food.RICE_DOUGH)), new ItemStack(ItemFoodTFC.get(Food.RICE_BREAD)), 200, 480).setRegistryName("rice_bread"),
                new HeatRecipeSimple(IIngredient.of(ItemFoodTFC.get(Food.RYE_DOUGH)), new ItemStack(ItemFoodTFC.get(Food.RYE_BREAD)), 200, 480).setRegistryName("rye_bread"),
                new HeatRecipeSimple(IIngredient.of(ItemFoodTFC.get(Food.WHEAT_DOUGH)), new ItemStack(ItemFoodTFC.get(Food.WHEAT_BREAD)), 200, 480).setRegistryName("wheat_bread"),

            // Meat
            new HeatRecipeSimple(IIngredient.of(ItemFoodTFC.get(Food.BEEF)), new ItemStack(ItemFoodTFC.get(Food.COOKED_BEEF)), 200, 480).setRegistryName("cooked_beef"),
            new HeatRecipeSimple(IIngredient.of(ItemFoodTFC.get(Food.PORK)), new ItemStack(ItemFoodTFC.get(Food.COOKED_PORK)), 200, 480).setRegistryName("cooked_pork"),
            new HeatRecipeSimple(IIngredient.of(ItemFoodTFC.get(Food.CHICKEN)), new ItemStack(ItemFoodTFC.get(Food.COOKED_CHICKEN)), 200, 480).setRegistryName("cooked_chicken"),
            new HeatRecipeSimple(IIngredient.of(ItemFoodTFC.get(Food.MUTTON)), new ItemStack(ItemFoodTFC.get(Food.COOKED_MUTTON)), 200, 480).setRegistryName("cooked_mutton"),
            new HeatRecipeSimple(IIngredient.of(ItemFoodTFC.get(Food.FISH)), new ItemStack(ItemFoodTFC.get(Food.COOKED_FISH)), 200, 480).setRegistryName("cooked_fish"),
            new HeatRecipeSimple(IIngredient.of(ItemFoodTFC.get(Food.BEAR)), new ItemStack(ItemFoodTFC.get(Food.COOKED_BEAR)), 200, 480).setRegistryName("cooked_bear"),
            new HeatRecipeSimple(IIngredient.of(ItemFoodTFC.get(Food.CALAMARI)), new ItemStack(ItemFoodTFC.get(Food.COOKED_CALAMARI)), 200, 480).setRegistryName("cooked_calamari"),
            new HeatRecipeSimple(IIngredient.of(ItemFoodTFC.get(Food.HORSE_MEAT)), new ItemStack(ItemFoodTFC.get(Food.COOKED_HORSE_MEAT)), 200, 480).setRegistryName("cooked_horse_meat"),
            new HeatRecipeSimple(IIngredient.of(ItemFoodTFC.get(Food.PHEASANT)), new ItemStack(ItemFoodTFC.get(Food.COOKED_PHEASANT)), 200, 480).setRegistryName("cooked_pheasant"),
            new HeatRecipeSimple(IIngredient.of(ItemFoodTFC.get(Food.VENISON)), new ItemStack(ItemFoodTFC.get(Food.COOKED_VENISON)), 200, 480).setRegistryName("cooked_venison"),
            new HeatRecipeSimple(IIngredient.of(ItemFoodTFC.get(Food.RABBIT)), new ItemStack(ItemFoodTFC.get(Food.COOKED_RABBIT)), 200, 480).setRegistryName("cooked_rabbit"),
            new HeatRecipeSimple(IIngredient.of(ItemFoodTFC.get(Food.WOLF)), new ItemStack(ItemFoodTFC.get(Food.COOKED_WOLF)), 200, 480).setRegistryName("cooked_wolf"),
            new HeatRecipeSimple(IIngredient.of(ItemFoodTFC.get(Food.CHEVON)), new ItemStack(ItemFoodTFC.get(Food.COOKED_CHEVON)), 200, 480).setRegistryName("cooked_chevon"),
            new HeatRecipeSimple(IIngredient.of(ItemFoodTFC.get(Food.DUCK)), new ItemStack(ItemFoodTFC.get(Food.COOKED_DUCK)), 200, 480).setRegistryName("cooked_duck"),
            new HeatRecipeSimple(IIngredient.of(ItemFoodTFC.get(Food.VIANDE)), new ItemStack(ItemFoodTFC.get(Food.COOKED_VIANDE)), 200, 480).setRegistryName("cooked_viande"),

            // Egg
            new HeatRecipeSimple(IIngredient.of(Items.EGG), new ItemStack(ItemFoodTFC.get(Food.COOKED_EGG)), 200, 480).setRegistryName("cooked_egg"),

            // Bread
            HeatRecipe.destroy(IIngredient.of(ItemFoodTFC.get(Food.BARLEY_BREAD)), 480).setRegistryName("burned_barley_bread"),
            HeatRecipe.destroy(IIngredient.of(ItemFoodTFC.get(Food.CORNBREAD)), 480).setRegistryName("burned_cornbread"),
            HeatRecipe.destroy(IIngredient.of(ItemFoodTFC.get(Food.OAT_BREAD)), 480).setRegistryName("burned_oat_bread"),
            HeatRecipe.destroy(IIngredient.of(ItemFoodTFC.get(Food.RICE_BREAD)), 480).setRegistryName("burned_rice_bread"),
            HeatRecipe.destroy(IIngredient.of(ItemFoodTFC.get(Food.RYE_BREAD)), 480).setRegistryName("burned_rye_bread"),
            HeatRecipe.destroy(IIngredient.of(ItemFoodTFC.get(Food.WHEAT_BREAD)), 480).setRegistryName("burned_wheat_bread"),

            // Meat
            HeatRecipe.destroy(IIngredient.of(ItemFoodTFC.get(Food.COOKED_BEEF)), 480).setRegistryName("burned_beef"),
            HeatRecipe.destroy(IIngredient.of(ItemFoodTFC.get(Food.COOKED_PORK)), 480).setRegistryName("burned_pork"),
            HeatRecipe.destroy(IIngredient.of(ItemFoodTFC.get(Food.COOKED_CHICKEN)), 480).setRegistryName("burned_chicken"),
            HeatRecipe.destroy(IIngredient.of(ItemFoodTFC.get(Food.COOKED_MUTTON)), 480).setRegistryName("burned_mutton"),
            HeatRecipe.destroy(IIngredient.of(ItemFoodTFC.get(Food.COOKED_FISH)), 480).setRegistryName("burned_fish"),
            HeatRecipe.destroy(IIngredient.of(ItemFoodTFC.get(Food.COOKED_BEAR)), 480).setRegistryName("burned_bear"),
<<<<<<< HEAD
            HeatRecipe.destroy(IIngredient.of(ItemFoodTFC.get(Food.COOKED_CALAMARI)), 480).setRegistryName("burned_calamari"),
            HeatRecipe.destroy(IIngredient.of(ItemFoodTFC.get(Food.COOKED_HORSE_MEAT)), 480).setRegistryName("burned_horse_meat"),
            HeatRecipe.destroy(IIngredient.of(ItemFoodTFC.get(Food.COOKED_PHEASANT)), 480).setRegistryName("burned_pheasant"),
            HeatRecipe.destroy(IIngredient.of(ItemFoodTFC.get(Food.COOKED_RABBIT)), 480).setRegistryName("burned_rabbit"),
            HeatRecipe.destroy(IIngredient.of(ItemFoodTFC.get(Food.COOKED_WOLF)), 480).setRegistryName("burned_wolf"),
            HeatRecipe.destroy(IIngredient.of(ItemFoodTFC.get(Food.COOKED_VENISON)), 480).setRegistryName("burned_venison"),
            HeatRecipe.destroy(IIngredient.of(ItemFoodTFC.get(Food.COOKED_CHEVON)), 480).setRegistryName("burned_chevon"),
            HeatRecipe.destroy(IIngredient.of(ItemFoodTFC.get(Food.COOKED_DUCK)), 480).setRegistryName("burned_duck"),
            HeatRecipe.destroy(IIngredient.of(ItemFoodTFC.get(Food.COOKED_VIANDE)), 480).setRegistryName("burned_viande"),

            // Egg
            HeatRecipe.destroy(IIngredient.of(ItemFoodTFC.get(Food.COOKED_EGG)), 480).setRegistryName("burned_egg")
=======
                HeatRecipe.destroy(IIngredient.of(ItemFoodTFC.get(Food.COOKED_CALAMARI)), 480).setRegistryName("burned_calamari"),
                HeatRecipe.destroy(IIngredient.of(ItemFoodTFC.get(Food.COOKED_HORSE_MEAT)), 480).setRegistryName("burned_horse_meat"),
                HeatRecipe.destroy(IIngredient.of(ItemFoodTFC.get(Food.COOKED_PHEASANT)), 480).setRegistryName("burned_pheasant"),
                HeatRecipe.destroy(IIngredient.of(ItemFoodTFC.get(Food.COOKED_RABBIT)), 480).setRegistryName("burned_rabbit"),
                HeatRecipe.destroy(IIngredient.of(ItemFoodTFC.get(Food.COOKED_WOLF)), 480).setRegistryName("burned_wolf"),
                HeatRecipe.destroy(IIngredient.of(ItemFoodTFC.get(Food.COOKED_VENISON)), 480).setRegistryName("burned_venison"),

                // Egg
                HeatRecipe.destroy(IIngredient.of(ItemFoodTFC.get(Food.COOKED_EGG)), 480).setRegistryName("burned_egg")
        );
>>>>>>> 1dbe86d0

        // Glazed terracotta, because minecraft decided *this* one should not use metadata.
        event.getRegistry().registerAll(
                new HeatRecipeSimple(IIngredient.of(new ItemStack(Blocks.STAINED_HARDENED_CLAY, 1, EnumDyeColor.WHITE.getMetadata())), new ItemStack(Blocks.WHITE_GLAZED_TERRACOTTA), 1200).setRegistryName("white_glazed_terracotta"),
                new HeatRecipeSimple(IIngredient.of(new ItemStack(Blocks.STAINED_HARDENED_CLAY, 1, EnumDyeColor.ORANGE.getMetadata())), new ItemStack(Blocks.ORANGE_GLAZED_TERRACOTTA), 1200).setRegistryName("orange_glazed_terracotta"),
                new HeatRecipeSimple(IIngredient.of(new ItemStack(Blocks.STAINED_HARDENED_CLAY, 1, EnumDyeColor.MAGENTA.getMetadata())), new ItemStack(Blocks.MAGENTA_GLAZED_TERRACOTTA), 1200).setRegistryName("magenta_glazed_terracotta"),
                new HeatRecipeSimple(IIngredient.of(new ItemStack(Blocks.STAINED_HARDENED_CLAY, 1, EnumDyeColor.LIGHT_BLUE.getMetadata())), new ItemStack(Blocks.LIGHT_BLUE_GLAZED_TERRACOTTA), 1200).setRegistryName("light_blue_glazed_terracotta"),
                new HeatRecipeSimple(IIngredient.of(new ItemStack(Blocks.STAINED_HARDENED_CLAY, 1, EnumDyeColor.YELLOW.getMetadata())), new ItemStack(Blocks.YELLOW_GLAZED_TERRACOTTA), 1200).setRegistryName("yellow_glazed_terracotta"),
                new HeatRecipeSimple(IIngredient.of(new ItemStack(Blocks.STAINED_HARDENED_CLAY, 1, EnumDyeColor.LIME.getMetadata())), new ItemStack(Blocks.LIME_GLAZED_TERRACOTTA), 1200).setRegistryName("lime_glazed_terracotta"),
                new HeatRecipeSimple(IIngredient.of(new ItemStack(Blocks.STAINED_HARDENED_CLAY, 1, EnumDyeColor.PINK.getMetadata())), new ItemStack(Blocks.PINK_GLAZED_TERRACOTTA), 1200).setRegistryName("pink_glazed_terracotta"),
                new HeatRecipeSimple(IIngredient.of(new ItemStack(Blocks.STAINED_HARDENED_CLAY, 1, EnumDyeColor.GRAY.getMetadata())), new ItemStack(Blocks.GRAY_GLAZED_TERRACOTTA), 1200).setRegistryName("gray_glazed_terracotta"),
                new HeatRecipeSimple(IIngredient.of(new ItemStack(Blocks.STAINED_HARDENED_CLAY, 1, EnumDyeColor.SILVER.getMetadata())), new ItemStack(Blocks.SILVER_GLAZED_TERRACOTTA), 1200).setRegistryName("silver_glazed_terracotta"),
                new HeatRecipeSimple(IIngredient.of(new ItemStack(Blocks.STAINED_HARDENED_CLAY, 1, EnumDyeColor.CYAN.getMetadata())), new ItemStack(Blocks.CYAN_GLAZED_TERRACOTTA), 1200).setRegistryName("cyan_glazed_terracotta"),
                new HeatRecipeSimple(IIngredient.of(new ItemStack(Blocks.STAINED_HARDENED_CLAY, 1, EnumDyeColor.PURPLE.getMetadata())), new ItemStack(Blocks.PURPLE_GLAZED_TERRACOTTA), 1200).setRegistryName("purple_glazed_terracotta"),
                new HeatRecipeSimple(IIngredient.of(new ItemStack(Blocks.STAINED_HARDENED_CLAY, 1, EnumDyeColor.BLUE.getMetadata())), new ItemStack(Blocks.BLUE_GLAZED_TERRACOTTA), 1200).setRegistryName("blue_glazed_terracotta"),
                new HeatRecipeSimple(IIngredient.of(new ItemStack(Blocks.STAINED_HARDENED_CLAY, 1, EnumDyeColor.BROWN.getMetadata())), new ItemStack(Blocks.BROWN_GLAZED_TERRACOTTA), 1200).setRegistryName("brown_glazed_terracotta"),
                new HeatRecipeSimple(IIngredient.of(new ItemStack(Blocks.STAINED_HARDENED_CLAY, 1, EnumDyeColor.GREEN.getMetadata())), new ItemStack(Blocks.GREEN_GLAZED_TERRACOTTA), 1200).setRegistryName("green_glazed_terracotta"),
                new HeatRecipeSimple(IIngredient.of(new ItemStack(Blocks.STAINED_HARDENED_CLAY, 1, EnumDyeColor.RED.getMetadata())), new ItemStack(Blocks.RED_GLAZED_TERRACOTTA), 1200).setRegistryName("red_glazed_terracotta"),
                new HeatRecipeSimple(IIngredient.of(new ItemStack(Blocks.STAINED_HARDENED_CLAY, 1, EnumDyeColor.BLACK.getMetadata())), new ItemStack(Blocks.BLACK_GLAZED_TERRACOTTA), 1200).setRegistryName("black_glazed_terracotta")
        );
    }

    @SubscribeEvent
    public static void onRegisterAnvilRecipeEvent(RegistryEvent.Register<AnvilRecipe> event)
    {
        IForgeRegistry<AnvilRecipe> r = event.getRegistry();

        // Misc
        addAnvil(r, DOUBLE_INGOT, SHEET, false, GENERAL, HIT_LAST, HIT_SECOND_LAST, HIT_THIRD_LAST);
        addAnvil(r, DOUBLE_SHEET, TUYERE, true, GENERAL, BEND_LAST, BEND_SECOND_LAST);

        // Tools
        addAnvil(r, INGOT, PICK_HEAD, true, TOOLS, PUNCH_LAST, BEND_NOT_LAST, DRAW_NOT_LAST);
        addAnvil(r, INGOT, SHOVEL_HEAD, true, TOOLS, PUNCH_LAST, HIT_NOT_LAST);
        addAnvil(r, INGOT, AXE_HEAD, true, TOOLS, PUNCH_LAST, HIT_SECOND_LAST, UPSET_THIRD_LAST);
        addAnvil(r, INGOT, HOE_HEAD, true, TOOLS, PUNCH_LAST, HIT_NOT_LAST, BEND_NOT_LAST);
        addAnvil(r, INGOT, HAMMER_HEAD, true, TOOLS, PUNCH_LAST, SHRINK_NOT_LAST);
        addAnvil(r, INGOT, PROPICK_HEAD, true, TOOLS, PUNCH_LAST, DRAW_NOT_LAST, BEND_NOT_LAST);
        addAnvil(r, INGOT, SAW_BLADE, true, TOOLS, HIT_LAST, HIT_SECOND_LAST);
        addAnvil(r, DOUBLE_INGOT, SWORD_BLADE, true, TOOLS, HIT_LAST, BEND_SECOND_LAST, BEND_THIRD_LAST);
        addAnvil(r, DOUBLE_INGOT, MACE_HEAD, true, TOOLS, HIT_LAST, SHRINK_NOT_LAST, BEND_NOT_LAST);
        addAnvil(r, INGOT, SCYTHE_BLADE, true, TOOLS, HIT_LAST, DRAW_SECOND_LAST, BEND_THIRD_LAST);
        addAnvil(r, INGOT, KNIFE_BLADE, true, TOOLS, HIT_LAST, DRAW_SECOND_LAST, DRAW_THIRD_LAST);
        addAnvil(r, INGOT, JAVELIN_HEAD, true, TOOLS, HIT_LAST, HIT_SECOND_LAST, DRAW_THIRD_LAST);
        addAnvil(r, INGOT, CHISEL_HEAD, true, TOOLS, HIT_LAST, HIT_NOT_LAST, DRAW_NOT_LAST);

        // Armor
        addAnvil(r, DOUBLE_SHEET, UNFINISHED_HELMET, true, ARMOR, HIT_LAST, BEND_SECOND_LAST, BEND_THIRD_LAST);
        addAnvil(r, DOUBLE_SHEET, UNFINISHED_CHESTPLATE, true, ARMOR, HIT_LAST, HIT_SECOND_LAST, UPSET_THIRD_LAST);
        addAnvil(r, DOUBLE_SHEET, UNFINISHED_GREAVES, true, ARMOR, BEND_ANY, DRAW_ANY, HIT_ANY);
        addAnvil(r, SHEET, UNFINISHED_BOOTS, true, ARMOR, BEND_LAST, BEND_SECOND_LAST, SHRINK_THIRD_LAST);

        //Blooms
        r.register(new AnvilRecipeMeasurable(new ResourceLocation(MOD_ID, "refining_bloom"), IIngredient.of(ItemsTFC.UNREFINED_BLOOM), new ItemStack(ItemsTFC.REFINED_BLOOM), Metal.Tier.TIER_II, HIT_LAST, HIT_SECOND_LAST, HIT_THIRD_LAST));
        r.register(new AnvilRecipeSplitting(new ResourceLocation(MOD_ID, "splitting_bloom"), IIngredient.of(ItemsTFC.REFINED_BLOOM), new ItemStack(ItemsTFC.REFINED_BLOOM), 100, Metal.Tier.TIER_II, PUNCH_LAST));
        r.register(new AnvilRecipe(new ResourceLocation(MOD_ID, "iron_bloom"), x -> {
            if (x.getItem() == ItemsTFC.REFINED_BLOOM)
            {
                IForgeable cap = x.getCapability(CapabilityForgeable.FORGEABLE_CAPABILITY, null);
                if (cap instanceof IForgeableMeasurableMetal)
                {
                    return ((IForgeableMeasurableMetal) cap).getMetal() == Metal.WROUGHT_IRON && ((IForgeableMeasurableMetal) cap).getMetalAmount() == 100;
                }
            }
            return false;
        }, new ItemStack(ItemMetal.get(Metal.WROUGHT_IRON, INGOT)), Metal.Tier.TIER_II, null, HIT_LAST, HIT_SECOND_LAST, HIT_THIRD_LAST));

        // Shields
        addAnvil(r, DOUBLE_SHEET, SHIELD, true, ARMOR, UPSET_LAST, BEND_SECOND_LAST, BEND_THIRD_LAST);

        // Steel Working
        addAnvil(r, PIG_IRON, HIGH_CARBON_STEEL, null);
        addAnvil(r, HIGH_CARBON_STEEL, STEEL, null);
        addAnvil(r, HIGH_CARBON_BLACK_STEEL, BLACK_STEEL, null);
        addAnvil(r, HIGH_CARBON_BLUE_STEEL, BLUE_STEEL, null);
        addAnvil(r, HIGH_CARBON_RED_STEEL, RED_STEEL, null);

        // Vanilla iron bars and trap doors
        addAnvil(r, "iron_bars", SHEET, WROUGHT_IRON, new ItemStack(Blocks.IRON_BARS, 8), Metal.Tier.TIER_III, GENERAL, UPSET_LAST, PUNCH_SECOND_LAST, PUNCH_THIRD_LAST);
        addAnvil(r, "iron_bars_double", DOUBLE_SHEET, WROUGHT_IRON, new ItemStack(Blocks.IRON_BARS, 16), Metal.Tier.TIER_III, GENERAL, UPSET_LAST, PUNCH_SECOND_LAST, PUNCH_THIRD_LAST);
        addAnvil(r, "iron_trap_door", DOUBLE_SHEET, WROUGHT_IRON, new ItemStack(Blocks.IRON_TRAPDOOR), Metal.Tier.TIER_III, GENERAL, UPSET_LAST, PUNCH_SECOND_LAST, PUNCH_THIRD_LAST);
        addAnvil(r, "iron_door", SHEET, WROUGHT_IRON, new ItemStack(Items.IRON_DOOR), Metal.Tier.TIER_III, GENERAL, HIT_LAST, DRAW_NOT_LAST, PUNCH_NOT_LAST);

        //Red and Blue Steel Buckets!
        addAnvil(r, "red_steel_bucket", SHEET, RED_STEEL, new ItemStack(ItemMetal.get(Metal.RED_STEEL, BUCKET)), Metal.Tier.TIER_VI, GENERAL, BEND_LAST, BEND_SECOND_LAST, BEND_THIRD_LAST);
        addAnvil(r, "blue_steel_bucket", SHEET, BLUE_STEEL, new ItemStack(ItemMetal.get(Metal.BLUE_STEEL, BUCKET)), Metal.Tier.TIER_VI, GENERAL, BEND_LAST, BEND_SECOND_LAST, BEND_THIRD_LAST);

        addAnvil(r, "wrought_iron_grill", DOUBLE_SHEET, WROUGHT_IRON, new ItemStack(ItemsTFC.WROUGHT_IRON_GRILL), Metal.Tier.TIER_III, GENERAL, DRAW_ANY, PUNCH_LAST, PUNCH_NOT_LAST);
    }

    @SubscribeEvent
    public static void onRegisterWeldingRecipeEvent(RegistryEvent.Register<WeldingRecipe> event)
    {
        IForgeRegistry<WeldingRecipe> r = event.getRegistry();

        // Basic Parts
        addWelding(r, INGOT, DOUBLE_INGOT);
        addWelding(r, SHEET, DOUBLE_SHEET);

        // Armor
        addWelding(r, UNFINISHED_HELMET, SHEET, HELMET, true);
        addWelding(r, UNFINISHED_CHESTPLATE, DOUBLE_SHEET, CHESTPLATE, true);
        addWelding(r, UNFINISHED_GREAVES, SHEET, GREAVES, true);
        addWelding(r, UNFINISHED_BOOTS, SHEET, BOOTS, true);

        // Steel Welding
        addWelding(r, WEAK_STEEL, PIG_IRON, HIGH_CARBON_BLACK_STEEL);
        addWelding(r, WEAK_BLUE_STEEL, BLACK_STEEL, HIGH_CARBON_BLUE_STEEL);
        addWelding(r, WEAK_RED_STEEL, BLACK_STEEL, HIGH_CARBON_RED_STEEL);

        // Special Recipes
        addWelding(r, KNIFE_BLADE, KNIFE_BLADE, SHEARS, true);
    }

    @SubscribeEvent
    public static void onRegisterLoomRecipeEvent(RegistryEvent.Register<LoomRecipe> event)
    {
        IForgeRegistry<LoomRecipe> r = event.getRegistry();

        r.registerAll(
            new LoomRecipe(new ResourceLocation(MOD_ID, "burlap_cloth"), IIngredient.of(ItemsTFC.JUTE_FIBER, 12), new ItemStack(ItemsTFC.BURLAP_CLOTH), 12, new ResourceLocation(MOD_ID, "textures/blocks/devices/loom/product/burlap.png")),
            new LoomRecipe(new ResourceLocation(MOD_ID, "wool_cloth"), IIngredient.of(ItemsTFC.WOOL_YARN, 16), new ItemStack(ItemsTFC.WOOL_CLOTH), 16, new ResourceLocation("minecraft", "textures/blocks/wool_colored_white.png")),
            new LoomRecipe(new ResourceLocation(MOD_ID, "silk_cloth"), IIngredient.of(Items.STRING, 24), new ItemStack(ItemsTFC.SILK_CLOTH), 24, new ResourceLocation("minecraft", "textures/blocks/wool_colored_white.png")),

            new LoomRecipe(new ResourceLocation(MOD_ID, "wool_block"), IIngredient.of(ItemsTFC.WOOL_CLOTH, 4), new ItemStack(Blocks.WOOL), 4, new ResourceLocation("minecraft", "textures/blocks/wool_colored_white.png"))
        );
    }

    @SubscribeEvent
    @SuppressWarnings("ConstantConditions")
    public static void onRegisterQuernRecipeEvent(RegistryEvent.Register<QuernRecipe> event)
    {
        IForgeRegistry<QuernRecipe> r = event.getRegistry();

        r.registerAll(
            //Grain
            new QuernRecipe(IIngredient.of("grainBarley"), new ItemStack(ItemFoodTFC.get(Food.BARLEY_FLOUR), 1)).setRegistryName("barley"),
            new QuernRecipe(IIngredient.of("grainOat"), new ItemStack(ItemFoodTFC.get(Food.OAT_FLOUR), 1)).setRegistryName("oat"),
            new QuernRecipe(IIngredient.of("grainRice"), new ItemStack(ItemFoodTFC.get(Food.RICE_FLOUR), 1)).setRegistryName("rice"),
            new QuernRecipe(IIngredient.of("grainRye"), new ItemStack(ItemFoodTFC.get(Food.RYE_FLOUR), 1)).setRegistryName("rye"),
            new QuernRecipe(IIngredient.of("grainWheat"), new ItemStack(ItemFoodTFC.get(Food.WHEAT_FLOUR), 1)).setRegistryName("wheat"),
            new QuernRecipe(IIngredient.of("maize"), new ItemStack(ItemFoodTFC.get(Food.CORNMEAL_FLOUR), 1)).setRegistryName("maize"),

            //Flux
            new QuernRecipe(IIngredient.of("gemBorax"), new ItemStack(ItemPowder.get(Powder.FLUX), 6)).setRegistryName("boarx"),
            new QuernRecipe(IIngredient.of("rockFlux"), new ItemStack(ItemPowder.get(Powder.FLUX), 2)).setRegistryName("flux"),

            //Redstone
            new QuernRecipe(IIngredient.of("gemCinnabar"), new ItemStack(Items.REDSTONE, 8)).setRegistryName("cinnabar"),
            new QuernRecipe(IIngredient.of("gemCryolite"), new ItemStack(Items.REDSTONE, 8)).setRegistryName("cryolite"),

            //Hematite
            new QuernRecipe(IIngredient.of(ItemSmallOre.get(Ore.HEMATITE, 1)), new ItemStack(ItemPowder.get(Powder.HEMATITE), 2)).setRegistryName("hematite_powder_from_small"),
            new QuernRecipe(IIngredient.of(ItemOreTFC.get(Ore.HEMATITE, Ore.Grade.POOR, 1)), new ItemStack(ItemPowder.get(Powder.HEMATITE), 3)).setRegistryName("hematite_powder_from_poor"),
            new QuernRecipe(IIngredient.of(ItemOreTFC.get(Ore.HEMATITE, Ore.Grade.NORMAL, 1)), new ItemStack(ItemPowder.get(Powder.HEMATITE), 5)).setRegistryName("hematite_powder_from_normal"),
            new QuernRecipe(IIngredient.of(ItemOreTFC.get(Ore.HEMATITE, Ore.Grade.RICH, 1)), new ItemStack(ItemPowder.get(Powder.HEMATITE), 7)).setRegistryName("hematite_powder_from_rich"),

            //Limonite
            new QuernRecipe(IIngredient.of(ItemSmallOre.get(Ore.LIMONITE, 1)), new ItemStack(ItemPowder.get(Powder.LIMONITE), 2)).setRegistryName("limonite_powder_from_small"),
            new QuernRecipe(IIngredient.of(ItemOreTFC.get(Ore.LIMONITE, Ore.Grade.POOR, 1)), new ItemStack(ItemPowder.get(Powder.LIMONITE), 3)).setRegistryName("limonite_powder_from_poor"),
            new QuernRecipe(IIngredient.of(ItemOreTFC.get(Ore.LIMONITE, Ore.Grade.NORMAL, 1)), new ItemStack(ItemPowder.get(Powder.LIMONITE), 5)).setRegistryName("limonite_powder_from_normal"),
            new QuernRecipe(IIngredient.of(ItemOreTFC.get(Ore.LIMONITE, Ore.Grade.RICH, 1)), new ItemStack(ItemPowder.get(Powder.LIMONITE), 7)).setRegistryName("limonite_powder_from_rich"),

            //Malachite
            new QuernRecipe(IIngredient.of(ItemSmallOre.get(Ore.MALACHITE, 1)), new ItemStack(ItemPowder.get(Powder.MALACHITE), 2)).setRegistryName("malachite_powder_from_small"),
            new QuernRecipe(IIngredient.of(ItemOreTFC.get(Ore.MALACHITE, Ore.Grade.POOR, 1)), new ItemStack(ItemPowder.get(Powder.MALACHITE), 3)).setRegistryName("malachite_powder_from_poor"),
            new QuernRecipe(IIngredient.of(ItemOreTFC.get(Ore.MALACHITE, Ore.Grade.NORMAL, 1)), new ItemStack(ItemPowder.get(Powder.MALACHITE), 5)).setRegistryName("malachite_powder_from_normal"),
            new QuernRecipe(IIngredient.of(ItemOreTFC.get(Ore.MALACHITE, Ore.Grade.RICH, 1)), new ItemStack(ItemPowder.get(Powder.MALACHITE), 7)).setRegistryName("malachite_powder_from_rich"),

            //Bone meal
            new QuernRecipe(IIngredient.of("bone"), new ItemStack(Items.DYE, 3, EnumDyeColor.WHITE.getDyeDamage())).setRegistryName("bone_meal_from_bone"),
            new QuernRecipe(IIngredient.of(Blocks.BONE_BLOCK), new ItemStack(Items.DYE, 9, EnumDyeColor.WHITE.getDyeDamage())).setRegistryName("bone_meal_from_bone_block"),

            //Dye from plants
            new QuernRecipe(IIngredient.of(BlockPlantTFC.get(TFCRegistries.PLANTS.getValue(DefaultPlants.HOUSTONIA))), new ItemStack(ItemsTFC.DYE_WHITE, 2)).setRegistryName("crushed_houstonia"),
            new QuernRecipe(IIngredient.of(BlockPlantTFC.get(TFCRegistries.PLANTS.getValue(DefaultPlants.OXEYE_DAISY))), new ItemStack(ItemsTFC.DYE_WHITE, 1)).setRegistryName("crushed_oxeye_daisy"),
            new QuernRecipe(IIngredient.of(BlockPlantTFC.get(TFCRegistries.PLANTS.getValue(DefaultPlants.PRIMROSE))), new ItemStack(ItemsTFC.DYE_WHITE, 2)).setRegistryName("crushed_primrose"),
            new QuernRecipe(IIngredient.of(BlockPlantTFC.get(TFCRegistries.PLANTS.getValue(DefaultPlants.SNAPDRAGON_WHITE))), new ItemStack(ItemsTFC.DYE_WHITE, 2)).setRegistryName("crushed_snapdragon_white"),
            new QuernRecipe(IIngredient.of(BlockPlantTFC.get(TFCRegistries.PLANTS.getValue(DefaultPlants.TRILLIUM))), new ItemStack(ItemsTFC.DYE_WHITE, 1)).setRegistryName("crushed_trillium"),
            new QuernRecipe(IIngredient.of(BlockPlantTFC.get(TFCRegistries.PLANTS.getValue(DefaultPlants.SPANISH_MOSS))), new ItemStack(ItemsTFC.DYE_WHITE, 2)).setRegistryName("crushed_spanish_moss"),
            new QuernRecipe(IIngredient.of(BlockPlantTFC.get(TFCRegistries.PLANTS.getValue(DefaultPlants.TULIP_WHITE))), new ItemStack(ItemsTFC.DYE_WHITE, 1)).setRegistryName("crushed_tulip_white"),

            new QuernRecipe(IIngredient.of(BlockPlantTFC.get(TFCRegistries.PLANTS.getValue(DefaultPlants.BUTTERFLY_MILKWEED))), new ItemStack(Items.DYE, 2, EnumDyeColor.ORANGE.getDyeDamage())).setRegistryName("crushed_butterfly_milkweed"),
            new QuernRecipe(IIngredient.of(BlockPlantTFC.get(TFCRegistries.PLANTS.getValue(DefaultPlants.CANNA))), new ItemStack(Items.DYE, 2, EnumDyeColor.ORANGE.getDyeDamage())).setRegistryName("crushed_canna"),
            new QuernRecipe(IIngredient.of(BlockPlantTFC.get(TFCRegistries.PLANTS.getValue(DefaultPlants.NASTURTIUM))), new ItemStack(Items.DYE, 2, EnumDyeColor.ORANGE.getDyeDamage())).setRegistryName("crushed_nasturium"),
            new QuernRecipe(IIngredient.of(BlockPlantTFC.get(TFCRegistries.PLANTS.getValue(DefaultPlants.STRELITZIA))), new ItemStack(Items.DYE, 1, EnumDyeColor.ORANGE.getDyeDamage())).setRegistryName("crushed_strelitzia"),
            new QuernRecipe(IIngredient.of(BlockPlantTFC.get(TFCRegistries.PLANTS.getValue(DefaultPlants.TULIP_ORANGE))), new ItemStack(Items.DYE, 1, EnumDyeColor.ORANGE.getDyeDamage())).setRegistryName("crushed_tulip_orange"),
            new QuernRecipe(IIngredient.of(BlockPlantTFC.get(TFCRegistries.PLANTS.getValue(DefaultPlants.WATER_CANNA))), new ItemStack(Items.DYE, 2, EnumDyeColor.ORANGE.getDyeDamage())).setRegistryName("crushed_water_canna"),

            new QuernRecipe(IIngredient.of(BlockPlantTFC.get(TFCRegistries.PLANTS.getValue(DefaultPlants.ATHYRIUM_FERN))), new ItemStack(Items.DYE, 2, EnumDyeColor.MAGENTA.getDyeDamage())).setRegistryName("crushed_athyrium"),
            new QuernRecipe(IIngredient.of(BlockPlantTFC.get(TFCRegistries.PLANTS.getValue(DefaultPlants.MORNING_GLORY))), new ItemStack(Items.DYE, 1, EnumDyeColor.MAGENTA.getDyeDamage())).setRegistryName("crushed_morning_glory"),
            new QuernRecipe(IIngredient.of(BlockPlantTFC.get(TFCRegistries.PLANTS.getValue(DefaultPlants.PULSATILLA))), new ItemStack(Items.DYE, 1, EnumDyeColor.MAGENTA.getDyeDamage())).setRegistryName("crushed_pulsatilla"),

            new QuernRecipe(IIngredient.of(BlockPlantTFC.get(TFCRegistries.PLANTS.getValue(DefaultPlants.LABRADOR_TEA))), new ItemStack(Items.DYE, 2, EnumDyeColor.LIGHT_BLUE.getDyeDamage())).setRegistryName("crushed_labrador_tea"),
            new QuernRecipe(IIngredient.of(BlockPlantTFC.get(TFCRegistries.PLANTS.getValue(DefaultPlants.SAPPHIRE_TOWER))), new ItemStack(Items.DYE, 2, EnumDyeColor.LIGHT_BLUE.getDyeDamage())).setRegistryName("crushed_sapphire_tower"),

            new QuernRecipe(IIngredient.of(BlockPlantTFC.get(TFCRegistries.PLANTS.getValue(DefaultPlants.CALENDULA))), new ItemStack(Items.DYE, 2, EnumDyeColor.YELLOW.getDyeDamage())).setRegistryName("crushed_marigold"),
            new QuernRecipe(IIngredient.of(BlockPlantTFC.get(TFCRegistries.PLANTS.getValue(DefaultPlants.DANDELION))), new ItemStack(Items.DYE, 1, EnumDyeColor.YELLOW.getDyeDamage())).setRegistryName("crushed_dandelion"),
            new QuernRecipe(IIngredient.of(BlockPlantTFC.get(TFCRegistries.PLANTS.getValue(DefaultPlants.MEADS_MILKWEED))), new ItemStack(Items.DYE, 1, EnumDyeColor.YELLOW.getDyeDamage())).setRegistryName("crushed_meads_milkweed"),
            new QuernRecipe(IIngredient.of(BlockPlantTFC.get(TFCRegistries.PLANTS.getValue(DefaultPlants.GOLDENROD))), new ItemStack(Items.DYE, 2, EnumDyeColor.YELLOW.getDyeDamage())).setRegistryName("crushed_goldenrod"),
            new QuernRecipe(IIngredient.of(BlockPlantTFC.get(TFCRegistries.PLANTS.getValue(DefaultPlants.SNAPDRAGON_YELLOW))), new ItemStack(Items.DYE, 2, EnumDyeColor.YELLOW.getDyeDamage())).setRegistryName("crushed_snapdragon_yellow"),

            new QuernRecipe(IIngredient.of(BlockPlantTFC.get(TFCRegistries.PLANTS.getValue(DefaultPlants.MOSS))), new ItemStack(Items.DYE, 2, EnumDyeColor.LIME.getDyeDamage())).setRegistryName("crushed_moss"),

            new QuernRecipe(IIngredient.of(BlockPlantTFC.get(TFCRegistries.PLANTS.getValue(DefaultPlants.FOXGLOVE))), new ItemStack(Items.DYE, 2, EnumDyeColor.PINK.getDyeDamage())).setRegistryName("crushed_foxglove"),
            new QuernRecipe(IIngredient.of(BlockPlantTFC.get(TFCRegistries.PLANTS.getValue(DefaultPlants.SACRED_DATURA))), new ItemStack(Items.DYE, 2, EnumDyeColor.PINK.getDyeDamage())).setRegistryName("crushed_sacred_datura"),
            new QuernRecipe(IIngredient.of(BlockPlantTFC.get(TFCRegistries.PLANTS.getValue(DefaultPlants.TULIP_PINK))), new ItemStack(Items.DYE, 1, EnumDyeColor.PINK.getDyeDamage())).setRegistryName("crushed_tulip_pink"),
            new QuernRecipe(IIngredient.of(BlockPlantTFC.get(TFCRegistries.PLANTS.getValue(DefaultPlants.SNAPDRAGON_PINK))), new ItemStack(Items.DYE, 2, EnumDyeColor.PINK.getDyeDamage())).setRegistryName("crushed_snapdragon_pink"),

            //No gray :c

            new QuernRecipe(IIngredient.of(BlockPlantTFC.get(TFCRegistries.PLANTS.getValue(DefaultPlants.YUCCA))), new ItemStack(Items.DYE, 2, EnumDyeColor.SILVER.getDyeDamage())).setRegistryName("crushed_yucca"),

            //No Cyan :c

            new QuernRecipe(IIngredient.of(BlockPlantTFC.get(TFCRegistries.PLANTS.getValue(DefaultPlants.ALLIUM))), new ItemStack(Items.DYE, 2, EnumDyeColor.PURPLE.getDyeDamage())).setRegistryName("crushed_allium"),
            new QuernRecipe(IIngredient.of(BlockPlantTFC.get(TFCRegistries.PLANTS.getValue(DefaultPlants.BLACK_ORCHID))), new ItemStack(Items.DYE, 2, EnumDyeColor.PURPLE.getDyeDamage())).setRegistryName("crushed_black_orchid"),
            new QuernRecipe(IIngredient.of(BlockPlantTFC.get(TFCRegistries.PLANTS.getValue(DefaultPlants.PEROVSKIA))), new ItemStack(Items.DYE, 2, EnumDyeColor.PURPLE.getDyeDamage())).setRegistryName("crushed_perovskia"),

            new QuernRecipe(IIngredient.of(BlockPlantTFC.get(TFCRegistries.PLANTS.getValue(DefaultPlants.BLUE_ORCHID))), new ItemStack(ItemsTFC.DYE_BLUE, 2)).setRegistryName("crushed_blue_orchid"),
            new QuernRecipe(IIngredient.of(BlockPlantTFC.get(TFCRegistries.PLANTS.getValue(DefaultPlants.GRAPE_HYACINTH))), new ItemStack(ItemsTFC.DYE_BLUE, 2)).setRegistryName("crushed_grape_hyacinth"),

            new QuernRecipe(IIngredient.of(BlockPlantTFC.get(TFCRegistries.PLANTS.getValue(DefaultPlants.ROUGH_HORSETAIL))), new ItemStack(ItemsTFC.DYE_BROWN, 2)).setRegistryName("crushed_rough_horsetail"),
            new QuernRecipe(IIngredient.of(BlockPlantTFC.get(TFCRegistries.PLANTS.getValue(DefaultPlants.SARGASSUM))), new ItemStack(ItemsTFC.DYE_BROWN, 2)).setRegistryName("crushed_sargassum"),

            new QuernRecipe(IIngredient.of(BlockPlantTFC.get(TFCRegistries.PLANTS.getValue(DefaultPlants.BARREL_CACTUS))), new ItemStack(Items.DYE, 4, EnumDyeColor.GREEN.getDyeDamage())).setRegistryName("crushed_barrel_cactus"),
            new QuernRecipe(IIngredient.of(BlockPlantTFC.get(TFCRegistries.PLANTS.getValue(DefaultPlants.REINDEER_LICHEN))), new ItemStack(Items.DYE, 4, EnumDyeColor.GREEN.getDyeDamage())).setRegistryName("crushed_reindeer_lichen"),

            new QuernRecipe(IIngredient.of(BlockPlantTFC.get(TFCRegistries.PLANTS.getValue(DefaultPlants.GUZMANIA))), new ItemStack(Items.DYE, 2, EnumDyeColor.RED.getDyeDamage())).setRegistryName("crushed_guzmania"),
            new QuernRecipe(IIngredient.of(BlockPlantTFC.get(TFCRegistries.PLANTS.getValue(DefaultPlants.POPPY))), new ItemStack(Items.DYE, 2, EnumDyeColor.RED.getDyeDamage())).setRegistryName("crushed_poppy"),
            new QuernRecipe(IIngredient.of(BlockPlantTFC.get(TFCRegistries.PLANTS.getValue(DefaultPlants.PORCINI))), new ItemStack(Items.DYE, 2, EnumDyeColor.RED.getDyeDamage())).setRegistryName("crushed_porcini"),
            new QuernRecipe(IIngredient.of(BlockPlantTFC.get(TFCRegistries.PLANTS.getValue(DefaultPlants.ROSE))), new ItemStack(Items.DYE, 4, EnumDyeColor.RED.getDyeDamage())).setRegistryName("crushed_rose"),
            new QuernRecipe(IIngredient.of(BlockPlantTFC.get(TFCRegistries.PLANTS.getValue(DefaultPlants.SNAPDRAGON_RED))), new ItemStack(Items.DYE, 2, EnumDyeColor.RED.getDyeDamage())).setRegistryName("crushed_snapdragon_red"),
            new QuernRecipe(IIngredient.of(BlockPlantTFC.get(TFCRegistries.PLANTS.getValue(DefaultPlants.TROPICAL_MILKWEED))), new ItemStack(Items.DYE, 2, EnumDyeColor.RED.getDyeDamage())).setRegistryName("crushed_tropical_milkweed"),
            new QuernRecipe(IIngredient.of(BlockPlantTFC.get(TFCRegistries.PLANTS.getValue(DefaultPlants.TULIP_RED))), new ItemStack(Items.DYE, 2, EnumDyeColor.RED.getDyeDamage())).setRegistryName("crushed_tulip_red"),
            new QuernRecipe(IIngredient.of(BlockPlantTFC.get(TFCRegistries.PLANTS.getValue(DefaultPlants.VRIESEA))), new ItemStack(Items.DYE, 2, EnumDyeColor.RED.getDyeDamage())).setRegistryName("crushed_vriesea"),

            //Misc
            new QuernRecipe(IIngredient.of("gemSylvite"), new ItemStack(ItemPowder.get(Powder.FERTILIZER), 4)).setRegistryName("sylvite"),
            new QuernRecipe(IIngredient.of("gemSulfur"), new ItemStack(ItemPowder.get(Powder.SULFUR), 4)).setRegistryName("sulfur"),
            new QuernRecipe(IIngredient.of("gemSaltpeter"), new ItemStack(ItemPowder.get(Powder.SALTPETER), 4)).setRegistryName("saltpeter"),
            new QuernRecipe(IIngredient.of("rockRocksalt"), new ItemStack(ItemPowder.get(Powder.SALT), 4)).setRegistryName("rocksalt"),
            new QuernRecipe(IIngredient.of(Items.BLAZE_ROD), new ItemStack(Items.BLAZE_POWDER, 2)).setRegistryName("blaze_powder"),
            new QuernRecipe(IIngredient.of("gemLapis"), new ItemStack(ItemPowder.get(Powder.LAPIS_LAZULI), 4)).setRegistryName("lapis_lazuli"),
            new QuernRecipe(IIngredient.of("gemGraphite"), new ItemStack(ItemPowder.get(Powder.GRAPHITE), 4)).setRegistryName("graphite_powder"),
            new QuernRecipe(IIngredient.of("gemKaolinite"), new ItemStack(ItemPowder.get(Powder.KAOLINITE), 4)).setRegistryName("kaolinite_powder"),
            new QuernRecipeRandomGem(IIngredient.of("gemKimberlite"), Gem.DIAMOND).setRegistryName("diamonds"),
            new QuernRecipe(IIngredient.of(BlockRockVariant.get(Rock.LIMESTONE, Rock.Type.RAW)), new ItemStack(ItemsTFC.GYPSUM)).setRegistryName("gypsum")
        );
    }

    @SubscribeEvent
    @SuppressWarnings("ConstantConditions")
    public static void onRegisterChiselRecipeEvent(RegistryEvent.Register<ChiselRecipe> event)
    {
        // Rock smoothing
        for (Rock rock : TFCRegistries.ROCKS.getValuesCollection())
        {
            Block rawRock = BlockRockVariant.get(rock, Rock.Type.RAW);
            IBlockState smoothRock = BlockRockVariant.get(rock, Rock.Type.SMOOTH).getDefaultState();
            event.getRegistry().register(new ChiselRecipe(rawRock, smoothRock).setRegistryName("smooth_" + rock.getRegistryName().getPath()));
        }

        // Alabaster smoothing
        for (EnumDyeColor color : EnumDyeColor.values())
        {
            Block rawColoredAlabaster = BlockDecorativeStone.ALABASTER_RAW.get(color);
            IBlockState smoothColoredAlabaster = BlockDecorativeStone.ALABASTER_POLISHED.get(color).getDefaultState();
            event.getRegistry().register(new ChiselRecipe(rawColoredAlabaster, smoothColoredAlabaster).setRegistryName("smooth_" + color.getName() + "_alabaster"));
        }
        // And plain
        event.getRegistry().register(new ChiselRecipe(BlocksTFC.ALABASTER_RAW_PLAIN, BlocksTFC.ALABASTER_POLISHED_PLAIN.getDefaultState()).setRegistryName("smooth_alabaster"));
    }

    private static void addAnvil(IForgeRegistry<AnvilRecipe> registry, Metal.ItemType inputType, Metal.ItemType outputType, boolean onlyToolMetals, @Nullable SmithingSkill.Type skillType, ForgeRule... rules)
    {
        // Helper method for adding all recipes that take ItemType -> ItemType
        for (Metal metal : TFCRegistries.METALS.getValuesCollection())
        {
            if (onlyToolMetals && !metal.isToolMetal())
                continue;

            // Create a recipe for each metal / item type combination
            IIngredient<ItemStack> ingredient;
            if (!inputType.isToolItem()) //Since tools don't have specific ore tags anymore
            {
                String oreDictEntry;
                if (inputType == Metal.ItemType.DOUBLE_INGOT)
                {
                    //noinspection ConstantConditions
                    oreDictEntry = OreDictionaryHelper.toString("ingot", "double", metal.getRegistryName().getPath());
                }
                else if (inputType == Metal.ItemType.DOUBLE_SHEET)
                {
                    //noinspection ConstantConditions
                    oreDictEntry = OreDictionaryHelper.toString("sheet", "double", metal.getRegistryName().getPath());
                }
                else
                {
                    //noinspection ConstantConditions
                    oreDictEntry = OreDictionaryHelper.toString(inputType, metal.getRegistryName().getPath());
                }
                ingredient = IIngredient.of(oreDictEntry);
            }
            else
            {
                ingredient = IIngredient.of(new ItemStack(ItemMetal.get(metal, inputType)));
            }

            ItemStack output = new ItemStack(ItemMetal.get(metal, outputType));
            if (!output.isEmpty())
            {
                //noinspection ConstantConditions
                registry.register(new AnvilRecipe(new ResourceLocation(MOD_ID, (outputType.name() + "_" + metal.getRegistryName().getPath()).toLowerCase()), ingredient, output, metal.getTier(), skillType, rules));
            }
        }
    }

    @SuppressWarnings("SameParameterValue")
    private static void addAnvil(IForgeRegistry<AnvilRecipe> registry, ResourceLocation inputMetalLoc, ResourceLocation outputMetalLoc, @Nullable SmithingSkill.Type skillType)
    {
        // Helper method for adding INGOT -> INGOT with different metal working
        Metal inputMetal = TFCRegistries.METALS.getValue(inputMetalLoc);
        Metal outputMetal = TFCRegistries.METALS.getValue(outputMetalLoc);
        if (inputMetal != null && outputMetal != null)
        {
            ItemStack input = new ItemStack(ItemMetal.get(inputMetal, INGOT));
            ItemStack output = new ItemStack(ItemMetal.get(outputMetal, INGOT));
            if (!input.isEmpty() && !output.isEmpty())
            {
                //noinspection ConstantConditions
                registry.register(new AnvilRecipe(new ResourceLocation(MOD_ID, ("ingot_" + outputMetal.getRegistryName().getPath()).toLowerCase()), IIngredient.of(input), output, inputMetal.getTier(), skillType, HIT_LAST, HIT_SECOND_LAST, HIT_THIRD_LAST));
            }
        }
    }

    @SuppressWarnings("SameParameterValue")
    private static void addAnvil(IForgeRegistry<AnvilRecipe> registry, String recipeName, Metal.ItemType inputType, ResourceLocation inputMetalRes, ItemStack output, Metal.Tier tier, @Nullable SmithingSkill.Type skillType, ForgeRule... rules)
    {
        // Helper method for adding METAL -> STACK
        Metal inputMetal = TFCRegistries.METALS.getValue(inputMetalRes);
        if (inputMetal != null && !output.isEmpty())
        {
            ItemStack input = new ItemStack(ItemMetal.get(inputMetal, inputType));
            if (!input.isEmpty() && !output.isEmpty())
            {
                registry.register(new AnvilRecipe(new ResourceLocation(MOD_ID, recipeName), IIngredient.of(input), output, tier, skillType, rules));
            }
        }
    }

    private static void addWelding(IForgeRegistry<WeldingRecipe> registry, Metal.ItemType inputType, Metal.ItemType outputType)
    {
        addWelding(registry, inputType, inputType, outputType, false);
    }

    @SuppressWarnings("ConstantConditions")
    private static void addWelding(IForgeRegistry<WeldingRecipe> registry, Metal.ItemType inputType1, Metal.ItemType inputType2, Metal.ItemType outputType, boolean onlyToolMetals)
    {
        // Helper method for adding all recipes that take ItemType -> ItemType
        for (Metal metal : TFCRegistries.METALS.getValuesCollection())
        {
            if (onlyToolMetals && !metal.isToolMetal())
                continue;

            // Create a recipe for each metal / item type combination
            IIngredient<ItemStack> ingredient1, ingredient2;
            if (!inputType1.isToolItem()) //Since tools don't have specific ore tags anymore
            {
                String oreDictEntry;
                if (inputType1 == Metal.ItemType.DOUBLE_INGOT)
                {
                    oreDictEntry = OreDictionaryHelper.toString("ingot", "double", metal.getRegistryName().getPath());
                }
                else if (inputType1 == Metal.ItemType.DOUBLE_SHEET)
                {
                    oreDictEntry = OreDictionaryHelper.toString("sheet", "double", metal.getRegistryName().getPath());
                }
                else
                {
                    oreDictEntry = OreDictionaryHelper.toString(inputType1, metal.getRegistryName().getPath());
                }
                ingredient1 = IIngredient.of(oreDictEntry);
            }
            else
            {
                ingredient1 = IIngredient.of(new ItemStack(ItemMetal.get(metal, inputType1)));
            }

            if (!inputType2.isToolItem())
            {
                String oreDictEntry;
                if (inputType2 == Metal.ItemType.DOUBLE_INGOT)
                {
                    oreDictEntry = OreDictionaryHelper.toString("ingot", "double", metal.getRegistryName().getPath());
                }
                else if (inputType2 == Metal.ItemType.DOUBLE_SHEET)
                {
                    oreDictEntry = OreDictionaryHelper.toString("sheet", "double", metal.getRegistryName().getPath());
                }
                else
                {
                    oreDictEntry = OreDictionaryHelper.toString(inputType2, metal.getRegistryName().getPath());
                }
                ingredient2 = IIngredient.of(oreDictEntry);
            }
            else
            {
                ingredient2 = IIngredient.of(new ItemStack(ItemMetal.get(metal, inputType2)));
            }

            ItemStack output = new ItemStack(outputType.isArmor() ? ItemMetalArmor.get(metal, outputType) : ItemMetal.get(metal, outputType));
            if (!output.isEmpty())
            {
                // Note: Welding recipes require one less than the tier of the metal
                registry.register(new WeldingRecipe(new ResourceLocation(MOD_ID, (outputType.name() + "_" + metal.getRegistryName().getPath()).toLowerCase()), ingredient1, ingredient2, output, metal.getTier().previous()));
            }
        }
    }

    private static void addWelding(IForgeRegistry<WeldingRecipe> registry, ResourceLocation input1Loc, ResourceLocation input2Loc, ResourceLocation outputLoc)
    {
        Metal inputMetal1 = TFCRegistries.METALS.getValue(input1Loc);
        Metal inputMetal2 = TFCRegistries.METALS.getValue(input2Loc);
        Metal outputMetal = TFCRegistries.METALS.getValue(outputLoc);
        if (inputMetal1 != null && inputMetal2 != null && outputMetal != null)
        {
            // Create a recipe for each metal / item type combination
            ItemStack input1 = new ItemStack(ItemMetal.get(inputMetal1, INGOT));
            ItemStack input2 = new ItemStack(ItemMetal.get(inputMetal2, INGOT));
            ItemStack output = new ItemStack(ItemMetal.get(outputMetal, INGOT));
            if (!input1.isEmpty() && !input2.isEmpty() && !output.isEmpty())
            {
                // Note: Welding recipes require one less than the tier of the metal
                //noinspection ConstantConditions
                registry.register(new WeldingRecipe(new ResourceLocation(MOD_ID, ("ingot_" + outputMetal.getRegistryName().getPath()).toLowerCase()), IIngredient.of(input1), IIngredient.of(input2), output, outputMetal.getTier().previous()));
            }
        }
    }
}<|MERGE_RESOLUTION|>--- conflicted
+++ resolved
@@ -90,54 +90,54 @@
     public static void onRegisterBarrelRecipeEvent(RegistryEvent.Register<BarrelRecipe> event)
     {
         event.getRegistry().registerAll(
-                // Hide Processing (all three conversions)
-                new BarrelRecipe(IIngredient.of(FRESH_WATER.get(), 300), IIngredient.of(ItemAnimalHide.get(ItemAnimalHide.HideType.SCRAPED, ItemAnimalHide.HideSize.SMALL)), null, new ItemStack(ItemAnimalHide.get(ItemAnimalHide.HideType.PREPARED, ItemAnimalHide.HideSize.SMALL)), 8 * ICalendar.TICKS_IN_HOUR).setRegistryName("small_prepared_hide"),
-                new BarrelRecipe(IIngredient.of(FRESH_WATER.get(), 400), IIngredient.of(ItemAnimalHide.get(ItemAnimalHide.HideType.SCRAPED, ItemAnimalHide.HideSize.MEDIUM)), null, new ItemStack(ItemAnimalHide.get(ItemAnimalHide.HideType.PREPARED, ItemAnimalHide.HideSize.MEDIUM)), 8 * ICalendar.TICKS_IN_HOUR).setRegistryName("medium_prepared_hide"),
-                new BarrelRecipe(IIngredient.of(FRESH_WATER.get(), 500), IIngredient.of(ItemAnimalHide.get(ItemAnimalHide.HideType.SCRAPED, ItemAnimalHide.HideSize.LARGE)), null, new ItemStack(ItemAnimalHide.get(ItemAnimalHide.HideType.PREPARED, ItemAnimalHide.HideSize.LARGE)), 8 * ICalendar.TICKS_IN_HOUR).setRegistryName("large_prepared_hide"),
-                new BarrelRecipe(IIngredient.of(LIMEWATER.get(), 300), IIngredient.of(ItemAnimalHide.get(ItemAnimalHide.HideType.RAW, ItemAnimalHide.HideSize.SMALL)), null, new ItemStack(ItemAnimalHide.get(ItemAnimalHide.HideType.SOAKED, ItemAnimalHide.HideSize.SMALL)), 8 * ICalendar.TICKS_IN_HOUR).setRegistryName("small_soaked_hide"),
-                new BarrelRecipe(IIngredient.of(LIMEWATER.get(), 400), IIngredient.of(ItemAnimalHide.get(ItemAnimalHide.HideType.RAW, ItemAnimalHide.HideSize.MEDIUM)), null, new ItemStack(ItemAnimalHide.get(ItemAnimalHide.HideType.SOAKED, ItemAnimalHide.HideSize.MEDIUM)), 8 * ICalendar.TICKS_IN_HOUR).setRegistryName("medium_soaked_hide"),
-                new BarrelRecipe(IIngredient.of(LIMEWATER.get(), 500), IIngredient.of(ItemAnimalHide.get(ItemAnimalHide.HideType.RAW, ItemAnimalHide.HideSize.LARGE)), null, new ItemStack(ItemAnimalHide.get(ItemAnimalHide.HideType.SOAKED, ItemAnimalHide.HideSize.LARGE)), 8 * ICalendar.TICKS_IN_HOUR).setRegistryName("large_soaked_hide"),
-                new BarrelRecipe(IIngredient.of(TANNIN.get(), 300), IIngredient.of(ItemAnimalHide.get(ItemAnimalHide.HideType.PREPARED, ItemAnimalHide.HideSize.SMALL)), null, new ItemStack(Items.LEATHER), 8 * ICalendar.TICKS_IN_HOUR).setRegistryName("leather_small_hide"),
-                new BarrelRecipe(IIngredient.of(TANNIN.get(), 400), IIngredient.of(ItemAnimalHide.get(ItemAnimalHide.HideType.PREPARED, ItemAnimalHide.HideSize.MEDIUM)), null, new ItemStack(Items.LEATHER, 2), 8 * ICalendar.TICKS_IN_HOUR).setRegistryName("leather_medium_hide"),
-                new BarrelRecipe(IIngredient.of(TANNIN.get(), 500), IIngredient.of(ItemAnimalHide.get(ItemAnimalHide.HideType.PREPARED, ItemAnimalHide.HideSize.LARGE)), null, new ItemStack(Items.LEATHER, 3), 8 * ICalendar.TICKS_IN_HOUR).setRegistryName("leather_large_hide"),
-                // Misc
-                new BarrelRecipe(IIngredient.of(FRESH_WATER.get(), 1000), IIngredient.of("logWoodTannin"), new FluidStack(TANNIN.get(), 10000), ItemStack.EMPTY, 8 * ICalendar.TICKS_IN_HOUR).setRegistryName("tannin"),
-                new BarrelRecipe(IIngredient.of(FRESH_WATER.get(), 200), IIngredient.of(ItemsTFC.JUTE), null, new ItemStack(ItemsTFC.JUTE_FIBER), 8 * ICalendar.TICKS_IN_HOUR).setRegistryName("jute_fiber"),
-                new BarrelRecipe(IIngredient.of(FRESH_WATER.get(), 600), IIngredient.of(ItemFoodTFC.get(Food.SUGARCANE), 5), null, new ItemStack(Items.SUGAR), 8 * ICalendar.TICKS_IN_HOUR).setRegistryName("sugar"),
-                // Alcohol - Classic created 1000mb with 4oz, which would be 8 items per full barrel at 5 oz/item. Instead we now require 20 items, so conversion is 2 oz/item here
-                new BarrelRecipe(IIngredient.of(FRESH_WATER.get(), 500), IIngredient.of(ItemFoodTFC.get(Food.BARLEY_FLOUR)), new FluidStack(FluidsTFC.BEER.get(), 500), ItemStack.EMPTY, 72 * ICalendar.TICKS_IN_HOUR).setRegistryName("beer"),
-                new BarrelRecipe(IIngredient.of(FRESH_WATER.get(), 500), IIngredient.of("apple"), new FluidStack(FluidsTFC.CIDER.get(), 500), ItemStack.EMPTY, 72 * ICalendar.TICKS_IN_HOUR).setRegistryName("cider"),
-                new BarrelRecipe(IIngredient.of(FRESH_WATER.get(), 500), IIngredient.of(Items.SUGAR), new FluidStack(FluidsTFC.RUM.get(), 500), ItemStack.EMPTY, 72 * ICalendar.TICKS_IN_HOUR).setRegistryName("rum"),
-                new BarrelRecipe(IIngredient.of(FRESH_WATER.get(), 500), IIngredient.of(ItemFoodTFC.get(Food.RICE_FLOUR)), new FluidStack(FluidsTFC.SAKE.get(), 500), ItemStack.EMPTY, 72 * ICalendar.TICKS_IN_HOUR).setRegistryName("sake"),
-                new BarrelRecipe(IIngredient.of(FRESH_WATER.get(), 500), IIngredient.of(ItemFoodTFC.get(Food.POTATO)), new FluidStack(FluidsTFC.VODKA.get(), 500), ItemStack.EMPTY, 72 * ICalendar.TICKS_IN_HOUR).setRegistryName("vodka"),
-                new BarrelRecipe(IIngredient.of(FRESH_WATER.get(), 500), IIngredient.of(ItemFoodTFC.get(Food.WHEAT_FLOUR)), new FluidStack(FluidsTFC.WHISKEY.get(), 500), ItemStack.EMPTY, 72 * ICalendar.TICKS_IN_HOUR).setRegistryName("whiskey"),
-                new BarrelRecipe(IIngredient.of(FRESH_WATER.get(), 500), IIngredient.of(ItemFoodTFC.get(Food.CORNMEAL_FLOUR)), new FluidStack(FluidsTFC.CORN_WHISKEY.get(), 500), ItemStack.EMPTY, 72 * ICalendar.TICKS_IN_HOUR).setRegistryName("corn_whiskey"),
-                new BarrelRecipe(IIngredient.of(FRESH_WATER.get(), 500), IIngredient.of(ItemFoodTFC.get(Food.RYE_FLOUR)), new FluidStack(FluidsTFC.RYE_WHISKEY.get(), 500), ItemStack.EMPTY, 72 * ICalendar.TICKS_IN_HOUR).setRegistryName("rye_whiskey"),
-                // Vinegar - Classic created 1000mb with 10 oz, which would be 20 items per full barrel at 5 oz/item. Instead we now require 40 items, so conversion is 2.5 oz/item.
-                new BarrelRecipe(IIngredient.of(250, FluidsTFC.BEER.get(), FluidsTFC.CIDER.get(), FluidsTFC.RUM.get(), FluidsTFC.SAKE.get(), FluidsTFC.VODKA.get(), FluidsTFC.WHISKEY.get(), FluidsTFC.CORN_WHISKEY.get(), FluidsTFC.RYE_WHISKEY.get()), IIngredient.of("categoryFruit"), new FluidStack(FluidsTFC.VINEGAR.get(), 250), ItemStack.EMPTY, 8 * ICalendar.TICKS_IN_HOUR).setRegistryName("vinegar"),
-                // Food preservation
-                BarrelRecipeFoodTraits.pickling(IIngredient.of("categoryFruit")).setRegistryName("pickling_fruit"),
-                BarrelRecipeFoodTraits.pickling(IIngredient.of("categoryVegetable")).setRegistryName("pickling_vegetable"),
-                BarrelRecipeFoodTraits.pickling(IIngredient.of("categoryMeat")).setRegistryName("pickling_meat"),
-                BarrelRecipeFoodTraits.brining(IIngredient.of("categoryFruit")).setRegistryName("brining_fruit"),
-                BarrelRecipeFoodTraits.brining(IIngredient.of("categoryVegetable")).setRegistryName("brining_vegetable"),
-                BarrelRecipeFoodTraits.brining(IIngredient.of("categoryMeat")).setRegistryName("brining_meat"),
-
-                new BarrelRecipe(IIngredient.of(LIMEWATER.get(), 100), IIngredient.of("sand"), null, new ItemStack(ItemsTFC.MORTAR, 16), 8 * ICalendar.TICKS_IN_HOUR).setRegistryName("mortar"),
-                new BarrelRecipe(IIngredient.of(FRESH_WATER.get(), 125), IIngredient.of("dustSalt"), new FluidStack(SALT_WATER.get(), 125), ItemStack.EMPTY, 0).setRegistryName("fresh_to_salt_water"),
-                new BarrelRecipe(IIngredient.of(MILK_VINEGAR.get(), 1), IIngredient.of(ItemStack.EMPTY), new FluidStack(CURDLED_MILK.get(), 1), ItemStack.EMPTY, 8 * ICalendar.TICKS_IN_HOUR).setRegistryName("curdled_milk"),
-                // based on eating 5 oz in classic, and 1 item in TNG, the full barrel recipe generated 160 oz of cheese, now 32 items. Therefore 625mb creates 2 cheese.
-                new BarrelRecipe(IIngredient.of(CURDLED_MILK.get(), 625), IIngredient.of(ItemStack.EMPTY), null, new ItemStack(ItemFoodTFC.get(Food.CHEESE), 2), 8 * ICalendar.TICKS_IN_HOUR).setRegistryName("cheese"),
-
-                // Instant recipes: set the duration to 0
-                new BarrelRecipeFluidMixing(IIngredient.of(SALT_WATER.get(), 9), new IngredientFluidItem(VINEGAR.get(), 1), new FluidStack(BRINE.get(), 10), 0).setRegistryName("brine"),
-                // this ratio works for 9b + 1b = 10b (full barrel) of brine/milk_vinegar, but leaves odd ninths of fluid around for other mixtures.
-                new BarrelRecipeFluidMixing(IIngredient.of(MILK.get(), 9), new IngredientFluidItem(VINEGAR.get(), 1), new FluidStack(MILK_VINEGAR.get(), 10), 0).setRegistryName("milk_vinegar"),
-                new BarrelRecipe(IIngredient.of(FRESH_WATER.get(), 500), IIngredient.of("dustFlux"), new FluidStack(LIMEWATER.get(), 500), ItemStack.EMPTY, 0).setRegistryName("limewater"),
-                new BarrelRecipe(IIngredient.of(LIMEWATER.get(), 100), IIngredient.of("gemGypsum"), null, new ItemStack(BlocksTFC.ALABASTER_RAW_PLAIN), ICalendar.TICKS_IN_HOUR).setRegistryName("plain_alabaster"),
-
-                new BarrelRecipeTemperature(IIngredient.of(FRESH_WATER.get(), 1), 50).setRegistryName("fresh_water_cooling"),
-                new BarrelRecipeTemperature(IIngredient.of(SALT_WATER.get(), 1), 50).setRegistryName("salt_water_cooling")
+            // Hide Processing (all three conversions)
+            new BarrelRecipe(IIngredient.of(FRESH_WATER.get(), 300), IIngredient.of(ItemAnimalHide.get(ItemAnimalHide.HideType.SCRAPED, ItemAnimalHide.HideSize.SMALL)), null, new ItemStack(ItemAnimalHide.get(ItemAnimalHide.HideType.PREPARED, ItemAnimalHide.HideSize.SMALL)), 8 * ICalendar.TICKS_IN_HOUR).setRegistryName("small_prepared_hide"),
+            new BarrelRecipe(IIngredient.of(FRESH_WATER.get(), 400), IIngredient.of(ItemAnimalHide.get(ItemAnimalHide.HideType.SCRAPED, ItemAnimalHide.HideSize.MEDIUM)), null, new ItemStack(ItemAnimalHide.get(ItemAnimalHide.HideType.PREPARED, ItemAnimalHide.HideSize.MEDIUM)), 8 * ICalendar.TICKS_IN_HOUR).setRegistryName("medium_prepared_hide"),
+            new BarrelRecipe(IIngredient.of(FRESH_WATER.get(), 500), IIngredient.of(ItemAnimalHide.get(ItemAnimalHide.HideType.SCRAPED, ItemAnimalHide.HideSize.LARGE)), null, new ItemStack(ItemAnimalHide.get(ItemAnimalHide.HideType.PREPARED, ItemAnimalHide.HideSize.LARGE)), 8 * ICalendar.TICKS_IN_HOUR).setRegistryName("large_prepared_hide"),
+            new BarrelRecipe(IIngredient.of(LIMEWATER.get(), 300), IIngredient.of(ItemAnimalHide.get(ItemAnimalHide.HideType.RAW, ItemAnimalHide.HideSize.SMALL)), null, new ItemStack(ItemAnimalHide.get(ItemAnimalHide.HideType.SOAKED, ItemAnimalHide.HideSize.SMALL)), 8 * ICalendar.TICKS_IN_HOUR).setRegistryName("small_soaked_hide"),
+            new BarrelRecipe(IIngredient.of(LIMEWATER.get(), 400), IIngredient.of(ItemAnimalHide.get(ItemAnimalHide.HideType.RAW, ItemAnimalHide.HideSize.MEDIUM)), null, new ItemStack(ItemAnimalHide.get(ItemAnimalHide.HideType.SOAKED, ItemAnimalHide.HideSize.MEDIUM)), 8 * ICalendar.TICKS_IN_HOUR).setRegistryName("medium_soaked_hide"),
+            new BarrelRecipe(IIngredient.of(LIMEWATER.get(), 500), IIngredient.of(ItemAnimalHide.get(ItemAnimalHide.HideType.RAW, ItemAnimalHide.HideSize.LARGE)), null, new ItemStack(ItemAnimalHide.get(ItemAnimalHide.HideType.SOAKED, ItemAnimalHide.HideSize.LARGE)), 8 * ICalendar.TICKS_IN_HOUR).setRegistryName("large_soaked_hide"),
+            new BarrelRecipe(IIngredient.of(TANNIN.get(), 300), IIngredient.of(ItemAnimalHide.get(ItemAnimalHide.HideType.PREPARED, ItemAnimalHide.HideSize.SMALL)), null, new ItemStack(Items.LEATHER), 8 * ICalendar.TICKS_IN_HOUR).setRegistryName("leather_small_hide"),
+            new BarrelRecipe(IIngredient.of(TANNIN.get(), 400), IIngredient.of(ItemAnimalHide.get(ItemAnimalHide.HideType.PREPARED, ItemAnimalHide.HideSize.MEDIUM)), null, new ItemStack(Items.LEATHER, 2), 8 * ICalendar.TICKS_IN_HOUR).setRegistryName("leather_medium_hide"),
+            new BarrelRecipe(IIngredient.of(TANNIN.get(), 500), IIngredient.of(ItemAnimalHide.get(ItemAnimalHide.HideType.PREPARED, ItemAnimalHide.HideSize.LARGE)), null, new ItemStack(Items.LEATHER, 3), 8 * ICalendar.TICKS_IN_HOUR).setRegistryName("leather_large_hide"),
+            // Misc
+            new BarrelRecipe(IIngredient.of(FRESH_WATER.get(), 1000), IIngredient.of("logWoodTannin"), new FluidStack(TANNIN.get(), 10000), ItemStack.EMPTY, 8 * ICalendar.TICKS_IN_HOUR).setRegistryName("tannin"),
+            new BarrelRecipe(IIngredient.of(FRESH_WATER.get(), 200), IIngredient.of(ItemsTFC.JUTE), null, new ItemStack(ItemsTFC.JUTE_FIBER), 8 * ICalendar.TICKS_IN_HOUR).setRegistryName("jute_fiber"),
+            new BarrelRecipe(IIngredient.of(FRESH_WATER.get(), 600), IIngredient.of(ItemFoodTFC.get(Food.SUGARCANE), 5), null, new ItemStack(Items.SUGAR), 8 * ICalendar.TICKS_IN_HOUR).setRegistryName("sugar"),
+            // Alcohol - Classic created 1000mb with 4oz, which would be 8 items per full barrel at 5 oz/item. Instead we now require 20 items, so conversion is 2 oz/item here
+            new BarrelRecipe(IIngredient.of(FRESH_WATER.get(), 500), IIngredient.of(ItemFoodTFC.get(Food.BARLEY_FLOUR)), new FluidStack(FluidsTFC.BEER.get(), 500), ItemStack.EMPTY, 72 * ICalendar.TICKS_IN_HOUR).setRegistryName("beer"),
+            new BarrelRecipe(IIngredient.of(FRESH_WATER.get(), 500), IIngredient.of("apple"), new FluidStack(FluidsTFC.CIDER.get(), 500), ItemStack.EMPTY, 72 * ICalendar.TICKS_IN_HOUR).setRegistryName("cider"),
+            new BarrelRecipe(IIngredient.of(FRESH_WATER.get(), 500), IIngredient.of(Items.SUGAR), new FluidStack(FluidsTFC.RUM.get(), 500), ItemStack.EMPTY, 72 * ICalendar.TICKS_IN_HOUR).setRegistryName("rum"),
+            new BarrelRecipe(IIngredient.of(FRESH_WATER.get(), 500), IIngredient.of(ItemFoodTFC.get(Food.RICE_FLOUR)), new FluidStack(FluidsTFC.SAKE.get(), 500), ItemStack.EMPTY, 72 * ICalendar.TICKS_IN_HOUR).setRegistryName("sake"),
+            new BarrelRecipe(IIngredient.of(FRESH_WATER.get(), 500), IIngredient.of(ItemFoodTFC.get(Food.POTATO)), new FluidStack(FluidsTFC.VODKA.get(), 500), ItemStack.EMPTY, 72 * ICalendar.TICKS_IN_HOUR).setRegistryName("vodka"),
+            new BarrelRecipe(IIngredient.of(FRESH_WATER.get(), 500), IIngredient.of(ItemFoodTFC.get(Food.WHEAT_FLOUR)), new FluidStack(FluidsTFC.WHISKEY.get(), 500), ItemStack.EMPTY, 72 * ICalendar.TICKS_IN_HOUR).setRegistryName("whiskey"),
+            new BarrelRecipe(IIngredient.of(FRESH_WATER.get(), 500), IIngredient.of(ItemFoodTFC.get(Food.CORNMEAL_FLOUR)), new FluidStack(FluidsTFC.CORN_WHISKEY.get(), 500), ItemStack.EMPTY, 72 * ICalendar.TICKS_IN_HOUR).setRegistryName("corn_whiskey"),
+            new BarrelRecipe(IIngredient.of(FRESH_WATER.get(), 500), IIngredient.of(ItemFoodTFC.get(Food.RYE_FLOUR)), new FluidStack(FluidsTFC.RYE_WHISKEY.get(), 500), ItemStack.EMPTY, 72 * ICalendar.TICKS_IN_HOUR).setRegistryName("rye_whiskey"),
+            // Vinegar - Classic created 1000mb with 10 oz, which would be 20 items per full barrel at 5 oz/item. Instead we now require 40 items, so conversion is 2.5 oz/item.
+            new BarrelRecipe(IIngredient.of(250, FluidsTFC.BEER.get(), FluidsTFC.CIDER.get(), FluidsTFC.RUM.get(), FluidsTFC.SAKE.get(), FluidsTFC.VODKA.get(), FluidsTFC.WHISKEY.get(), FluidsTFC.CORN_WHISKEY.get(), FluidsTFC.RYE_WHISKEY.get()), IIngredient.of("categoryFruit"), new FluidStack(FluidsTFC.VINEGAR.get(), 250), ItemStack.EMPTY, 8 * ICalendar.TICKS_IN_HOUR).setRegistryName("vinegar"),
+            // Food preservation
+            BarrelRecipeFoodTraits.pickling(IIngredient.of("categoryFruit")).setRegistryName("pickling_fruit"),
+            BarrelRecipeFoodTraits.pickling(IIngredient.of("categoryVegetable")).setRegistryName("pickling_vegetable"),
+            BarrelRecipeFoodTraits.pickling(IIngredient.of("categoryMeat")).setRegistryName("pickling_meat"),
+            BarrelRecipeFoodTraits.brining(IIngredient.of("categoryFruit")).setRegistryName("brining_fruit"),
+            BarrelRecipeFoodTraits.brining(IIngredient.of("categoryVegetable")).setRegistryName("brining_vegetable"),
+            BarrelRecipeFoodTraits.brining(IIngredient.of("categoryMeat")).setRegistryName("brining_meat"),
+
+            new BarrelRecipe(IIngredient.of(LIMEWATER.get(), 100), IIngredient.of("sand"), null, new ItemStack(ItemsTFC.MORTAR, 16), 8 * ICalendar.TICKS_IN_HOUR).setRegistryName("mortar"),
+            new BarrelRecipe(IIngredient.of(FRESH_WATER.get(), 125), IIngredient.of("dustSalt"), new FluidStack(SALT_WATER.get(), 125), ItemStack.EMPTY, 0).setRegistryName("fresh_to_salt_water"),
+            new BarrelRecipe(IIngredient.of(MILK_VINEGAR.get(), 1), IIngredient.of(ItemStack.EMPTY), new FluidStack(CURDLED_MILK.get(), 1), ItemStack.EMPTY, 8 * ICalendar.TICKS_IN_HOUR).setRegistryName("curdled_milk"),
+            // based on eating 5 oz in classic, and 1 item in TNG, the full barrel recipe generated 160 oz of cheese, now 32 items. Therefore 625mb creates 2 cheese.
+            new BarrelRecipe(IIngredient.of(CURDLED_MILK.get(), 625), IIngredient.of(ItemStack.EMPTY), null, new ItemStack(ItemFoodTFC.get(Food.CHEESE), 2), 8 * ICalendar.TICKS_IN_HOUR).setRegistryName("cheese"),
+
+            // Instant recipes: set the duration to 0
+            new BarrelRecipeFluidMixing(IIngredient.of(SALT_WATER.get(), 9), new IngredientFluidItem(VINEGAR.get(), 1), new FluidStack(BRINE.get(), 10), 0).setRegistryName("brine"),
+            // this ratio works for 9b + 1b = 10b (full barrel) of brine/milk_vinegar, but leaves odd ninths of fluid around for other mixtures.
+            new BarrelRecipeFluidMixing(IIngredient.of(MILK.get(), 9), new IngredientFluidItem(VINEGAR.get(), 1), new FluidStack(MILK_VINEGAR.get(), 10), 0).setRegistryName("milk_vinegar"),
+            new BarrelRecipe(IIngredient.of(FRESH_WATER.get(), 500), IIngredient.of("dustFlux"), new FluidStack(LIMEWATER.get(), 500), ItemStack.EMPTY, 0).setRegistryName("limewater"),
+            new BarrelRecipe(IIngredient.of(LIMEWATER.get(), 100), IIngredient.of("gemGypsum"), null, new ItemStack(BlocksTFC.ALABASTER_RAW_PLAIN), ICalendar.TICKS_IN_HOUR).setRegistryName("plain_alabaster"),
+
+            new BarrelRecipeTemperature(IIngredient.of(FRESH_WATER.get(), 1), 50).setRegistryName("fresh_water_cooling"),
+            new BarrelRecipeTemperature(IIngredient.of(SALT_WATER.get(), 1), 50).setRegistryName("salt_water_cooling")
         );
 
         //The many many many recipes that is dye. This assumes that the standard meta values for colored objects are followed.
@@ -146,20 +146,20 @@
             String dyeName = dyeColor == EnumDyeColor.SILVER ? "light_gray" : dyeColor.getName();
             int dyeMeta = dyeColor.getMetadata();
             event.getRegistry().registerAll(
-                    // Dye fluid
-                    new BarrelRecipe(IIngredient.of(HOT_WATER.get(), 1000), IIngredient.of(OreDictionaryHelper.toString("dye_" + dyeName)), new FluidStack(FluidsTFC.getFluidFromDye(dyeColor).get(), 1000), ItemStack.EMPTY, ICalendar.TICKS_IN_HOUR).setRegistryName(dyeName),
-                    // Vanilla dye-able items
-                    new BarrelRecipe(IIngredient.of(FluidsTFC.getFluidFromDye(dyeColor).get(), 125), IIngredient.of("wool"), null, new ItemStack(Blocks.WOOL, 1, dyeMeta), ICalendar.TICKS_IN_HOUR).setRegistryName("wool_" + dyeName),
-                    new BarrelRecipe(IIngredient.of(FluidsTFC.getFluidFromDye(dyeColor).get(), 25), IIngredient.of("carpet"), null, new ItemStack(Blocks.CARPET, 1, dyeMeta), ICalendar.TICKS_IN_HOUR).setRegistryName("carpet_" + dyeName),
-                    new BarrelRecipe(IIngredient.of(FluidsTFC.getFluidFromDye(dyeColor).get(), 125), IIngredient.of("bed"), null, new ItemStack(Items.BED, 1, dyeMeta), ICalendar.TICKS_IN_HOUR).setRegistryName("bed_" + dyeName),
-                    new BarrelRecipe(IIngredient.of(FluidsTFC.getFluidFromDye(dyeColor).get(), 125), IIngredient.of("terracotta"), null, new ItemStack(Blocks.STAINED_HARDENED_CLAY, 1, dyeMeta), ICalendar.TICKS_IN_HOUR).setRegistryName("terracotta_" + dyeName),
-                    // Concrete (vanilla + aggregate)
-                    new BarrelRecipe(IIngredient.of(FluidsTFC.getFluidFromDye(dyeColor).get(), 125), IIngredient.of("powderConcrete"), null, new ItemStack(Blocks.CONCRETE_POWDER, 1, dyeMeta), ICalendar.TICKS_IN_HOUR).setRegistryName("concrete_" + dyeName),
-                    new BarrelRecipe(IIngredient.of(FluidsTFC.getFluidFromDye(dyeColor).get(), 125), IIngredient.of(BlocksTFC.AGGREGATE), null, new ItemStack(Blocks.CONCRETE_POWDER, 1, dyeMeta), ICalendar.TICKS_IN_HOUR).setRegistryName("aggregate_" + dyeName),
-                    // Alabaster
-                    new BarrelRecipe(IIngredient.of(FluidsTFC.getFluidFromDye(dyeColor).get(), 125), IIngredient.of("alabasterBricks"), null, new ItemStack(BlockDecorativeStone.ALABASTER_BRICKS.get(dyeColor)), ICalendar.TICKS_IN_HOUR).setRegistryName("alabaster_bricks_" + dyeColor.getName()),
-                    new BarrelRecipe(IIngredient.of(FluidsTFC.getFluidFromDye(dyeColor).get(), 125), IIngredient.of("alabasterRaw"), null, new ItemStack(BlockDecorativeStone.ALABASTER_RAW.get(dyeColor)), ICalendar.TICKS_IN_HOUR).setRegistryName("alabaster_raw_" + dyeColor.getName()),
-                    new BarrelRecipe(IIngredient.of(FluidsTFC.getFluidFromDye(dyeColor).get(), 125), IIngredient.of("alabasterPolished"), null, new ItemStack(BlockDecorativeStone.ALABASTER_POLISHED.get(dyeColor)), ICalendar.TICKS_IN_HOUR).setRegistryName("alabaster_polished_" + dyeColor.getName())
+                // Dye fluid
+                new BarrelRecipe(IIngredient.of(HOT_WATER.get(), 1000), IIngredient.of(OreDictionaryHelper.toString("dye_" + dyeName)), new FluidStack(FluidsTFC.getFluidFromDye(dyeColor).get(), 1000), ItemStack.EMPTY, ICalendar.TICKS_IN_HOUR).setRegistryName(dyeName),
+                // Vanilla dye-able items
+                new BarrelRecipe(IIngredient.of(FluidsTFC.getFluidFromDye(dyeColor).get(), 125), IIngredient.of("wool"), null, new ItemStack(Blocks.WOOL, 1, dyeMeta), ICalendar.TICKS_IN_HOUR).setRegistryName("wool_" + dyeName),
+                new BarrelRecipe(IIngredient.of(FluidsTFC.getFluidFromDye(dyeColor).get(), 25), IIngredient.of("carpet"), null, new ItemStack(Blocks.CARPET, 1, dyeMeta), ICalendar.TICKS_IN_HOUR).setRegistryName("carpet_" + dyeName),
+                new BarrelRecipe(IIngredient.of(FluidsTFC.getFluidFromDye(dyeColor).get(), 125), IIngredient.of("bed"), null, new ItemStack(Items.BED, 1, dyeMeta), ICalendar.TICKS_IN_HOUR).setRegistryName("bed_" + dyeName),
+                new BarrelRecipe(IIngredient.of(FluidsTFC.getFluidFromDye(dyeColor).get(), 125), IIngredient.of("terracotta"), null, new ItemStack(Blocks.STAINED_HARDENED_CLAY, 1, dyeMeta), ICalendar.TICKS_IN_HOUR).setRegistryName("terracotta_" + dyeName),
+                // Concrete (vanilla + aggregate)
+                new BarrelRecipe(IIngredient.of(FluidsTFC.getFluidFromDye(dyeColor).get(), 125), IIngredient.of("powderConcrete"), null, new ItemStack(Blocks.CONCRETE_POWDER, 1, dyeMeta), ICalendar.TICKS_IN_HOUR).setRegistryName("concrete_" + dyeName),
+                new BarrelRecipe(IIngredient.of(FluidsTFC.getFluidFromDye(dyeColor).get(), 125), IIngredient.of(BlocksTFC.AGGREGATE), null, new ItemStack(Blocks.CONCRETE_POWDER, 1, dyeMeta), ICalendar.TICKS_IN_HOUR).setRegistryName("aggregate_" + dyeName),
+                // Alabaster
+                new BarrelRecipe(IIngredient.of(FluidsTFC.getFluidFromDye(dyeColor).get(), 125), IIngredient.of("alabasterBricks"), null, new ItemStack(BlockDecorativeStone.ALABASTER_BRICKS.get(dyeColor)), ICalendar.TICKS_IN_HOUR).setRegistryName("alabaster_bricks_" + dyeColor.getName()),
+                new BarrelRecipe(IIngredient.of(FluidsTFC.getFluidFromDye(dyeColor).get(), 125), IIngredient.of("alabasterRaw"), null, new ItemStack(BlockDecorativeStone.ALABASTER_RAW.get(dyeColor)), ICalendar.TICKS_IN_HOUR).setRegistryName("alabaster_raw_" + dyeColor.getName()),
+                new BarrelRecipe(IIngredient.of(FluidsTFC.getFluidFromDye(dyeColor).get(), 125), IIngredient.of("alabasterPolished"), null, new ItemStack(BlockDecorativeStone.ALABASTER_POLISHED.get(dyeColor)), ICalendar.TICKS_IN_HOUR).setRegistryName("alabaster_polished_" + dyeColor.getName())
             );
         }
 
@@ -274,7 +274,7 @@
 
         event.getRegistry().registerAll(
             new KnappingRecipeSimple(KnappingType.FIRE_CLAY, true, new ItemStack(BlocksTFC.CRUCIBLE), "X   X", "X   X", "X   X", "X   X", "XXXXX").setRegistryName("fire_clay_crucible"),
-                new KnappingRecipeSimple(KnappingType.FIRE_CLAY, true, new ItemStack(ItemsTFC.UNFIRED_FIRE_BRICK, 3), "XXXXX", "     ", "XXXXX", "     ", "XXXXX").setRegistryName("fire_clay_brick")
+            new KnappingRecipeSimple(KnappingType.FIRE_CLAY, true, new ItemStack(ItemsTFC.UNFIRED_FIRE_BRICK, 3), "XXXXX", "     ", "XXXXX", "     ", "XXXXX").setRegistryName("fire_clay_brick")
         );
 
     }
@@ -339,27 +339,27 @@
             // Fired Pottery - doesn't burn up
             new HeatRecipeSimple(IIngredient.of(ItemsTFC.FIRED_FIRE_BRICK), new ItemStack(ItemsTFC.FIRED_FIRE_BRICK), 1599f, Metal.Tier.TIER_I).setRegistryName("fired_fire_brick"),
             new HeatRecipeVessel(IIngredient.of(ItemsTFC.FIRED_VESSEL), 1599f, Metal.Tier.TIER_I).setRegistryName("fired_vessel"),
-                new HeatRecipeVessel(IIngredient.of(ItemsTFC.FIRED_VESSEL_GLAZED), 1599f, Metal.Tier.TIER_I).setRegistryName("fired_vessel_glazed_all"),
-                new HeatRecipeSimple(IIngredient.of(ItemsTFC.FIRED_JUG), new ItemStack(ItemsTFC.FIRED_JUG), 1599f, Metal.Tier.TIER_I).setRegistryName("fired_jug"),
-                new HeatRecipeSimple(IIngredient.of(ItemsTFC.FIRED_POT), new ItemStack(ItemsTFC.FIRED_POT), 1599f, Metal.Tier.TIER_I).setRegistryName("fired_pot"),
-                new HeatRecipeSimple(IIngredient.of(ItemsTFC.FIRED_BOWL), new ItemStack(ItemsTFC.FIRED_BOWL), 1599f, Metal.Tier.TIER_I).setRegistryName("fired_bowl"),
-                new HeatRecipeSimple(IIngredient.of(ItemsTFC.FIRED_SPINDLE), new ItemStack(ItemsTFC.FIRED_SPINDLE), 1599f, Metal.Tier.TIER_I).setRegistryName("fired_spindle"),
-                new HeatRecipeSimple(IIngredient.of(BlocksTFC.FIRED_LARGE_VESSEL), new ItemStack(BlocksTFC.FIRED_LARGE_VESSEL), 1599f, Metal.Tier.TIER_I).setRegistryName("fired_large_vessel"),
-
-                // Misc
-                new HeatRecipeSimple(IIngredient.of("stickWood"), new ItemStack(Blocks.TORCH, 2), 40).setRegistryName("torch"),
-                new HeatRecipeSimple(IIngredient.of("sand"), new ItemStack(Blocks.GLASS), 600).setRegistryName("glass"),
-                new HeatRecipeSimple(IIngredient.of("blockClay"), new ItemStack(Blocks.HARDENED_CLAY), 600).setRegistryName("terracotta"),
-                new HeatRecipeSimple(IIngredient.of(ItemsTFC.UNFIRED_BRICK), new ItemStack(Items.BRICK), 1500).setRegistryName("unfired_brick"),
-                new HeatRecipeSimple(IIngredient.of(ItemsTFC.UNFIRED_FLOWER_POT), new ItemStack(Items.FLOWER_POT), 1500).setRegistryName("unfired_flower_pot"),
-
-                // Bread
-                new HeatRecipeSimple(IIngredient.of(ItemFoodTFC.get(Food.BARLEY_DOUGH)), new ItemStack(ItemFoodTFC.get(Food.BARLEY_BREAD)), 200, 480).setRegistryName("barley_bread"),
-                new HeatRecipeSimple(IIngredient.of(ItemFoodTFC.get(Food.CORNMEAL_DOUGH)), new ItemStack(ItemFoodTFC.get(Food.CORNBREAD)), 200, 480).setRegistryName("cornbread"),
-                new HeatRecipeSimple(IIngredient.of(ItemFoodTFC.get(Food.OAT_DOUGH)), new ItemStack(ItemFoodTFC.get(Food.OAT_BREAD)), 200, 480).setRegistryName("oat_bread"),
-                new HeatRecipeSimple(IIngredient.of(ItemFoodTFC.get(Food.RICE_DOUGH)), new ItemStack(ItemFoodTFC.get(Food.RICE_BREAD)), 200, 480).setRegistryName("rice_bread"),
-                new HeatRecipeSimple(IIngredient.of(ItemFoodTFC.get(Food.RYE_DOUGH)), new ItemStack(ItemFoodTFC.get(Food.RYE_BREAD)), 200, 480).setRegistryName("rye_bread"),
-                new HeatRecipeSimple(IIngredient.of(ItemFoodTFC.get(Food.WHEAT_DOUGH)), new ItemStack(ItemFoodTFC.get(Food.WHEAT_BREAD)), 200, 480).setRegistryName("wheat_bread"),
+            new HeatRecipeVessel(IIngredient.of(ItemsTFC.FIRED_VESSEL_GLAZED), 1599f, Metal.Tier.TIER_I).setRegistryName("fired_vessel_glazed_all"),
+            new HeatRecipeSimple(IIngredient.of(ItemsTFC.FIRED_JUG), new ItemStack(ItemsTFC.FIRED_JUG), 1599f, Metal.Tier.TIER_I).setRegistryName("fired_jug"),
+            new HeatRecipeSimple(IIngredient.of(ItemsTFC.FIRED_POT), new ItemStack(ItemsTFC.FIRED_POT), 1599f, Metal.Tier.TIER_I).setRegistryName("fired_pot"),
+            new HeatRecipeSimple(IIngredient.of(ItemsTFC.FIRED_BOWL), new ItemStack(ItemsTFC.FIRED_BOWL), 1599f, Metal.Tier.TIER_I).setRegistryName("fired_bowl"),
+            new HeatRecipeSimple(IIngredient.of(ItemsTFC.FIRED_SPINDLE), new ItemStack(ItemsTFC.FIRED_SPINDLE), 1599f, Metal.Tier.TIER_I).setRegistryName("fired_spindle"),
+            new HeatRecipeSimple(IIngredient.of(BlocksTFC.FIRED_LARGE_VESSEL), new ItemStack(BlocksTFC.FIRED_LARGE_VESSEL), 1599f, Metal.Tier.TIER_I).setRegistryName("fired_large_vessel"),
+
+            // Misc
+            new HeatRecipeSimple(IIngredient.of("stickWood"), new ItemStack(Blocks.TORCH, 2), 40).setRegistryName("torch"),
+            new HeatRecipeSimple(IIngredient.of("sand"), new ItemStack(Blocks.GLASS), 600).setRegistryName("glass"),
+            new HeatRecipeSimple(IIngredient.of("blockClay"), new ItemStack(Blocks.HARDENED_CLAY), 600).setRegistryName("terracotta"),
+            new HeatRecipeSimple(IIngredient.of(ItemsTFC.UNFIRED_BRICK), new ItemStack(Items.BRICK), 1500).setRegistryName("unfired_brick"),
+            new HeatRecipeSimple(IIngredient.of(ItemsTFC.UNFIRED_FLOWER_POT), new ItemStack(Items.FLOWER_POT), 1500).setRegistryName("unfired_flower_pot"),
+
+            // Bread
+            new HeatRecipeSimple(IIngredient.of(ItemFoodTFC.get(Food.BARLEY_DOUGH)), new ItemStack(ItemFoodTFC.get(Food.BARLEY_BREAD)), 200, 480).setRegistryName("barley_bread"),
+            new HeatRecipeSimple(IIngredient.of(ItemFoodTFC.get(Food.CORNMEAL_DOUGH)), new ItemStack(ItemFoodTFC.get(Food.CORNBREAD)), 200, 480).setRegistryName("cornbread"),
+            new HeatRecipeSimple(IIngredient.of(ItemFoodTFC.get(Food.OAT_DOUGH)), new ItemStack(ItemFoodTFC.get(Food.OAT_BREAD)), 200, 480).setRegistryName("oat_bread"),
+            new HeatRecipeSimple(IIngredient.of(ItemFoodTFC.get(Food.RICE_DOUGH)), new ItemStack(ItemFoodTFC.get(Food.RICE_BREAD)), 200, 480).setRegistryName("rice_bread"),
+            new HeatRecipeSimple(IIngredient.of(ItemFoodTFC.get(Food.RYE_DOUGH)), new ItemStack(ItemFoodTFC.get(Food.RYE_BREAD)), 200, 480).setRegistryName("rye_bread"),
+            new HeatRecipeSimple(IIngredient.of(ItemFoodTFC.get(Food.WHEAT_DOUGH)), new ItemStack(ItemFoodTFC.get(Food.WHEAT_BREAD)), 200, 480).setRegistryName("wheat_bread"),
 
             // Meat
             new HeatRecipeSimple(IIngredient.of(ItemFoodTFC.get(Food.BEEF)), new ItemStack(ItemFoodTFC.get(Food.COOKED_BEEF)), 200, 480).setRegistryName("cooked_beef"),
@@ -396,7 +396,6 @@
             HeatRecipe.destroy(IIngredient.of(ItemFoodTFC.get(Food.COOKED_MUTTON)), 480).setRegistryName("burned_mutton"),
             HeatRecipe.destroy(IIngredient.of(ItemFoodTFC.get(Food.COOKED_FISH)), 480).setRegistryName("burned_fish"),
             HeatRecipe.destroy(IIngredient.of(ItemFoodTFC.get(Food.COOKED_BEAR)), 480).setRegistryName("burned_bear"),
-<<<<<<< HEAD
             HeatRecipe.destroy(IIngredient.of(ItemFoodTFC.get(Food.COOKED_CALAMARI)), 480).setRegistryName("burned_calamari"),
             HeatRecipe.destroy(IIngredient.of(ItemFoodTFC.get(Food.COOKED_HORSE_MEAT)), 480).setRegistryName("burned_horse_meat"),
             HeatRecipe.destroy(IIngredient.of(ItemFoodTFC.get(Food.COOKED_PHEASANT)), 480).setRegistryName("burned_pheasant"),
@@ -409,37 +408,26 @@
 
             // Egg
             HeatRecipe.destroy(IIngredient.of(ItemFoodTFC.get(Food.COOKED_EGG)), 480).setRegistryName("burned_egg")
-=======
-                HeatRecipe.destroy(IIngredient.of(ItemFoodTFC.get(Food.COOKED_CALAMARI)), 480).setRegistryName("burned_calamari"),
-                HeatRecipe.destroy(IIngredient.of(ItemFoodTFC.get(Food.COOKED_HORSE_MEAT)), 480).setRegistryName("burned_horse_meat"),
-                HeatRecipe.destroy(IIngredient.of(ItemFoodTFC.get(Food.COOKED_PHEASANT)), 480).setRegistryName("burned_pheasant"),
-                HeatRecipe.destroy(IIngredient.of(ItemFoodTFC.get(Food.COOKED_RABBIT)), 480).setRegistryName("burned_rabbit"),
-                HeatRecipe.destroy(IIngredient.of(ItemFoodTFC.get(Food.COOKED_WOLF)), 480).setRegistryName("burned_wolf"),
-                HeatRecipe.destroy(IIngredient.of(ItemFoodTFC.get(Food.COOKED_VENISON)), 480).setRegistryName("burned_venison"),
-
-                // Egg
-                HeatRecipe.destroy(IIngredient.of(ItemFoodTFC.get(Food.COOKED_EGG)), 480).setRegistryName("burned_egg")
-        );
->>>>>>> 1dbe86d0
+        );
 
         // Glazed terracotta, because minecraft decided *this* one should not use metadata.
         event.getRegistry().registerAll(
-                new HeatRecipeSimple(IIngredient.of(new ItemStack(Blocks.STAINED_HARDENED_CLAY, 1, EnumDyeColor.WHITE.getMetadata())), new ItemStack(Blocks.WHITE_GLAZED_TERRACOTTA), 1200).setRegistryName("white_glazed_terracotta"),
-                new HeatRecipeSimple(IIngredient.of(new ItemStack(Blocks.STAINED_HARDENED_CLAY, 1, EnumDyeColor.ORANGE.getMetadata())), new ItemStack(Blocks.ORANGE_GLAZED_TERRACOTTA), 1200).setRegistryName("orange_glazed_terracotta"),
-                new HeatRecipeSimple(IIngredient.of(new ItemStack(Blocks.STAINED_HARDENED_CLAY, 1, EnumDyeColor.MAGENTA.getMetadata())), new ItemStack(Blocks.MAGENTA_GLAZED_TERRACOTTA), 1200).setRegistryName("magenta_glazed_terracotta"),
-                new HeatRecipeSimple(IIngredient.of(new ItemStack(Blocks.STAINED_HARDENED_CLAY, 1, EnumDyeColor.LIGHT_BLUE.getMetadata())), new ItemStack(Blocks.LIGHT_BLUE_GLAZED_TERRACOTTA), 1200).setRegistryName("light_blue_glazed_terracotta"),
-                new HeatRecipeSimple(IIngredient.of(new ItemStack(Blocks.STAINED_HARDENED_CLAY, 1, EnumDyeColor.YELLOW.getMetadata())), new ItemStack(Blocks.YELLOW_GLAZED_TERRACOTTA), 1200).setRegistryName("yellow_glazed_terracotta"),
-                new HeatRecipeSimple(IIngredient.of(new ItemStack(Blocks.STAINED_HARDENED_CLAY, 1, EnumDyeColor.LIME.getMetadata())), new ItemStack(Blocks.LIME_GLAZED_TERRACOTTA), 1200).setRegistryName("lime_glazed_terracotta"),
-                new HeatRecipeSimple(IIngredient.of(new ItemStack(Blocks.STAINED_HARDENED_CLAY, 1, EnumDyeColor.PINK.getMetadata())), new ItemStack(Blocks.PINK_GLAZED_TERRACOTTA), 1200).setRegistryName("pink_glazed_terracotta"),
-                new HeatRecipeSimple(IIngredient.of(new ItemStack(Blocks.STAINED_HARDENED_CLAY, 1, EnumDyeColor.GRAY.getMetadata())), new ItemStack(Blocks.GRAY_GLAZED_TERRACOTTA), 1200).setRegistryName("gray_glazed_terracotta"),
-                new HeatRecipeSimple(IIngredient.of(new ItemStack(Blocks.STAINED_HARDENED_CLAY, 1, EnumDyeColor.SILVER.getMetadata())), new ItemStack(Blocks.SILVER_GLAZED_TERRACOTTA), 1200).setRegistryName("silver_glazed_terracotta"),
-                new HeatRecipeSimple(IIngredient.of(new ItemStack(Blocks.STAINED_HARDENED_CLAY, 1, EnumDyeColor.CYAN.getMetadata())), new ItemStack(Blocks.CYAN_GLAZED_TERRACOTTA), 1200).setRegistryName("cyan_glazed_terracotta"),
-                new HeatRecipeSimple(IIngredient.of(new ItemStack(Blocks.STAINED_HARDENED_CLAY, 1, EnumDyeColor.PURPLE.getMetadata())), new ItemStack(Blocks.PURPLE_GLAZED_TERRACOTTA), 1200).setRegistryName("purple_glazed_terracotta"),
-                new HeatRecipeSimple(IIngredient.of(new ItemStack(Blocks.STAINED_HARDENED_CLAY, 1, EnumDyeColor.BLUE.getMetadata())), new ItemStack(Blocks.BLUE_GLAZED_TERRACOTTA), 1200).setRegistryName("blue_glazed_terracotta"),
-                new HeatRecipeSimple(IIngredient.of(new ItemStack(Blocks.STAINED_HARDENED_CLAY, 1, EnumDyeColor.BROWN.getMetadata())), new ItemStack(Blocks.BROWN_GLAZED_TERRACOTTA), 1200).setRegistryName("brown_glazed_terracotta"),
-                new HeatRecipeSimple(IIngredient.of(new ItemStack(Blocks.STAINED_HARDENED_CLAY, 1, EnumDyeColor.GREEN.getMetadata())), new ItemStack(Blocks.GREEN_GLAZED_TERRACOTTA), 1200).setRegistryName("green_glazed_terracotta"),
-                new HeatRecipeSimple(IIngredient.of(new ItemStack(Blocks.STAINED_HARDENED_CLAY, 1, EnumDyeColor.RED.getMetadata())), new ItemStack(Blocks.RED_GLAZED_TERRACOTTA), 1200).setRegistryName("red_glazed_terracotta"),
-                new HeatRecipeSimple(IIngredient.of(new ItemStack(Blocks.STAINED_HARDENED_CLAY, 1, EnumDyeColor.BLACK.getMetadata())), new ItemStack(Blocks.BLACK_GLAZED_TERRACOTTA), 1200).setRegistryName("black_glazed_terracotta")
+            new HeatRecipeSimple(IIngredient.of(new ItemStack(Blocks.STAINED_HARDENED_CLAY, 1, EnumDyeColor.WHITE.getMetadata())), new ItemStack(Blocks.WHITE_GLAZED_TERRACOTTA), 1200).setRegistryName("white_glazed_terracotta"),
+            new HeatRecipeSimple(IIngredient.of(new ItemStack(Blocks.STAINED_HARDENED_CLAY, 1, EnumDyeColor.ORANGE.getMetadata())), new ItemStack(Blocks.ORANGE_GLAZED_TERRACOTTA), 1200).setRegistryName("orange_glazed_terracotta"),
+            new HeatRecipeSimple(IIngredient.of(new ItemStack(Blocks.STAINED_HARDENED_CLAY, 1, EnumDyeColor.MAGENTA.getMetadata())), new ItemStack(Blocks.MAGENTA_GLAZED_TERRACOTTA), 1200).setRegistryName("magenta_glazed_terracotta"),
+            new HeatRecipeSimple(IIngredient.of(new ItemStack(Blocks.STAINED_HARDENED_CLAY, 1, EnumDyeColor.LIGHT_BLUE.getMetadata())), new ItemStack(Blocks.LIGHT_BLUE_GLAZED_TERRACOTTA), 1200).setRegistryName("light_blue_glazed_terracotta"),
+            new HeatRecipeSimple(IIngredient.of(new ItemStack(Blocks.STAINED_HARDENED_CLAY, 1, EnumDyeColor.YELLOW.getMetadata())), new ItemStack(Blocks.YELLOW_GLAZED_TERRACOTTA), 1200).setRegistryName("yellow_glazed_terracotta"),
+            new HeatRecipeSimple(IIngredient.of(new ItemStack(Blocks.STAINED_HARDENED_CLAY, 1, EnumDyeColor.LIME.getMetadata())), new ItemStack(Blocks.LIME_GLAZED_TERRACOTTA), 1200).setRegistryName("lime_glazed_terracotta"),
+            new HeatRecipeSimple(IIngredient.of(new ItemStack(Blocks.STAINED_HARDENED_CLAY, 1, EnumDyeColor.PINK.getMetadata())), new ItemStack(Blocks.PINK_GLAZED_TERRACOTTA), 1200).setRegistryName("pink_glazed_terracotta"),
+            new HeatRecipeSimple(IIngredient.of(new ItemStack(Blocks.STAINED_HARDENED_CLAY, 1, EnumDyeColor.GRAY.getMetadata())), new ItemStack(Blocks.GRAY_GLAZED_TERRACOTTA), 1200).setRegistryName("gray_glazed_terracotta"),
+            new HeatRecipeSimple(IIngredient.of(new ItemStack(Blocks.STAINED_HARDENED_CLAY, 1, EnumDyeColor.SILVER.getMetadata())), new ItemStack(Blocks.SILVER_GLAZED_TERRACOTTA), 1200).setRegistryName("silver_glazed_terracotta"),
+            new HeatRecipeSimple(IIngredient.of(new ItemStack(Blocks.STAINED_HARDENED_CLAY, 1, EnumDyeColor.CYAN.getMetadata())), new ItemStack(Blocks.CYAN_GLAZED_TERRACOTTA), 1200).setRegistryName("cyan_glazed_terracotta"),
+            new HeatRecipeSimple(IIngredient.of(new ItemStack(Blocks.STAINED_HARDENED_CLAY, 1, EnumDyeColor.PURPLE.getMetadata())), new ItemStack(Blocks.PURPLE_GLAZED_TERRACOTTA), 1200).setRegistryName("purple_glazed_terracotta"),
+            new HeatRecipeSimple(IIngredient.of(new ItemStack(Blocks.STAINED_HARDENED_CLAY, 1, EnumDyeColor.BLUE.getMetadata())), new ItemStack(Blocks.BLUE_GLAZED_TERRACOTTA), 1200).setRegistryName("blue_glazed_terracotta"),
+            new HeatRecipeSimple(IIngredient.of(new ItemStack(Blocks.STAINED_HARDENED_CLAY, 1, EnumDyeColor.BROWN.getMetadata())), new ItemStack(Blocks.BROWN_GLAZED_TERRACOTTA), 1200).setRegistryName("brown_glazed_terracotta"),
+            new HeatRecipeSimple(IIngredient.of(new ItemStack(Blocks.STAINED_HARDENED_CLAY, 1, EnumDyeColor.GREEN.getMetadata())), new ItemStack(Blocks.GREEN_GLAZED_TERRACOTTA), 1200).setRegistryName("green_glazed_terracotta"),
+            new HeatRecipeSimple(IIngredient.of(new ItemStack(Blocks.STAINED_HARDENED_CLAY, 1, EnumDyeColor.RED.getMetadata())), new ItemStack(Blocks.RED_GLAZED_TERRACOTTA), 1200).setRegistryName("red_glazed_terracotta"),
+            new HeatRecipeSimple(IIngredient.of(new ItemStack(Blocks.STAINED_HARDENED_CLAY, 1, EnumDyeColor.BLACK.getMetadata())), new ItemStack(Blocks.BLACK_GLAZED_TERRACOTTA), 1200).setRegistryName("black_glazed_terracotta")
         );
     }
 
