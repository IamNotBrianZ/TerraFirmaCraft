--- conflicted
+++ resolved
@@ -108,13 +108,11 @@
         LOGGER.info("TFC Common Setup");
 
         // Setup methods
-<<<<<<< HEAD
         HeatCapability.setup();
         ForgingCapability.setup();
         CapabilityManager.INSTANCE.register(ChunkData.class);
         WorldTrackerCapability.setup();
         ServerCalendar.setup();
-=======
         Helpers.registerSimpleCapability(IHeat.class);
         Helpers.registerSimpleCapability(IForging.class);
         Helpers.registerSimpleCapability(ChunkData.class);
@@ -122,7 +120,6 @@
         Helpers.registerSimpleCapability(IFood.class);
         Helpers.registerSimpleCapability(PlayerData.class);
         TFCLoot.LOOT_CONDITIONS.registerAll();
->>>>>>> 1280317b
         InteractionManager.setup();
         TFCWorldType.setup();
 
