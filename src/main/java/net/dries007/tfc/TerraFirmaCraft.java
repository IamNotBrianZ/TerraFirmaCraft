/*
 * Work under Copyright. Licensed under the EUPL.
 * See the project README.md and LICENSE.txt for more information.
 */

package net.dries007.tfc;

import org.apache.logging.log4j.LogManager;
import org.apache.logging.log4j.Logger;
import net.minecraftforge.client.GuiIngameForge;
import net.minecraftforge.common.MinecraftForge;
import net.minecraftforge.fluids.FluidRegistry;
import net.minecraftforge.fml.common.*;
import net.minecraftforge.fml.common.event.*;
import net.minecraftforge.fml.common.network.NetworkRegistry;
import net.minecraftforge.fml.common.network.simpleimpl.SimpleNetworkWrapper;
import net.minecraftforge.fml.common.registry.GameRegistry;
import net.minecraftforge.fml.relauncher.Side;

import net.dries007.tfc.api.capability.damage.CapabilityDamageResistance;
import net.dries007.tfc.api.capability.egg.CapabilityEgg;
import net.dries007.tfc.api.capability.food.CapabilityFood;
import net.dries007.tfc.api.capability.forge.CapabilityForgeable;
import net.dries007.tfc.api.capability.heat.CapabilityItemHeat;
import net.dries007.tfc.api.capability.size.CapabilityItemSize;
import net.dries007.tfc.api.capability.skill.CapabilityPlayerSkills;
import net.dries007.tfc.api.util.TFCConstants;
import net.dries007.tfc.client.ClientEvents;
import net.dries007.tfc.client.TFCGuiHandler;
import net.dries007.tfc.client.TFCKeybindings;
import net.dries007.tfc.client.gui.overlay.PlayerDataOverlay;
import net.dries007.tfc.client.render.animal.RenderAnimalTFCFamiliarity;
import net.dries007.tfc.command.*;
import net.dries007.tfc.network.*;
import net.dries007.tfc.objects.entity.EntitiesTFC;
import net.dries007.tfc.objects.items.ItemsTFC;
import net.dries007.tfc.objects.recipes.heat.HeatRecipeManager;
import net.dries007.tfc.proxy.IProxy;
import net.dries007.tfc.util.OreDictionaryHelper;
import net.dries007.tfc.util.fuel.FuelManager;
import net.dries007.tfc.world.classic.WorldTypeTFC;
import net.dries007.tfc.world.classic.chunkdata.CapabilityChunkData;
import net.dries007.tfc.world.classic.worldgen.*;
import net.dries007.tfc.world.classic.worldgen.fissure.WorldGenFissure;
import net.dries007.tfc.world.classic.worldgen.vein.VeinRegistry;

import static net.dries007.tfc.api.util.TFCConstants.MOD_ID;

@SuppressWarnings("DefaultAnnotationParam")
@Mod(modid = MOD_ID, name = TFCConstants.MOD_NAME, useMetadata = true, guiFactory = Constants.GUI_FACTORY, canBeDeactivated = false, certificateFingerprint = TFCConstants.SIGNING_KEY)
@Mod.EventBusSubscriber
public final class TerraFirmaCraft
{
    @Mod.Instance
    private static TerraFirmaCraft instance = null;

    @Mod.Metadata
    private static ModMetadata metadata = null;

    @SidedProxy(modId = MOD_ID, clientSide = "net.dries007.tfc.proxy.ClientProxy", serverSide = "net.dries007.tfc.proxy.ServerProxy")
    private static IProxy proxy = null;

    static
    {
        FluidRegistry.enableUniversalBucket();
    }

    public static Logger getLog()
    {
        return instance.log;
    }

    public static IProxy getProxy()
    {
        return proxy;
    }

    public static String getVersion()
    {
        return metadata.version;
    }

    public static WorldTypeTFC getWorldTypeTFC()
    {
        return instance.worldTypeTFC;
    }

    public static SimpleNetworkWrapper getNetwork()
    {
        return instance.network;
    }

    public static TerraFirmaCraft getInstance()
    {
        return instance;
    }

    public static LoaderState.ModState getState()
    {
        return Loader.instance().getModState(Loader.instance().getModObjectList().inverse().get(instance));
    }

    public static boolean pastState(LoaderState.ModState state)
    {
        return TerraFirmaCraft.getState().ordinal() >= state.ordinal();
    }

    private final Logger log = LogManager.getLogger(MOD_ID);
    private boolean isSignedBuild = true;
    private WorldTypeTFC worldTypeTFC;
    private SimpleNetworkWrapper network;

    @Mod.EventHandler
    public void preInit(FMLPreInitializationEvent event)
    {
        log.debug("If you can see this, debug logging is working :)");
        if (!isSignedBuild)
        {
            log.warn("You are not running an official build. Please do not use this and then report bugs or issues.");
        }

        // No need to sync config here, forge magic

        NetworkRegistry.INSTANCE.registerGuiHandler(this, new TFCGuiHandler());
        network = NetworkRegistry.INSTANCE.newSimpleChannel(MOD_ID);
        int id = 0;
        // Received on server
        network.registerMessage(new PacketGuiButton.Handler(), PacketGuiButton.class, ++id, Side.SERVER);
        network.registerMessage(new PacketPlaceBlockSpecial.Handler(), PacketPlaceBlockSpecial.class, ++id, Side.SERVER);
        network.registerMessage(new PacketSwitchPlayerInventoryTab.Handler(), PacketSwitchPlayerInventoryTab.class, ++id, Side.SERVER);
        network.registerMessage(new PacketOpenCraftingGui.Handler(), PacketOpenCraftingGui.class, ++id, Side.SERVER);

        // Received on client
        network.registerMessage(new PacketAnvilUpdate.Handler(), PacketAnvilUpdate.class, ++id, Side.CLIENT);
        network.registerMessage(new PacketCrucibleUpdate.Handler(), PacketCrucibleUpdate.class, ++id, Side.CLIENT);
        network.registerMessage(new PacketChunkData.Handler(), PacketChunkData.class, ++id, Side.CLIENT);
        network.registerMessage(new PacketCapabilityContainerUpdate.Handler(), PacketCapabilityContainerUpdate.class, ++id, Side.CLIENT);
        network.registerMessage(new PacketCalendarUpdate.Handler(), PacketCalendarUpdate.class, ++id, Side.CLIENT);
        network.registerMessage(new PacketBarrelUpdate.Handler(), PacketBarrelUpdate.class, ++id, Side.CLIENT);
        network.registerMessage(new PacketLoomUpdate.Handler(), PacketLoomUpdate.class, ++id, Side.CLIENT);
        network.registerMessage(new PacketBellowsUpdate.Handler(), PacketBellowsUpdate.class, ++id, Side.CLIENT);
        network.registerMessage(new PacketFoodStatsUpdate.Handler(), PacketFoodStatsUpdate.class, ++id, Side.CLIENT);
        network.registerMessage(new PacketFoodStatsReplace.Handler(), PacketFoodStatsReplace.class, ++id, Side.CLIENT);
        network.registerMessage(new PacketLargeVesselUpdate.Handler(), PacketLargeVesselUpdate.class, ++id, Side.CLIENT);

        EntitiesTFC.preInit();
        VeinRegistry.INSTANCE.preInit(event.getModConfigurationDirectory());

        CapabilityChunkData.preInit();
        CapabilityItemSize.preInit();
        CapabilityItemHeat.preInit();
        CapabilityForgeable.preInit();
        CapabilityFood.preInit();
        CapabilityEgg.preInit();
        CapabilityPlayerSkills.preInit();
        CapabilityDamageResistance.preInit();

        if (event.getSide().isClient())
        {
            ClientEvents.preInit();
        }
    }

    @Mod.EventHandler
    public void init(FMLInitializationEvent event)
    {
        if (!isSignedBuild)
        {
            log.warn("You are not running an official build. Please do not use this and then report bugs or issues.");
        }

        OreDictionaryHelper.init();
        ItemsTFC.init();

        if (event.getSide().isClient())
        {
            TFCKeybindings.init();
            //Enable overlay to render health, thirst and hunger bars, TFC style.
            MinecraftForge.EVENT_BUS.register(PlayerDataOverlay.getInstance());
            //Enable to render animals familiarity
            MinecraftForge.EVENT_BUS.register(RenderAnimalTFCFamiliarity.getInstance());
            GuiIngameForge.renderHealth = false;
            GuiIngameForge.renderArmor = false;
            GuiIngameForge.renderExperiance = false;
        }

        worldTypeTFC = new WorldTypeTFC();

        GameRegistry.registerWorldGenerator(new RarityBasedWorldGen(x -> x.lavaFissureRarity, new WorldGenFissure(true, 20)), 0);
        GameRegistry.registerWorldGenerator(new RarityBasedWorldGen(x -> x.waterFissureRarity, new WorldGenFissure(false, -1)), 0);
        // todo: fix these. They are commented out due to significant cascading lag problems. They need to be rewritten
        //GameRegistry.registerWorldGenerator(new RarityBasedWorldGen(x -> x.lavaFissureClusterRarity, new WorldGenSurfaceFissureCluster(true)), 1);
        //GameRegistry.registerWorldGenerator(new RarityBasedWorldGen(x -> x.waterFissureClusterRarity, new WorldGenSurfaceFissureCluster(false)), 1);
        GameRegistry.registerWorldGenerator(new WorldGenOreVeins(), 2);
        GameRegistry.registerWorldGenerator(new WorldGenSoilPits(), 3);
        GameRegistry.registerWorldGenerator(new RarityBasedWorldGen(x -> x.largeRockRarity, new WorldGenLargeRocks()), 4);
        //todo: add cave decorator
        GameRegistry.registerWorldGenerator(new WorldGenTrees(), 5);
<<<<<<< HEAD
        GameRegistry.registerWorldGenerator(new WorldGenFruitTrees(), 6);
        GameRegistry.registerWorldGenerator(new WorldGenLooseRocks(), 7);
=======
        GameRegistry.registerWorldGenerator(new WorldGenBerryBushes(), 7);
        GameRegistry.registerWorldGenerator(new WorldGenLooseRocks(), 8);
>>>>>>> 41fd88e0
    }

    @Mod.EventHandler
    public void postInit(FMLPostInitializationEvent event)
    {
        if (!isSignedBuild)
        {
            log.warn("You are not running an official build. Please do not use this and then report bugs or issues.");
        }

        HeatRecipeManager.postInit();
        FuelManager.postInit();

        VeinRegistry.INSTANCE.reloadOreGen();
    }

    @Mod.EventHandler
    public void onServerStarting(FMLServerStartingEvent event)
    {
        if (!isSignedBuild)
        {
            log.warn("You are not running an official build. Please do not use this and then report bugs or issues.");
        }

        event.registerServerCommand(new CommandStripWorld());
        event.registerServerCommand(new CommandGenTree());
        event.registerServerCommand(new CommandHeat());
        event.registerServerCommand(new CommandTimeTFC());
        event.registerServerCommand(new CommandFindVeins());
        event.registerServerCommand(new CommandNutrients());
    }

    @Mod.EventHandler
    public void onIMC(FMLInterModComms.IMCEvent event)
    {
        //todo: provide nice API here.
    }

    @Mod.EventHandler
    public void onFingerprintViolation(FMLFingerprintViolationEvent event)
    {
        isSignedBuild = false;
        FMLCommonHandler.instance().registerCrashCallable(new ICrashCallable()
        {
            @Override
            public String getLabel()
            {
                return TFCConstants.MOD_NAME;
            }

            @Override
            public String call()
            {
                return "You are not running an official build. Please do not use this and then report bugs or issues.";
            }
        });
    }
}<|MERGE_RESOLUTION|>--- conflicted
+++ resolved
@@ -196,13 +196,9 @@
         GameRegistry.registerWorldGenerator(new RarityBasedWorldGen(x -> x.largeRockRarity, new WorldGenLargeRocks()), 4);
         //todo: add cave decorator
         GameRegistry.registerWorldGenerator(new WorldGenTrees(), 5);
-<<<<<<< HEAD
-        GameRegistry.registerWorldGenerator(new WorldGenFruitTrees(), 6);
-        GameRegistry.registerWorldGenerator(new WorldGenLooseRocks(), 7);
-=======
-        GameRegistry.registerWorldGenerator(new WorldGenBerryBushes(), 7);
+        GameRegistry.registerWorldGenerator(new WorldGenBerryBushes(), 6);
+        GameRegistry.registerWorldGenerator(new WorldGenFruitTrees(), 7);
         GameRegistry.registerWorldGenerator(new WorldGenLooseRocks(), 8);
->>>>>>> 41fd88e0
     }
 
     @Mod.EventHandler
