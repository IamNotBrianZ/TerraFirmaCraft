--- conflicted
+++ resolved
@@ -130,11 +130,8 @@
         network.registerMessage(new PacketFoodStatsReplace.Handler(), PacketFoodStatsReplace.class, ++id, Side.CLIENT);
         network.registerMessage(new PacketPlayerDataUpdate.Handler(), PacketPlayerDataUpdate.class, ++id, Side.CLIENT);
         network.registerMessage(new PacketSpawnTFCParticle.Handler(), PacketSpawnTFCParticle.class, ++id, Side.CLIENT);
-<<<<<<< HEAD
         network.registerMessage(new PacketSimpleMessage.Handler(), PacketSimpleMessage.class, ++id, Side.CLIENT);
-=======
         network.registerMessage(new PacketProspectResult.Handler(), PacketProspectResult.class, ++id, Side.CLIENT);
->>>>>>> edd7b6d6
 
         EntitiesTFC.preInit();
         JsonConfigRegistry.INSTANCE.preInit(event.getModConfigurationDirectory());
