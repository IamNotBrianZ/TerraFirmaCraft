#!/bin/env python3
"""
This file generates a whole list of resources for the TerraFirmaCraft mod.
Any resource files generated by this script should set a root JSON tag:
    "__comment": "Generated by generateResources.py function: model"

You should set this script up to run automatically whenever you launch the game, and make sure it's run before you commit.
For IntelliJ instructions, see README.md.
"""

import json
import os
import time
import zipfile


def zipfolder(zip_name, target_dir):
    zipobj = zipfile.ZipFile(zip_name, 'w', zipfile.ZIP_DEFLATED)
    rootlen = len(target_dir) + 1
    for base, dirs, files in os.walk(target_dir):
        for file in files:
            fn = os.path.join(base, file)
            zipobj.write(fn, fn[rootlen:])


if not os.path.isdir('assets_backups'):
    os.mkdir('assets_backups')
    with open('assets_backups/.gitignore', 'w') as f:
        print(
            '# This folder does not belong on git. Not even as an empty folder, so we ignore everything, incl. this file.',
            file=f)
        print('*', file=f)

zipfolder('assets_backups/{}.zip'.format(int(time.time())), 'src/main/resources/assets/tfc')

os.chdir('src/main/resources/assets/tfc/')

ROCK_TYPES = [
    'granite',
    'diorite',
    'gabbro',
    'shale',
    'claystone',
    'rocksalt',
    'limestone',
    'conglomerate',
    'dolomite',
    'chert',
    'chalk',
    'rhyolite',
    'basalt',
    'andesite',
    'dacite',
    'quartzite',
    'slate',
    'phyllite',
    'schist',
    'gneiss',
    'marble',
]
ROCK_CATEGORIES = [
    'sedimentary',
    'metamorphic',
    'igneous_intrusive',
    'igneous_extrusive',
]
FULLBLOCK_TYPES = [
    'raw',
    'smooth',
    'cobble',
    'bricks',
    'sand',
    'gravel',
    'dirt',
    'clay',
]
GRASS_TYPES = [
    'grass',
    'dry_grass',
]
ORE_TYPES = {
    'native_copper': True,
    'native_gold': True,
    'native_platinum': True,
    'hematite': True,
    'native_silver': True,
    'cassiterite': True,
    'galena': True,
    'bismuthinite': True,
    'garnierite': True,
    'malachite': True,
    'magnetite': True,
    'limonite': True,
    'sphalerite': True,
    'tetrahedrite': True,
    'bituminous_coal': False,
    'lignite': False,
    'kaolinite': False,
    'gypsum': False,
    'satinspar': False,
    'selenite': False,
    'graphite': False,
    'kimberlite': False,
    'petrified_wood': False,
    'sulfur': False,
    'jet': False,
    'microcline': False,
    'pitchblende': False,
    'cinnabar': False,
    'cryolite': False,
    'saltpeter': False,
    'serpentine': False,
    'sylvite': False,
    'borax': False,
    'olivine': False,
    'lapis_lazuli': False,
}
POWDERS = [
    'flux',
    'coke',
    'kaolinite_powder',
    'graphite_powder',
    'sulfur_powder',
    'saltpeter_powder',
    'hematite_powder',
    'lapis_lazuli_powder',
    'limonite_powder',
    'malachite_powder',
    'salt',
    'fertilizer',
]
WOOD_TYPES = [
    'ash',
    'aspen',
    'birch',
    'chestnut',
    'douglas_fir',
    'hickory',
    'maple',
    'oak',
    'pine',
    'sequoia',
    'spruce',
    'sycamore',
    'white_cedar',
    'willow',
    'kapok',
    'acacia',
    'rosewood',
    'blackwood',
    'palm',
]
CROP_TYPES = [
    'barley',
    'beet',
    'cabbage',
    'carrot',
    'garlic',
    'oat',
    'onion',
    'potato',
    'redbellpepper',
    'rice',
    'rye',
    'soybean',
    'squash',
    'yellowbellpepper',
    'wheat',
]
CROP_TALL_TYPES = [
    'maize',
    'greenbean',
    'jute',
    'sugarcane',
    'tomato',
]
FOOD_TYPES = [
    'banana',
    'blackberry',
    'blueberry',
    'bunchberry',
    'cherry',
    'cloudberry',
    'cranberry',
    'elderberry',
    'gooseberry',
    'greenapple',
    'lemon',
    'olive',
    'orange',
    'peach',
    'plum',
    'raspberry',
    'redapple',
    'snowberry',
    'strawberry',
    'wintergreenberry',
    'barley',
    'barleygrain',
    'barleyflour',
    'barleydough',
    'barleybread',
    'maize',
    'cornmealflour',
    'cornmealdough',
    'cornbread',
    'oat',
    'oatgrain',
    'oatflour',
    'oatdough',
    'oatbread',
    'rice',
    'ricegrain',
    'riceflour',
    'ricedough',
    'ricebread',
    'rye',
    'ryegrain',
    'ryeflour',
    'ryedough',
    'ryebread',
    'wheat',
    'wheatgrain',
    'wheatflour',
    'wheatdough',
    'wheatbread',
    'beet',
    'cabbage',
    'carrot',
    'garlic',
    'greenbean',
    'greenbellpepper',
    'onion',
    'potato',
    'redbellpepper',
    'seaweed',
    'squash',
    'tomato',
    'yellowbellpepper',
    'beef',
    'calamari',
    'egg',
    'fish',
    'horsemeat',
    'mutton',
    'porkchop',
    'poultry',
    'venison',
    'soybean',
    'cheese',
    'milk',
]
GEM_TYPES = [
    'agate',
    'amethyst',
    'beryl',
    'diamond',
    'emerald',
    'garnet',
    'jade',
    'jasper',
    'opal',
    'ruby',
    'sapphire',
    'topaz',
    'tourmaline',
]
GEM_GRADES = [
    'normal',
    'flawed',
    'flawless',
    'chipped',
    'exquisite',
]
METAL_TYPES = {
    'bismuth': False,
    'bismuth_bronze': True,
    'black_bronze': True,
    'brass': False,
    'bronze': True,
    'copper': True,
    'gold': False,
    'lead': False,
    'nickel': False,
    'rose_gold': False,
    'silver': False,
    'tin': False,
    'zinc': False,
    'sterling_silver': False,
    'wrought_iron': True,
    'pig_iron': False,
    'steel': True,
    'platinum': False,
    'black_steel': True,
    'blue_steel': True,
    'red_steel': True,
}  # + unknown
METAL_ITEMS = {
    # 'unshaped': False, Special
    'ingot': False,
    'double_ingot': False,
    'scrap': False,
    'dust': False,
    'nugget': False,
    'sheet': False,
    'double_sheet': False,
    'anvil': True,
    'tuyere': True,
    'lamp': False,
    'pick': True,
    'pick_head': True,
    'shovel': True,
    'shovel_head': True,
    'axe': True,
    'axe_head': True,
    'hoe': True,
    'hoe_head': True,
    'chisel': True,
    'chisel_head': True,
    'sword': True,
    'sword_blade': True,
    'mace': True,
    'mace_head': True,
    'saw': True,
    'saw_blade': True,
    'javelin': True,
    'javelin_head': True,
    'hammer': True,
    'hammer_head': True,
    'propick': True,
    'propick_head': True,
    'knife': True,
    'knife_blade': True,
    'scythe': True,
    'scythe_blade': True,
    'unfinished_chestplate': True,
    'chestplate': True,
    'unfinished_greaves': True,
    'greaves': True,
    'unfinished_boots': True,
    'boots': True,
    'unfinished_helmet': True,
    'helmet': True,
}
STEEL = {
    'steel',
    'blue_steel',
    'red_steel',
    'black_steel',
}
TOOLS = [
    'pick', 'propick', 'shovel', 'axe', 'hoe', 'chisel', 'sword', 'mace', 'saw', 'javelin', 'hammer', 'knife', 'scythe'
]
FLUIDS = {
    'salt_water': 'salt_water',
    'fresh_water': 'fresh_water',
    'hot_water': 'hot_water',
    'finite_salt_water': 'salt_water',
    'finite_fresh_water': 'fresh_water',
    'finite_hot_water': 'hot_water',
    'rum': 'rum',
    'beer': 'beer',
    'whiskey': 'whiskey',
    'rye_whiskey': 'rye_whiskey',
    'corn_whiskey': 'corn_whiskey',
    'sake': 'sake',
    'vodka': 'vodka',
    'cider': 'cider',
    'vinegar': 'vinegar',
    'brine': 'brine',
    'milk': 'milk',
    'olive_oil': 'olive_oil',
    'tannin': 'tannin',
    'limewater': 'limewater',
    'milk_curdled': 'milk_curdled',
    'milk_vinegar': 'milk_vinegar',
}

# Special 'hardcoded' cases
DOOR_VARIANTS = {
    'normal': None,
    'facing=east,half=lower,hinge=left,open=false': {'model': 'door_bottom'},
    'facing=south,half=lower,hinge=left,open=false': {'model': 'door_bottom', 'y': 90},
    'facing=west,half=lower,hinge=left,open=false': {'model': 'door_bottom', 'y': 180},
    'facing=north,half=lower,hinge=left,open=false': {'model': 'door_bottom', 'y': 270},
    'facing=east,half=lower,hinge=right,open=false': {'model': 'door_bottom_rh'},
    'facing=south,half=lower,hinge=right,open=false': {'model': 'door_bottom_rh', 'y': 90},
    'facing=west,half=lower,hinge=right,open=false': {'model': 'door_bottom_rh', 'y': 180},
    'facing=north,half=lower,hinge=right,open=false': {'model': 'door_bottom_rh', 'y': 270},
    'facing=east,half=lower,hinge=left,open=true': {'model': 'door_bottom_rh', 'y': 90},
    'facing=south,half=lower,hinge=left,open=true': {'model': 'door_bottom_rh', 'y': 180},
    'facing=west,half=lower,hinge=left,open=true': {'model': 'door_bottom_rh', 'y': 270},
    'facing=north,half=lower,hinge=left,open=true': {'model': 'door_bottom_rh'},
    'facing=east,half=lower,hinge=right,open=true': {'model': 'door_bottom', 'y': 270},
    'facing=south,half=lower,hinge=right,open=true': {'model': 'door_bottom'},
    'facing=west,half=lower,hinge=right,open=true': {'model': 'door_bottom', 'y': 90},
    'facing=north,half=lower,hinge=right,open=true': {'model': 'door_bottom', 'y': 180},
    'facing=east,half=upper,hinge=left,open=false': {'model': 'door_top'},
    'facing=south,half=upper,hinge=left,open=false': {'model': 'door_top', 'y': 90},
    'facing=west,half=upper,hinge=left,open=false': {'model': 'door_top', 'y': 180},
    'facing=north,half=upper,hinge=left,open=false': {'model': 'door_top', 'y': 270},
    'facing=east,half=upper,hinge=right,open=false': {'model': 'door_top_rh'},
    'facing=south,half=upper,hinge=right,open=false': {'model': 'door_top_rh', 'y': 90},
    'facing=west,half=upper,hinge=right,open=false': {'model': 'door_top_rh', 'y': 180},
    'facing=north,half=upper,hinge=right,open=false': {'model': 'door_top_rh', 'y': 270},
    'facing=east,half=upper,hinge=left,open=true': {'model': 'door_top_rh', 'y': 90},
    'facing=south,half=upper,hinge=left,open=true': {'model': 'door_top_rh', 'y': 180},
    'facing=west,half=upper,hinge=left,open=true': {'model': 'door_top_rh', 'y': 270},
    'facing=north,half=upper,hinge=left,open=true': {'model': 'door_top_rh'},
    'facing=east,half=upper,hinge=right,open=true': {'model': 'door_top', 'y': 270},
    'facing=south,half=upper,hinge=right,open=true': {'model': 'door_top'},
    'facing=west,half=upper,hinge=right,open=true': {'model': 'door_top', 'y': 90},
    'facing=north,half=upper,hinge=right,open=true': {'model': 'door_top', 'y': 180}
}
TRAPDOOR_VARIANTS = {
    'normal': None,
    'facing=north,half=bottom,open=false': {'model': 'trapdoor_bottom'},
    'facing=south,half=bottom,open=false': {'model': 'trapdoor_bottom'},
    'facing=east,half=bottom,open=false': {'model': 'trapdoor_bottom'},
    'facing=west,half=bottom,open=false': {'model': 'trapdoor_bottom'},
    'facing=north,half=top,open=false': {'model': 'trapdoor_top'},
    'facing=south,half=top,open=false': {'model': 'trapdoor_top'},
    'facing=east,half=top,open=false': {'model': 'trapdoor_top'},
    'facing=west,half=top,open=false': {'model': 'trapdoor_top'},
    'facing=north,half=bottom,open=true': {'model': 'trapdoor_open'},
    'facing=south,half=bottom,open=true': {'model': 'trapdoor_open', 'y': 180},
    'facing=east,half=bottom,open=true': {'model': 'trapdoor_open', 'y': 90},
    'facing=west,half=bottom,open=true': {'model': 'trapdoor_open', 'y': 270},
    'facing=north,half=top,open=true': {'model': 'trapdoor_open'},
    'facing=south,half=top,open=true': {'model': 'trapdoor_open', 'y': 180},
    'facing=east,half=top,open=true': {'model': 'trapdoor_open', 'y': 90},
    'facing=west,half=top,open=true': {'model': 'trapdoor_open', 'y': 270}
}
STAIR_VARIANTS = {
    'normal': {'model': 'stairs'},
    'facing=east,half=bottom,shape=straight': {'model': 'stairs'},
    'facing=west,half=bottom,shape=straight': {'model': 'stairs', 'y': 180},
    'facing=south,half=bottom,shape=straight': {'model': 'stairs', 'y': 90},
    'facing=north,half=bottom,shape=straight': {'model': 'stairs', 'y': 270},
    'facing=east,half=bottom,shape=outer_right': {'model': 'outer_stairs'},
    'facing=west,half=bottom,shape=outer_right': {'model': 'outer_stairs', 'y': 180},
    'facing=south,half=bottom,shape=outer_right': {'model': 'outer_stairs', 'y': 90},
    'facing=north,half=bottom,shape=outer_right': {'model': 'outer_stairs', 'y': 270},
    'facing=east,half=bottom,shape=outer_left': {'model': 'outer_stairs', 'y': 270},
    'facing=west,half=bottom,shape=outer_left': {'model': 'outer_stairs', 'y': 90},
    'facing=south,half=bottom,shape=outer_left': {'model': 'outer_stairs'},
    'facing=north,half=bottom,shape=outer_left': {'model': 'outer_stairs', 'y': 180},
    'facing=east,half=bottom,shape=inner_right': {'model': 'inner_stairs'},
    'facing=west,half=bottom,shape=inner_right': {'model': 'inner_stairs', 'y': 180},
    'facing=south,half=bottom,shape=inner_right': {'model': 'inner_stairs', 'y': 90},
    'facing=north,half=bottom,shape=inner_right': {'model': 'inner_stairs', 'y': 270},
    'facing=east,half=bottom,shape=inner_left': {'model': 'inner_stairs', 'y': 270},
    'facing=west,half=bottom,shape=inner_left': {'model': 'inner_stairs', 'y': 90},
    'facing=south,half=bottom,shape=inner_left': {'model': 'inner_stairs'},
    'facing=north,half=bottom,shape=inner_left': {'model': 'inner_stairs', 'y': 180},
    'facing=east,half=top,shape=straight': {'model': 'stairs', 'x': 180},
    'facing=west,half=top,shape=straight': {'model': 'stairs', 'x': 180, 'y': 180},
    'facing=south,half=top,shape=straight': {'model': 'stairs', 'x': 180, 'y': 90},
    'facing=north,half=top,shape=straight': {'model': 'stairs', 'x': 180, 'y': 270},
    'facing=east,half=top,shape=outer_right': {'model': 'outer_stairs', 'x': 180, 'y': 90},
    'facing=west,half=top,shape=outer_right': {'model': 'outer_stairs', 'x': 180, 'y': 270},
    'facing=south,half=top,shape=outer_right': {'model': 'outer_stairs', 'x': 180, 'y': 180},
    'facing=north,half=top,shape=outer_right': {'model': 'outer_stairs', 'x': 180},
    'facing=east,half=top,shape=outer_left': {'model': 'outer_stairs', 'x': 180},
    'facing=west,half=top,shape=outer_left': {'model': 'outer_stairs', 'x': 180, 'y': 180},
    'facing=south,half=top,shape=outer_left': {'model': 'outer_stairs', 'x': 180, 'y': 90},
    'facing=north,half=top,shape=outer_left': {'model': 'outer_stairs', 'x': 180, 'y': 270},
    'facing=east,half=top,shape=inner_right': {'model': 'inner_stairs', 'x': 180, 'y': 90},
    'facing=west,half=top,shape=inner_right': {'model': 'inner_stairs', 'x': 180, 'y': 270},
    'facing=south,half=top,shape=inner_right': {'model': 'inner_stairs', 'x': 180, 'y': 180},
    'facing=north,half=top,shape=inner_right': {'model': 'inner_stairs', 'x': 180},
    'facing=east,half=top,shape=inner_left': {'model': 'inner_stairs', 'x': 180},
    'facing=west,half=top,shape=inner_left': {'model': 'inner_stairs', 'x': 180, 'y': 180},
    'facing=south,half=top,shape=inner_left': {'model': 'inner_stairs', 'x': 180, 'y': 90},
    'facing=north,half=top,shape=inner_left': {'model': 'inner_stairs', 'x': 180, 'y': 270}
}


def del_none(d):
    """
    https://stackoverflow.com/a/4256027/4355781
    Modifies input!
    """
    for key, value in list(d.items()):
        if value is None:
            del d[key]
        elif isinstance(value, dict):
            del_none(value)
    return d


def blockstate(filename_parts, model, textures, variants=None):
    """
    Magic.
    :param filename_parts: Iterable of strings.
    :param model: String or None
    :param textures: Dict of <string>:<string> OR <iterable of strings>:<string>
    :param variants: Dict of <string>:<variant> OR "normal":None (to disable the normal default)
    """
    _variants = {
        'normal': [{}]
    }
    if variants:
        _variants.update(variants)

    # Unpack any tuple keys to simple string->string pairs
    _textures = {}
    for key, val in textures.items():
        if isinstance(key, str):
            _textures[key] = val
        else:
            for x in key:
                _textures[x] = val

    p = os.path.join('blockstates', *filename_parts) + '.json'
    os.makedirs(os.path.dirname(p), exist_ok=True)
    with open(p, 'w') as file:
        json.dump(del_none({
            '__comment': 'Generated by generateResources.py function: blockstate',
            'forge_marker': 1,
            'defaults': {
                'model': model,
                'textures': _textures,
            },
            'variants': _variants,
        }), file, indent=2)


def cube_all(filename_parts, texture, variants=None, model='cube_all'):
    blockstate(filename_parts, model, textures={'all': texture}, variants=variants)


def model(filename_parts, parent, textures):
    p = os.path.join('models', *filename_parts) + '.json'
    os.makedirs(os.path.dirname(p), exist_ok=True)
    with open(p, 'w') as file:
        json.dump(del_none({
            '__comment': 'Generated by generateResources.py function: model',
            'parent': parent,
            'textures': textures,
        }), file, indent=2)


def item(filename_parts, *layers, parent='item/generated'):
    model(('item', *filename_parts), parent, None if len(layers) == 0 else {'layer%d' % i: v for i, v in enumerate(layers)})


#   ____  _            _        _        _
#  |  _ \| |          | |      | |      | |
#  | |_) | | ___   ___| | _____| |_ __ _| |_ ___  ___
#  |  _ <| |/ _ \ / __| |/ / __| __/ _` | __/ _ \/ __|
#  | |_) | | (_) | (__|   <\__ \ || (_| | ||  __/\__ \
#  |____/|_|\___/ \___|_|\_\___/\__\__,_|\__\___||___/
#
# BLOCKSTATES

# FLUIDS
for name, fluid in FLUIDS.items():
    blockstate(('fluid', name), 'forge:fluid', {}, {
        'normal': {
            'transform': "forge:default-item",
            'custom': {
                'fluid': fluid
            }
        }
    })

# METAL FLUIDS
for name in METAL_TYPES.keys():
    blockstate(('fluid', name), 'forge:fluid', {}, {
        'normal': {
            'transform': "forge:default-item",
            'custom': {
                'fluid': name
            }
        }
    })
for name in STEEL:
    for type in ['weak', 'high_carbon']:
        if name == 'black_steel' and type == 'weak':
            continue
        blockstate(('fluid', type + "_" + name), 'forge:fluid', {}, {
            'normal': {
                'transform': "forge:default-item",
                'custom': {
                    'fluid': type + "_" + name
                }
            }
        })
blockstate(('fluid', 'unknown'), 'forge:fluid', {}, {
    'normal': {
        'transform': "forge:default-item",
        'custom': {
            'fluid': 'unknown'
        }
    }
})

# ANVILS
for key in METAL_TYPES:
    if METAL_TYPES[key]:
        blockstate(('anvil', key), 'tfc:anvil', textures={
            ('all', 'particle'): 'tfc:blocks/metal/%s' % key
        }, variants={
            'axis': {
                'north': {'y': 180},
                'east': {'y': 270},
                'south': {},
                'west': {'y': 90}
            }
        })

# METAL SHEETS
for key in METAL_TYPES:
    blockstate(('sheet', key), 'tfc:sheet', textures={
        ('all', 'particle'): 'tfc:blocks/metal/%s' % key
    }, variants={
        'normal': None,
        'face': {
            'north': {'x': 90},
            'east': {'y': 90, 'x': 90},
            'south': {'y': 180, 'x': 90},
            'west': {'y': 270, 'x': 90},
            'up': {},
            'down': {'x': 180}
        }
    })

# ROCK STUFF
for rock_type in ROCK_TYPES:
    # FULL BLOCKS
    for block_type in FULLBLOCK_TYPES:
        cube_all((block_type, rock_type), 'tfc:blocks/stonetypes/%s/%s' % (block_type, rock_type))

    # ORES
    for block_type in ORE_TYPES:
        blockstate(('ore', block_type, rock_type), 'tfc:ore', textures={
            ('all', 'particle'): 'tfc:blocks/stonetypes/raw/%s' % rock_type,
            'overlay': 'tfc:blocks/ores/%s' % block_type,
        })

    # GRASS
    for block_type in GRASS_TYPES:
        blockstate((block_type, rock_type), 'tfc:grass', textures={
            ('all', 'particle'): 'tfc:blocks/stonetypes/dirt/%s' % rock_type,
            'particle': 'tfc:blocks/stonetypes/dirt/%s' % rock_type,
            'top': 'tfc:blocks/%s_top' % block_type,
            ('north', 'south', 'east', 'west'): 'tfc:blocks/%s_side' % block_type,
        }, variants={
            side: {
                'true': {'textures': {side: 'tfc:blocks/%s_top' % block_type}},
                'false': {}
            } for side in ['north', 'south', 'east', 'west']
        })

    # CLAY GRASS
    blockstate(('clay_grass', rock_type), 'tfc:grass', textures={
        ('all', 'particle'): 'tfc:blocks/stonetypes/clay/%s' % rock_type,
        'top': 'tfc:blocks/grass_top',
        ('north', 'south', 'east', 'west'): 'tfc:blocks/grass_side',
    }, variants={
        side: {
            'true': {'textures': {side: 'tfc:blocks/grass_top'}},
            'false': {}
        } for side in ['north', 'south', 'east', 'west']
    })

    # PATH
    blockstate(('path', rock_type), 'grass_path', textures={
        ('bottom', 'particle'): 'tfc:blocks/stonetypes/dirt/%s' % rock_type,
        'top': 'tfc:blocks/stonetypes/path/top/%s' % rock_type,
        'side': 'tfc:blocks/stonetypes/path/side/%s' % rock_type,
    })

    # FARMLAND
    blockstate(('farmland', rock_type), 'tfc:farmland', textures={
        ('dirt', 'particle'): 'tfc:blocks/stonetypes/dirt/%s' % rock_type,
        'top': 'tfc:blocks/stonetypes/farmland/%s' % rock_type,
    })

    # WALLS (cobble & bricks only)
    for block_type in ['cobble', 'bricks']:
        blockstate(('wall', block_type, rock_type), 'tfc:empty', textures={
            ('wall', 'particle'): 'tfc:blocks/stonetypes/%s/%s' % (block_type, rock_type),
        }, variants={
            'normal': None,
            'inventory': {'model': 'wall_inventory'},
            'north': {'true': {'submodel': 'wall_side'}, 'false': {}},
            'east': {'true': {'submodel': 'wall_side', 'y': 90}, 'false': {}},
            'south': {'true': {'submodel': 'wall_side', 'y': 180}, 'false': {}},
            'west': {'true': {'submodel': 'wall_side', 'y': 270}, 'false': {}},
            'up': {'true': {'submodel': 'wall_post', 'y': 270}, 'false': {}}
        })

    # (ROCK) STAIRS & SLABS
    for block_type in ['smooth', 'cobble', 'bricks']:
        blockstate(('stairs', block_type, rock_type), None, textures={
            ('top', 'bottom', 'side'): 'tfc:blocks/stonetypes/%s/%s' % (block_type, rock_type),
        }, variants=STAIR_VARIANTS)
        blockstate(('slab', 'half', block_type, rock_type), 'half_slab', textures={
            ('top', 'bottom', 'side'): 'tfc:blocks/stonetypes/%s/%s' % (block_type, rock_type),
        }, variants={
            'half': {
                'bottom': {},
                'top': {'model': 'upper_slab'}
            }
        })
        cube_all(('slab', 'full', block_type, rock_type), 'tfc:blocks/stonetypes/%s/%s' % (block_type, rock_type))

    # (STONE) BUTTON
    blockstate(('stone', 'button', rock_type), 'button', textures={
        ('texture', 'particle'): 'tfc:blocks/stonetypes/raw/%s' % rock_type,
    }, variants={
        'powered': {
            'false': {},
            'true': {'model': 'button_pressed'}
        },
        'facing': {
            'up': {},
            'down': {'x': 180},
            'east': {'x': 90, 'y': 90},
            'west': {'x': 90, 'y': 270},
            'south': {'x': 90, 'y': 180},
            'north': {'x': 90},
        },
        'inventory': [{
            'model': 'button_inventory'
        }]
    })

# STONE ANVILS - only igneous types
for rock_type in ['granite', 'rhyolite', 'basalt', 'gabbro', 'diorite', 'andesite', 'dacite']:
    if rock_type not in ROCK_TYPES:
        raise Exception('The anvil rock types list has been modified, please fix this!')
    blockstate(('anvil', rock_type), 'tfc:stone_anvil', textures={
        ('all', 'particle'): 'tfc:blocks/stonetypes/raw/%s' % rock_type,
    })


# WOOD STUFF
for wood_type in WOOD_TYPES:
    # LOG BLOCKS
    blockstate(('wood', 'log', wood_type), 'cube_column', textures={
        ('particle', 'side'): 'tfc:blocks/wood/log/%s' % wood_type,
        'end': 'tfc:blocks/wood/top/%s' % wood_type,
        'layer0': 'tfc:items/wood/log/%s' % wood_type,
    }, variants={
        'axis': {
            'y': {},
            'z': {'x': 90},
            'x': {'x': 90, 'y': 90},
            'none': {
                'textures': {'end': 'tfc:blocks/wood/log/%s' % wood_type}
            }
        },
        'small': {
            'true': {'model': 'tfc:small_log'},
            'false': {},
        }
    })

    # PLANKS BLOCKS
    cube_all(('wood', 'planks', wood_type), 'tfc:blocks/wood/planks/%s' % wood_type)
    # LEAVES BLOCKS
    cube_all(('wood', 'leaves', wood_type), 'tfc:blocks/wood/leaves/%s' % wood_type, model='leaves')

    # FENCES
    blockstate(('wood', 'fence', wood_type), 'fence_post', textures={
        'texture': 'tfc:blocks/wood/planks/%s' % wood_type
    }, variants={
        'inventory': {'model': 'fence_inventory'},
        'north': {'true': {'submodel': 'fence_side'}, 'false': {}},
        'east': {'true': {'submodel': 'fence_side', 'y': 90}, 'false': {}},
        'south': {'true': {'submodel': 'fence_side', 'y': 180}, 'false': {}},
        'west': {'true': {'submodel': 'fence_side', 'y': 270}, 'false': {}},
    })

    # FENCE GATES
    blockstate(('wood', 'fence_gate', wood_type), 'fence_gate_closed', textures={
        'texture': 'tfc:blocks/wood/planks/%s' % wood_type
    }, variants={
        'inventory': [{}],
        'facing': {
            'south': {},
            'west': {'y': 90},
            'north': {'y': 180},
            'east': {'y': 270},
        },
        'open': {'true': {'model': 'fence_gate_open'}, 'false': {}},
        'in_wall': {'true': {'transform': {'translation': [0, -3 / 16, 0]}}, 'false': {}},
    })

    # SAPLINGS
    blockstate(('wood', 'sapling', wood_type), 'cross', textures={
        ('cross', 'layer0'): 'tfc:blocks/saplings/%s' % wood_type
    }, variants={
        'inventory': {
            'model': 'builtin/generated',
            'transform': 'forge:default-item'
        }
    })

    # DOORS
    blockstate(('wood', 'door', wood_type), None, textures={
        'bottom': 'tfc:blocks/wood/door/lower/%s' % wood_type,
        'top': 'tfc:blocks/wood/door/upper/%s' % wood_type,
    }, variants=DOOR_VARIANTS)

    # TOOL RACKS
    blockstate(('wood', 'tool_rack', wood_type), 'tfc:tool_rack', textures={
        'texture': 'tfc:blocks/wood/planks/%s' % wood_type,
        'particle': 'tfc:blocks/wood/planks/%s' % wood_type,
    }, variants={
        'facing': {
            'south': {},
            'west': {'y': 90},
            'north': {'y': 180},
            'east': {'y': 270},
        }
    })

    # (WOOD) STAIRS & SLABS
    blockstate(('stairs', 'wood', wood_type), None, textures={
        ('top', 'bottom', 'side'): 'tfc:blocks/wood/planks/%s' % wood_type,
    }, variants=STAIR_VARIANTS)
    blockstate(('slab', 'half', 'wood', wood_type), 'half_slab', textures={
        ('top', 'bottom', 'side'): 'tfc:blocks/wood/planks/%s' % wood_type,
    }, variants={
        'half': {
            'bottom': {},
            'top': {'model': 'upper_slab'}
        }
    })
    cube_all(('slab', 'full', 'wood', wood_type), 'tfc:blocks/wood/planks/%s' % wood_type)

    # (WOOD) TRAPDOORS
    blockstate(('wood', 'trapdoor', wood_type), None, textures={
<<<<<<< HEAD
        'texture': 'tfc:blocks/wood/trapdoor/%s' % wood_type,
    }, variants=TRAPDOOR_VARIANTS)
=======
            'texture': 'tfc:blocks/wood/trapdoor/%s' % wood_type,
        'all': 'tfc:blocks/wood/trapdoor/%s' % wood_type,
        }, variants=TRAPDOOR_VARIANTS)
>>>>>>> 20bffd62

    # CHESTS
    blockstate(('wood', 'chest', wood_type), 'tfc:chest', textures={
        'texture': 'tfc:entity/chests/chest/%s' % wood_type,
        'particle': 'tfc:entity/chests/chest/%s' % wood_type,
    })
    blockstate(('wood', 'chest_trap', wood_type), 'tfc:chest', textures={
        'texture': 'tfc:entity/chests/chest_trap/%s' % wood_type,
        'particle': 'tfc:entity/chests/chest_trap/%s' % wood_type,
    })

    # (WOOD) BUTTON
    blockstate(('wood', 'button', wood_type), 'button', textures={
        ('texture', 'particle'): 'tfc:blocks/wood/planks/%s' % wood_type,
    }, variants={
        'powered': {
            'false': {},
            'true': {'model': 'button_pressed'}
        },
        'facing': {
            'up': {},
            'down': {'x': 180},
            'east': {'x': 90, 'y': 90},
            'west': {'x': 90, 'y': 270},
            'south': {'x': 90, 'y': 180},
            'north': {'x': 90},
        },
        'inventory': [{
            'model': 'button_inventory'
        }]
    })

    # BOOKSHELF
    blockstate(('wood', 'bookshelf', wood_type), 'tfc:bookshelf', textures={
        ('all', 'particle'): 'tfc:blocks/wood/planks/%s' % wood_type,
        ('north', 'south', 'east', 'west'): 'tfc:blocks/wood/bookshelf',
    })

    # WORKBENCH
    blockstate(('wood', 'workbench', wood_type), 'tfc:workbench', textures={
        ('all', 'particle'): 'tfc:blocks/wood/planks/%s' % wood_type,
        'top': 'tfc:blocks/wood/workbench_top',
        ('north', 'south'): 'tfc:blocks/wood/workbench_front',
        ('east', 'west'): 'tfc:blocks/wood/workbench_side',
    })

<<<<<<< HEAD

# CROP STUFF
for crop_type in CROP_TYPES:
    # CROPS
    blockstate(('crops', crop_type), 'crop', textures={
        'crop': 'tfc:blocks/crops/%s_0' % crop_type
    }, variants={
        ('stage=0'): {'model': 'crop', 'textures': {'crop': 'tfc:blocks/crops/%s_0' % crop_type}},
        ('stage=1'): {'model': 'crop', 'textures': {'crop': 'tfc:blocks/crops/%s_1' % crop_type}},
        ('stage=2'): {'model': 'crop', 'textures': {'crop': 'tfc:blocks/crops/%s_2' % crop_type}},
        ('stage=3'): {'model': 'crop', 'textures': {'crop': 'tfc:blocks/crops/%s_3' % crop_type}},
        ('stage=4'): {'model': 'crop', 'textures': {'crop': 'tfc:blocks/crops/%s_4' % crop_type}},
        ('stage=5'): {'model': 'crop', 'textures': {'crop': 'tfc:blocks/crops/%s_5' % crop_type}},
        ('stage=6'): {'model': 'crop', 'textures': {'crop': 'tfc:blocks/crops/%s_6' % crop_type}},
        ('stage=7'): {'model': 'crop', 'textures': {'crop': 'tfc:blocks/crops/%s_7' % crop_type}}
    })
for crop_tall_type in CROP_TALL_TYPES:
    # CROPS
    blockstate(('crops', crop_tall_type), 'tfc:crops_tall', textures={
        'crop': 'tfc:blocks/crops/%s_0' % crop_tall_type
    }, variants={
        ('stage=0'): {'model': 'tfc:crops_tall', 'textures': {'crop': 'tfc:blocks/crops/%s_0' % crop_tall_type}},
        ('stage=1'): {'model': 'tfc:crops_tall', 'textures': {'crop': 'tfc:blocks/crops/%s_1' % crop_tall_type}},
        ('stage=2'): {'model': 'tfc:crops_tall', 'textures': {'crop': 'tfc:blocks/crops/%s_2' % crop_tall_type}},
        ('stage=3'): {'model': 'tfc:crops_tall', 'textures': {'crop': 'tfc:blocks/crops/%s_3' % crop_tall_type}},
        ('stage=4'): {'model': 'tfc:crops_tall', 'textures': {'crop': 'tfc:blocks/crops/%s_4' % crop_tall_type}},
        ('stage=5'): {'model': 'tfc:crops_tall', 'textures': {'crop': 'tfc:blocks/crops/%s_5' % crop_tall_type}},
        ('stage=6'): {'model': 'tfc:crops_tall', 'textures': {'crop': 'tfc:blocks/crops/%s_6' % crop_tall_type}},
        ('stage=7'): {'model': 'tfc:crops_tall', 'textures': {'crop': 'tfc:blocks/crops/%s_7' % crop_tall_type}}
=======
    # BARREL
    blockstate(('wood', 'barrel', wood_type), 'tfc:barrel', textures={
        ('particle', 'planks'): 'tfc:blocks/wood/planks/%s' % wood_type,
        'sheet': 'tfc:blocks/wood/sheets/%s' % wood_type,
        'hoop': 'tfc:blocks/barrelhoop',
    }, variants={
        'sealed': {
            'true': {'model': 'tfc:barrel_sealed'},
            'false': {},
        }
>>>>>>> 20bffd62
    })

#   _____ _
#  |_   _| |
#    | | | |_ ___ _ __ ___  ___
#    | | | __/ _ \ '_ ` _ \/ __|
#   _| |_| ||  __/ | | | | \__ \
#  |_____|\__\___|_| |_| |_|___/
#
# ITEMS

# ORES
for ore_type in ORE_TYPES:
    if ORE_TYPES[ore_type]:
        for grade in ['poor', 'rich', 'small']:
            item(('ore', grade, ore_type), 'tfc:items/ore/%s/%s' % (grade, ore_type))
    item(('ore', 'normal', ore_type), 'tfc:items/ore/%s' % ore_type)

# ROCK_CATEGORIES
for rock_type in ROCK_TYPES:
    for item_type in ['rock', 'brick']:
        item((item_type, rock_type), 'tfc:items/stonetypes/%s/%s' % (item_type, rock_type))

# DOORS / TRAPDOORS
for wood_type in WOOD_TYPES:
    item(('wood', 'log', wood_type), 'tfc:items/wood/log/%s' % wood_type)
    item(('wood', 'door', wood_type), 'tfc:items/wood/door/%s' % wood_type)

    # Trapdoors are special - their item model needs to reference the blockstate #texture
    model(('item', 'wood', 'trapdoor', wood_type), 'block/trapdoor_bottom',
          {'texture': 'tfc:blocks/wood/trapdoor/%s' % wood_type})

# GEMS
for gem in GEM_TYPES:
    for grade in GEM_GRADES:
        item(('gem', grade, gem), 'tfc:items/gem/%s/%s' % (grade, gem))

# METALS
for item_type, tool_item in METAL_ITEMS.items():
    for metal, tool_metal in METAL_TYPES.items():
        if tool_item and not tool_metal:
            continue
        parent = 'item/handheld' if item_type in TOOLS else 'item/generated'
        if item_type in ['knife', 'javelin']:
            parent = 'tfc:item/handheld_flipped'
        item(('metal', item_type, metal), 'tfc:items/metal/%s/%s' % (item_type.replace('unfinished_', ''), metal), parent=parent)
for metal in STEEL:
    for type in ['high_carbon', 'weak']:
        item(('metal', 'ingot', type + '_' + metal), 'tfc:items/metal/ingot/%s' % metal)
item(('metal', 'ingot', 'unknown'), 'tfc:items/metal/ingot/%s' % 'unknown')

# WOOD STUFF
for wood_type in WOOD_TYPES:
    item(('wood', 'lumber', wood_type), 'tfc:items/wood/lumber/%s' % wood_type)

# ROCK TOOLS
for rock_cat in ROCK_CATEGORIES:
    for item_type in ['axe', 'shovel', 'hoe', 'knife', 'javelin', 'hammer']:
        # tools
        parent = 'item/handheld'
        if item_type in ['knife', 'javelin']:
            parent = 'tfc:item/handheld_flipped'
        item(('stone', item_type, rock_cat), 'tfc:items/stone/%s' % item_type, parent=parent)
        # tool heads
        item(('stone', item_type + '_head', rock_cat), 'tfc:items/stone/%s_head' % item_type)

# POWDERS
for powder in POWDERS:
    item(('powder', powder), 'tfc:items/powder/%s' % powder)

# GOLDPAN
for type in ['empty', 'sand', 'gravel', 'clay', 'dirt']:
    item(('goldpan', type), 'tfc:items/goldpan/%s' % type)

# CERAMICS
_heads = [x + '_head' for x in TOOLS] + [x + '_blade' for x in TOOLS]
for item_type in METAL_ITEMS:
    if item_type not in _heads:
        continue
    item(('mold', item_type, 'unfired'), 'tfc:items/mold/%s/%s' % ('unfired', item_type.split('_')[0]))
    item(('mold', item_type, 'empty'), 'tfc:items/mold/%s/%s' % ('empty', item_type.split('_')[0]))
    for metal in ['copper', 'bronze', 'black_bronze', 'bismuth_bronze']:
        item(('mold', item_type, metal), 'tfc:items/mold/%s/%s' % (metal, item_type.split('_')[0]))
for type in ['empty', 'unfired', 'unknown']:
    item(('mold', 'ingot', type), 'tfc:items/mold/ingot/' + type)
for metal in METAL_TYPES.keys():
    item(('mold', 'ingot', metal), 'tfc:items/mold/ingot/' + metal)
del _heads

item(('ceramics', 'unfired', 'vessel'), 'tfc:items/ceramics/unfired/vessel')
item(('ceramics', 'fired', 'vessel'), 'tfc:items/ceramics/fired/vessel')
item(('ceramics', 'unfired', 'vessel_glazed'),
     'tfc:items/ceramics/unfired/vessel',
     'tfc:items/ceramics/fired/vessel_overlay')
item(('ceramics', 'fired', 'vessel_glazed'),
     'tfc:items/ceramics/fired/vessel',
     'tfc:items/ceramics/fired/vessel_overlay')

item(('ceramics', 'unfired', 'spindle'), 'tfc:items/ceramics/unfired/spindle')
item(('ceramics', 'fired', 'spindle'), 'tfc:items/ceramics/fired/spindle')
item(('ceramics', 'unfired', 'pot'), 'tfc:items/ceramics/unfired/pot')
item(('ceramics', 'fired', 'pot'), 'tfc:items/ceramics/fired/pot')
item(('ceramics', 'unfired', 'bowl'), 'tfc:items/ceramics/unfired/bowl')
item(('ceramics', 'fired', 'bowl'), 'tfc:items/ceramics/fired/bowl')
item(('ceramics', 'unfired', 'fire_brick'), 'tfc:items/ceramics/unfired/fire_brick')
item(('ceramics', 'fired', 'fire_brick'), 'tfc:items/ceramics/fired/fire_brick')
item(('ceramics', 'unfired', 'jug'), 'tfc:items/ceramics/unfired/jug')
item(('ceramics', 'fired', 'jug'), 'tfc:items/ceramics/fired/jug')

item(('ceramics', 'fire_clay'), 'tfc:items/ceramics/fire_clay')

# FLAT
for rock_cat in ROCK_TYPES:
    item(('flat', rock_cat), 'tfc:items/flat/%s' % rock_cat)

# SEEDBAGS
for crop_type in CROP_TYPES:
    item(('crops', 'seedbag', crop_type), 'tfc:items/crops/seedbag/%s' % crop_type)
for crop_tall_type in CROP_TALL_TYPES:
    item(('crops', 'seedbag', crop_tall_type), 'tfc:items/crops/seedbag/%s' % crop_tall_type)

# FOOD
for food_type in FOOD_TYPES:
    item(('food', food_type), 'tfc:items/food/%s' % food_type)<|MERGE_RESOLUTION|>--- conflicted
+++ resolved
@@ -149,106 +149,6 @@
     'rosewood',
     'blackwood',
     'palm',
-]
-CROP_TYPES = [
-    'barley',
-    'beet',
-    'cabbage',
-    'carrot',
-    'garlic',
-    'oat',
-    'onion',
-    'potato',
-    'redbellpepper',
-    'rice',
-    'rye',
-    'soybean',
-    'squash',
-    'yellowbellpepper',
-    'wheat',
-]
-CROP_TALL_TYPES = [
-    'maize',
-    'greenbean',
-    'jute',
-    'sugarcane',
-    'tomato',
-]
-FOOD_TYPES = [
-    'banana',
-    'blackberry',
-    'blueberry',
-    'bunchberry',
-    'cherry',
-    'cloudberry',
-    'cranberry',
-    'elderberry',
-    'gooseberry',
-    'greenapple',
-    'lemon',
-    'olive',
-    'orange',
-    'peach',
-    'plum',
-    'raspberry',
-    'redapple',
-    'snowberry',
-    'strawberry',
-    'wintergreenberry',
-    'barley',
-    'barleygrain',
-    'barleyflour',
-    'barleydough',
-    'barleybread',
-    'maize',
-    'cornmealflour',
-    'cornmealdough',
-    'cornbread',
-    'oat',
-    'oatgrain',
-    'oatflour',
-    'oatdough',
-    'oatbread',
-    'rice',
-    'ricegrain',
-    'riceflour',
-    'ricedough',
-    'ricebread',
-    'rye',
-    'ryegrain',
-    'ryeflour',
-    'ryedough',
-    'ryebread',
-    'wheat',
-    'wheatgrain',
-    'wheatflour',
-    'wheatdough',
-    'wheatbread',
-    'beet',
-    'cabbage',
-    'carrot',
-    'garlic',
-    'greenbean',
-    'greenbellpepper',
-    'onion',
-    'potato',
-    'redbellpepper',
-    'seaweed',
-    'squash',
-    'tomato',
-    'yellowbellpepper',
-    'beef',
-    'calamari',
-    'egg',
-    'fish',
-    'horsemeat',
-    'mutton',
-    'porkchop',
-    'poultry',
-    'venison',
-    'soybean',
-    'cheese',
-    'milk',
 ]
 GEM_TYPES = [
     'agate',
@@ -835,14 +735,9 @@
 
     # (WOOD) TRAPDOORS
     blockstate(('wood', 'trapdoor', wood_type), None, textures={
-<<<<<<< HEAD
-        'texture': 'tfc:blocks/wood/trapdoor/%s' % wood_type,
-    }, variants=TRAPDOOR_VARIANTS)
-=======
             'texture': 'tfc:blocks/wood/trapdoor/%s' % wood_type,
         'all': 'tfc:blocks/wood/trapdoor/%s' % wood_type,
         }, variants=TRAPDOOR_VARIANTS)
->>>>>>> 20bffd62
 
     # CHESTS
     blockstate(('wood', 'chest', wood_type), 'tfc:chest', textures={
@@ -889,37 +784,6 @@
         ('east', 'west'): 'tfc:blocks/wood/workbench_side',
     })
 
-<<<<<<< HEAD
-
-# CROP STUFF
-for crop_type in CROP_TYPES:
-    # CROPS
-    blockstate(('crops', crop_type), 'crop', textures={
-        'crop': 'tfc:blocks/crops/%s_0' % crop_type
-    }, variants={
-        ('stage=0'): {'model': 'crop', 'textures': {'crop': 'tfc:blocks/crops/%s_0' % crop_type}},
-        ('stage=1'): {'model': 'crop', 'textures': {'crop': 'tfc:blocks/crops/%s_1' % crop_type}},
-        ('stage=2'): {'model': 'crop', 'textures': {'crop': 'tfc:blocks/crops/%s_2' % crop_type}},
-        ('stage=3'): {'model': 'crop', 'textures': {'crop': 'tfc:blocks/crops/%s_3' % crop_type}},
-        ('stage=4'): {'model': 'crop', 'textures': {'crop': 'tfc:blocks/crops/%s_4' % crop_type}},
-        ('stage=5'): {'model': 'crop', 'textures': {'crop': 'tfc:blocks/crops/%s_5' % crop_type}},
-        ('stage=6'): {'model': 'crop', 'textures': {'crop': 'tfc:blocks/crops/%s_6' % crop_type}},
-        ('stage=7'): {'model': 'crop', 'textures': {'crop': 'tfc:blocks/crops/%s_7' % crop_type}}
-    })
-for crop_tall_type in CROP_TALL_TYPES:
-    # CROPS
-    blockstate(('crops', crop_tall_type), 'tfc:crops_tall', textures={
-        'crop': 'tfc:blocks/crops/%s_0' % crop_tall_type
-    }, variants={
-        ('stage=0'): {'model': 'tfc:crops_tall', 'textures': {'crop': 'tfc:blocks/crops/%s_0' % crop_tall_type}},
-        ('stage=1'): {'model': 'tfc:crops_tall', 'textures': {'crop': 'tfc:blocks/crops/%s_1' % crop_tall_type}},
-        ('stage=2'): {'model': 'tfc:crops_tall', 'textures': {'crop': 'tfc:blocks/crops/%s_2' % crop_tall_type}},
-        ('stage=3'): {'model': 'tfc:crops_tall', 'textures': {'crop': 'tfc:blocks/crops/%s_3' % crop_tall_type}},
-        ('stage=4'): {'model': 'tfc:crops_tall', 'textures': {'crop': 'tfc:blocks/crops/%s_4' % crop_tall_type}},
-        ('stage=5'): {'model': 'tfc:crops_tall', 'textures': {'crop': 'tfc:blocks/crops/%s_5' % crop_tall_type}},
-        ('stage=6'): {'model': 'tfc:crops_tall', 'textures': {'crop': 'tfc:blocks/crops/%s_6' % crop_tall_type}},
-        ('stage=7'): {'model': 'tfc:crops_tall', 'textures': {'crop': 'tfc:blocks/crops/%s_7' % crop_tall_type}}
-=======
     # BARREL
     blockstate(('wood', 'barrel', wood_type), 'tfc:barrel', textures={
         ('particle', 'planks'): 'tfc:blocks/wood/planks/%s' % wood_type,
@@ -930,7 +794,6 @@
             'true': {'model': 'tfc:barrel_sealed'},
             'false': {},
         }
->>>>>>> 20bffd62
     })
 
 #   _____ _
@@ -939,7 +802,7 @@
 #    | | | __/ _ \ '_ ` _ \/ __|
 #   _| |_| ||  __/ | | | | \__ \
 #  |_____|\__\___|_| |_| |_|___/
-#
+# 
 # ITEMS
 
 # ORES
@@ -1046,12 +909,3 @@
 for rock_cat in ROCK_TYPES:
     item(('flat', rock_cat), 'tfc:items/flat/%s' % rock_cat)
 
-# SEEDBAGS
-for crop_type in CROP_TYPES:
-    item(('crops', 'seedbag', crop_type), 'tfc:items/crops/seedbag/%s' % crop_type)
-for crop_tall_type in CROP_TALL_TYPES:
-    item(('crops', 'seedbag', crop_tall_type), 'tfc:items/crops/seedbag/%s' % crop_tall_type)
-
-# FOOD
-for food_type in FOOD_TYPES:
-    item(('food', food_type), 'tfc:items/food/%s' % food_type)