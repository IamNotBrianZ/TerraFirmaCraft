--- conflicted
+++ resolved
@@ -1,12 +1,6 @@
-<<<<<<< HEAD
-{
-  "parent": "tfc:block/plants/foxglove"
-}
-=======
 {
   "parent": "item/generated",
   "textures": {
 	"layer0": "tfc:blocks/plants/foxglove/placeholder"
   }
-}
->>>>>>> 9a95fbc3
+}