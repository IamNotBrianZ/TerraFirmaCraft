<<<<<<< HEAD
{
  "parent": "tfc:block/plants/pampas_grass_topb",
  "display": {
    "thirdperson_righthand": {
      "translation": [
        0,
        2,
        1
      ],
      "scale": [
        0.25,
        0.25,
        0.25
      ]
    },
    "thirdperson_lefthand": {
      "translation": [
        0,
        2,
        1
      ],
      "scale": [
        0.25,
        0.25,
        0.25
      ]
    },
    "firstperson_righthand": {
      "rotation": [
        0,
        -90,
        25
      ],
      "translation": [
        1.13,
        3.2,
        1.13
      ],
      "scale": [
        0.68,
        0.68,
        0.68
      ]
    },
    "firstperson_lefthand": {
      "rotation": [
        0,
        -90,
        25
      ],
      "translation": [
        1.13,
        3.2,
        1.13
      ],
      "scale": [
        0.68,
        0.68,
        0.68
      ]
    },
    "ground": {
      "translation": [
        0,
        2,
        0
      ],
      "scale": [
        0.5,
        0.5,
        0.5
      ]
    },
    "gui": {
      "rotation": [
        0,
        45,
        0
      ],
      "translation": [
        0,
        -4,
        0
      ],
      "scale": [
        0.5,
        0.5,
        0.5
      ]
    },
    "head": {
      "rotation": [
        0,
        180,
        0
      ],
      "translation": [
        0,
        14,
        0
      ]
    },
    "fixed": {
      "rotation": [
        0,
        90,
        0
      ],
      "translation": [
        0,
        -4,
        0
      ],
      "scale": [
        0.5,
        0.5,
        0.5
      ]
    }
  }
}
=======
{
  "parent": "item/generated",
  "textures": {
	"layer0": "tfc:blocks/plants/pampas_grass/item"
  }
}
>>>>>>> 9a95fbc3
<|MERGE_RESOLUTION|>--- conflicted
+++ resolved
@@ -1,130 +1,6 @@
-<<<<<<< HEAD
-{
-  "parent": "tfc:block/plants/pampas_grass_topb",
-  "display": {
-    "thirdperson_righthand": {
-      "translation": [
-        0,
-        2,
-        1
-      ],
-      "scale": [
-        0.25,
-        0.25,
-        0.25
-      ]
-    },
-    "thirdperson_lefthand": {
-      "translation": [
-        0,
-        2,
-        1
-      ],
-      "scale": [
-        0.25,
-        0.25,
-        0.25
-      ]
-    },
-    "firstperson_righthand": {
-      "rotation": [
-        0,
-        -90,
-        25
-      ],
-      "translation": [
-        1.13,
-        3.2,
-        1.13
-      ],
-      "scale": [
-        0.68,
-        0.68,
-        0.68
-      ]
-    },
-    "firstperson_lefthand": {
-      "rotation": [
-        0,
-        -90,
-        25
-      ],
-      "translation": [
-        1.13,
-        3.2,
-        1.13
-      ],
-      "scale": [
-        0.68,
-        0.68,
-        0.68
-      ]
-    },
-    "ground": {
-      "translation": [
-        0,
-        2,
-        0
-      ],
-      "scale": [
-        0.5,
-        0.5,
-        0.5
-      ]
-    },
-    "gui": {
-      "rotation": [
-        0,
-        45,
-        0
-      ],
-      "translation": [
-        0,
-        -4,
-        0
-      ],
-      "scale": [
-        0.5,
-        0.5,
-        0.5
-      ]
-    },
-    "head": {
-      "rotation": [
-        0,
-        180,
-        0
-      ],
-      "translation": [
-        0,
-        14,
-        0
-      ]
-    },
-    "fixed": {
-      "rotation": [
-        0,
-        90,
-        0
-      ],
-      "translation": [
-        0,
-        -4,
-        0
-      ],
-      "scale": [
-        0.5,
-        0.5,
-        0.5
-      ]
-    }
-  }
-}
-=======
 {
   "parent": "item/generated",
   "textures": {
 	"layer0": "tfc:blocks/plants/pampas_grass/item"
   }
-}
->>>>>>> 9a95fbc3
+}