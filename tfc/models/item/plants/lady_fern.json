--- conflicted
+++ resolved
@@ -1,115 +1,6 @@
-<<<<<<< HEAD
-{
-  "parent": "tfc:block/plants/lady_fern",
-  "display": {
-    "thirdperson_righthand": {
-      "translation": [
-        0,
-        3,
-        1
-      ],
-      "scale": [
-        0.55,
-        0.55,
-        0.55
-      ]
-    },
-    "thirdperson_lefthand": {
-      "translation": [
-        0,
-        3,
-        1
-      ],
-      "scale": [
-        0.55,
-        0.55,
-        0.55
-      ]
-    },
-    "firstperson_righthand": {
-      "rotation": [
-        0,
-        0,
-        25
-      ],
-      "translation": [
-        1.13,
-        3.2,
-        1.13
-      ],
-      "scale": [
-        0.68,
-        0.68,
-        0.68
-      ]
-    },
-    "firstperson_lefthand": {
-      "rotation": [
-        0,
-        0,
-        25
-      ],
-      "translation": [
-        1.13,
-        3.2,
-        1.13
-      ],
-      "scale": [
-        0.68,
-        0.68,
-        0.68
-      ]
-    },
-    "ground": {
-      "translation": [
-        0,
-        2,
-        0
-      ],
-      "scale": [
-        0.5,
-        0.5,
-        0.5
-      ]
-    },
-    "gui": {
-      "rotation": [
-        30,
-        45,
-        0
-      ],
-      "scale": [
-        0.9,
-        0.9,
-        0.9
-      ]
-    },
-    "head": {
-      "rotation": [
-        0,
-        180,
-        0
-      ],
-      "translation": [
-        0,
-        14,
-        0
-      ]
-    },
-    "fixed": {
-      "rotation": [
-        0,
-        180,
-        0
-      ]
-    }
-  }
-}
-=======
 {
   "parent": "item/generated",
   "textures": {
 	"layer0": "tfc:blocks/plants/lady_fern/fern_single"
   }
-}
->>>>>>> 9a95fbc3
+}