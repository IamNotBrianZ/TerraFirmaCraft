--- conflicted
+++ resolved
@@ -1,12 +1,6 @@
-<<<<<<< HEAD
-{
-  "parent": "tfc:block/plants/snapdragon_red_1"
-}
-=======
 {
   "parent": "item/generated",
   "textures": {
 	"layer0": "tfc:blocks/plants/snapdragon/snapdragon_red_1"
   }
-}
->>>>>>> 9a95fbc3
+}