--- conflicted
+++ resolved
@@ -1,15 +1,6 @@
-<<<<<<< HEAD
-{
-  "parent": "item/generated",
-  "textures": {
-    "layer0": "tfc:blocks/plants/toquilla_palm/toquilla_palm_1"
-  }
-}
-=======
 {
   "parent": "item/generated",
   "textures": {
     "layer0": "tfc:blocks/plants/toquilla_palm/item"
   }
-}
->>>>>>> 9a95fbc3
+}