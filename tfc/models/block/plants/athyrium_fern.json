<<<<<<< HEAD
{
  "credit": "Made with Blockbench",
  "ambientocclusion": false,
  "textures": {
    "single": "tfc:blocks/plants/athyrium_fern/single",
    "particle": "tfc:blocks/plants/athyrium_fern/single",
    "double": "tfc:blocks/plants/athyrium_fern/double"
  },
  "elements": [
    {
      "from": [
        2.3,
        0,
        8
      ],
      "to": [
        13.7,
        0,
        20
      ],
      "shade": false,
      "rotation": {
        "angle": -45,
        "axis": "x",
        "origin": [
          9.5,
          0,
          8
        ]
      },
      "faces": {
        "up": {
          "uv": [
            0,
            0,
            16,
            16
          ],
          "rotation": 180,
          "texture": "#single"
        },
        "down": {
          "uv": [
            16,
            0,
            0,
            16
          ],
          "texture": "#single"
        }
      }
    },
    {
      "from": [
        2.3,
        0,
        -4
      ],
      "to": [
        13.7,
        0,
        8
      ],
      "shade": false,
      "rotation": {
        "angle": 45,
        "axis": "x",
        "origin": [
          9.5,
          0,
          8
        ]
      },
      "faces": {
        "up": {
          "uv": [
            16,
            0,
            0,
            16
          ],
          "texture": "#single"
        },
        "down": {
          "uv": [
            0,
            0,
            16,
            16
          ],
          "rotation": 180,
          "texture": "#single"
        }
      }
    },
    {
      "from": [
        -4,
        0,
        2.45
      ],
      "to": [
        8,
        0,
        13.55
      ],
      "shade": false,
      "rotation": {
        "angle": -45,
        "axis": "z",
        "origin": [
          8,
          0,
          9.65
        ]
      },
      "faces": {
        "up": {
          "uv": [
            0,
            0,
            16,
            16
          ],
          "rotation": 270,
          "texture": "#single"
        },
        "down": {
          "uv": [
            16,
            0,
            0,
            16
          ],
          "rotation": 270,
          "texture": "#single"
        }
      }
    },
    {
      "from": [
        8,
        0,
        2.3
      ],
      "to": [
        8,
        12,
        13.7
      ],
      "shade": false,
      "rotation": {
        "angle": -45,
        "axis": "z",
        "origin": [
          8,
          0,
          9.5
        ]
      },
      "faces": {
        "east": {
          "uv": [
            0,
            0,
            16,
            16
          ],
          "texture": "#single"
        },
        "west": {
          "uv": [
            16,
            0,
            0,
            16
          ],
          "texture": "#single"
        }
      }
    },
    {
      "from": [
        0.8,
        0,
        8
      ],
      "to": [
        15.2,
        0,
        24
      ],
      "shade": false,
      "rotation": {
        "angle": -22.5,
        "axis": "x",
        "origin": [
          8,
          0,
          8
        ],
        "rescale": true
      },
      "faces": {
        "up": {
          "uv": [
            0,
            0,
            16,
            16
          ],
          "rotation": 180,
          "texture": "#double"
        },
        "down": {
          "uv": [
            16,
            0,
            0,
            16
          ],
          "texture": "#double"
        }
      }
    },
    {
      "from": [
        0.8,
        0,
        -8
      ],
      "to": [
        15.2,
        0,
        8
      ],
      "shade": false,
      "rotation": {
        "angle": 22.5,
        "axis": "x",
        "origin": [
          8,
          0,
          8
        ],
        "rescale": true
      },
      "faces": {
        "up": {
          "uv": [
            16,
            0,
            0,
            16
          ],
          "texture": "#double"
        },
        "down": {
          "uv": [
            0,
            0,
            16,
            16
          ],
          "rotation": 180,
          "texture": "#double"
        }
      }
    },
    {
      "from": [
        -8,
        0,
        0.8
      ],
      "to": [
        8,
        0,
        15.2
      ],
      "shade": false,
      "rotation": {
        "angle": -22.5,
        "axis": "z",
        "origin": [
          8,
          0,
          8
        ],
        "rescale": true
      },
      "faces": {
        "up": {
          "uv": [
            0,
            0,
            16,
            16
          ],
          "rotation": 270,
          "texture": "#double"
        },
        "down": {
          "uv": [
            16,
            0,
            0,
            16
          ],
          "rotation": 270,
          "texture": "#double"
        }
      }
    },
    {
      "from": [
        8,
        0,
        0.8
      ],
      "to": [
        24,
        0,
        15.2
      ],
      "shade": false,
      "rotation": {
        "angle": 22.5,
        "axis": "z",
        "origin": [
          8,
          0,
          8
        ],
        "rescale": true
      },
      "faces": {
        "up": {
          "uv": [
            16,
            0,
            0,
            16
          ],
          "rotation": 90,
          "texture": "#double"
        },
        "down": {
          "uv": [
            0,
            0,
            16,
            16
          ],
          "rotation": 90,
          "texture": "#double"
        }
      }
    }
  ]
=======
{
	"credit": "Made with Blockbench, a free, modern block model editor made by JannisX11",
	"textures": {
		"0": "tfc:blocks/plants/athyrium_fern/double",
		"1": "tfc:blocks/plants/athyrium_fern/single",
		"particle": "tfc:blocks/plants/athyrium_fern/single"
	},
	"elements": [
		{
			"name": "cube",
			"from": [8, 0, 0],
			"to": [8, 16, 16],
			"shade": true,
			"faces": {
				"east": {"uv": [0, 0, 16, 16], "texture": "#1"},
				"west": {"uv": [0, 0, 16, 16], "texture": "#1"}
			},
			"rotation": {
				"origin": [8, 0, 8],
				"axis": "z",
				"angle": -45
			}
		},
		{
			"name": "cubebig",
			"from": [-8, 0, 8],
			"to": [24, 32, 8],
			"shade": true,
			"faces": {
				"north": {"uv": [0, 0, 16, 16], "texture": "#0"},
				"south": {"uv": [0, 0, 16, 16], "texture": "#0"}
			},
			"rotation": {
				"origin": [8, 0, 8],
				"axis": "x",
				"angle": -45
			}
		},
		{
			"name": "cubebig",
			"from": [-8, 0, 8],
			"to": [24, 32, 8],
			"shade": true,
			"faces": {
				"north": {"uv": [0, 0, 16, 16], "texture": "#0"},
				"south": {"uv": [0, 0, 16, 16], "texture": "#0"}
			},
			"rotation": {
				"origin": [8, 0, 8],
				"axis": "x",
				"angle": 45
			}
		},
		{
			"name": "cube",
			"from": [8, 0, 0],
			"to": [8, 16, 16],
			"shade": true,
			"faces": {
				"east": {"uv": [0, 0, 16, 16], "texture": "#1"},
				"west": {"uv": [0, 0, 16, 16], "texture": "#1" }
			},
			"rotation": {
				"origin": [8, 0, 8],
				"axis": "z",
				"angle": 45
			}
		}
	]
>>>>>>> 9a95fbc3
}<|MERGE_RESOLUTION|>--- conflicted
+++ resolved
@@ -1,365 +1,3 @@
-<<<<<<< HEAD
-{
-  "credit": "Made with Blockbench",
-  "ambientocclusion": false,
-  "textures": {
-    "single": "tfc:blocks/plants/athyrium_fern/single",
-    "particle": "tfc:blocks/plants/athyrium_fern/single",
-    "double": "tfc:blocks/plants/athyrium_fern/double"
-  },
-  "elements": [
-    {
-      "from": [
-        2.3,
-        0,
-        8
-      ],
-      "to": [
-        13.7,
-        0,
-        20
-      ],
-      "shade": false,
-      "rotation": {
-        "angle": -45,
-        "axis": "x",
-        "origin": [
-          9.5,
-          0,
-          8
-        ]
-      },
-      "faces": {
-        "up": {
-          "uv": [
-            0,
-            0,
-            16,
-            16
-          ],
-          "rotation": 180,
-          "texture": "#single"
-        },
-        "down": {
-          "uv": [
-            16,
-            0,
-            0,
-            16
-          ],
-          "texture": "#single"
-        }
-      }
-    },
-    {
-      "from": [
-        2.3,
-        0,
-        -4
-      ],
-      "to": [
-        13.7,
-        0,
-        8
-      ],
-      "shade": false,
-      "rotation": {
-        "angle": 45,
-        "axis": "x",
-        "origin": [
-          9.5,
-          0,
-          8
-        ]
-      },
-      "faces": {
-        "up": {
-          "uv": [
-            16,
-            0,
-            0,
-            16
-          ],
-          "texture": "#single"
-        },
-        "down": {
-          "uv": [
-            0,
-            0,
-            16,
-            16
-          ],
-          "rotation": 180,
-          "texture": "#single"
-        }
-      }
-    },
-    {
-      "from": [
-        -4,
-        0,
-        2.45
-      ],
-      "to": [
-        8,
-        0,
-        13.55
-      ],
-      "shade": false,
-      "rotation": {
-        "angle": -45,
-        "axis": "z",
-        "origin": [
-          8,
-          0,
-          9.65
-        ]
-      },
-      "faces": {
-        "up": {
-          "uv": [
-            0,
-            0,
-            16,
-            16
-          ],
-          "rotation": 270,
-          "texture": "#single"
-        },
-        "down": {
-          "uv": [
-            16,
-            0,
-            0,
-            16
-          ],
-          "rotation": 270,
-          "texture": "#single"
-        }
-      }
-    },
-    {
-      "from": [
-        8,
-        0,
-        2.3
-      ],
-      "to": [
-        8,
-        12,
-        13.7
-      ],
-      "shade": false,
-      "rotation": {
-        "angle": -45,
-        "axis": "z",
-        "origin": [
-          8,
-          0,
-          9.5
-        ]
-      },
-      "faces": {
-        "east": {
-          "uv": [
-            0,
-            0,
-            16,
-            16
-          ],
-          "texture": "#single"
-        },
-        "west": {
-          "uv": [
-            16,
-            0,
-            0,
-            16
-          ],
-          "texture": "#single"
-        }
-      }
-    },
-    {
-      "from": [
-        0.8,
-        0,
-        8
-      ],
-      "to": [
-        15.2,
-        0,
-        24
-      ],
-      "shade": false,
-      "rotation": {
-        "angle": -22.5,
-        "axis": "x",
-        "origin": [
-          8,
-          0,
-          8
-        ],
-        "rescale": true
-      },
-      "faces": {
-        "up": {
-          "uv": [
-            0,
-            0,
-            16,
-            16
-          ],
-          "rotation": 180,
-          "texture": "#double"
-        },
-        "down": {
-          "uv": [
-            16,
-            0,
-            0,
-            16
-          ],
-          "texture": "#double"
-        }
-      }
-    },
-    {
-      "from": [
-        0.8,
-        0,
-        -8
-      ],
-      "to": [
-        15.2,
-        0,
-        8
-      ],
-      "shade": false,
-      "rotation": {
-        "angle": 22.5,
-        "axis": "x",
-        "origin": [
-          8,
-          0,
-          8
-        ],
-        "rescale": true
-      },
-      "faces": {
-        "up": {
-          "uv": [
-            16,
-            0,
-            0,
-            16
-          ],
-          "texture": "#double"
-        },
-        "down": {
-          "uv": [
-            0,
-            0,
-            16,
-            16
-          ],
-          "rotation": 180,
-          "texture": "#double"
-        }
-      }
-    },
-    {
-      "from": [
-        -8,
-        0,
-        0.8
-      ],
-      "to": [
-        8,
-        0,
-        15.2
-      ],
-      "shade": false,
-      "rotation": {
-        "angle": -22.5,
-        "axis": "z",
-        "origin": [
-          8,
-          0,
-          8
-        ],
-        "rescale": true
-      },
-      "faces": {
-        "up": {
-          "uv": [
-            0,
-            0,
-            16,
-            16
-          ],
-          "rotation": 270,
-          "texture": "#double"
-        },
-        "down": {
-          "uv": [
-            16,
-            0,
-            0,
-            16
-          ],
-          "rotation": 270,
-          "texture": "#double"
-        }
-      }
-    },
-    {
-      "from": [
-        8,
-        0,
-        0.8
-      ],
-      "to": [
-        24,
-        0,
-        15.2
-      ],
-      "shade": false,
-      "rotation": {
-        "angle": 22.5,
-        "axis": "z",
-        "origin": [
-          8,
-          0,
-          8
-        ],
-        "rescale": true
-      },
-      "faces": {
-        "up": {
-          "uv": [
-            16,
-            0,
-            0,
-            16
-          ],
-          "rotation": 90,
-          "texture": "#double"
-        },
-        "down": {
-          "uv": [
-            0,
-            0,
-            16,
-            16
-          ],
-          "rotation": 90,
-          "texture": "#double"
-        }
-      }
-    }
-  ]
-=======
 {
 	"credit": "Made with Blockbench, a free, modern block model editor made by JannisX11",
 	"textures": {
@@ -429,5 +67,4 @@
 			}
 		}
 	]
->>>>>>> 9a95fbc3
 }