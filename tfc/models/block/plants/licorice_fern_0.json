--- conflicted
+++ resolved
@@ -1,101 +1,4 @@
 {
-<<<<<<< HEAD
-  "credit": "Made with Blockbench",
-  "textures": {
-    "0": "tfc:blocks/plants/licorice_fern/licorice1",
-    "1": "tfc:blocks/plants/licorice_fern/licorice2",
-    "particle": "tfc:blocks/plants/licorice_fern/licorice2"
-  },
-  "elements": [
-    {
-      "from": [
-        1,
-        8,
-        1
-      ],
-      "to": [
-        17,
-        8,
-        17
-      ],
-      "rotation": {
-        "angle": -22.5,
-        "axis": "x",
-        "origin": [
-          9,
-          8,
-          9
-        ]
-      },
-      "faces": {
-        "up": {
-          "uv": [
-            0,
-            0,
-            16,
-            16
-          ],
-          "texture": "#1",
-          "tintindex": 0
-        },
-        "down": {
-          "uv": [
-            0,
-            16,
-            16,
-            0
-          ],
-          "texture": "#1",
-          "tintindex": 0
-        }
-      }
-    },
-    {
-      "from": [
-        -1,
-        5,
-        1
-      ],
-      "to": [
-        15,
-        5,
-        17
-      ],
-      "rotation": {
-        "angle": -22.5,
-        "axis": "x",
-        "origin": [
-          7,
-          5,
-          9
-        ]
-      },
-      "faces": {
-        "up": {
-          "uv": [
-            0,
-            0,
-            16,
-            16
-          ],
-          "texture": "#0",
-          "tintindex": 0
-        },
-        "down": {
-          "uv": [
-            0,
-            16,
-            16,
-            0
-          ],
-          "texture": "#0",
-          "tintindex": 0
-        }
-      }
-    }
-  ],
-  "display": {}
-=======
 	"credit": "Made with Blockbench, a free, modern block model editor by JannisX11",
 	"textures": {
 		"0": "tfc:blocks/plants/licorice_fern/licorice_fern_1",
@@ -107,7 +10,7 @@
 			"from": [0, 7, 1],
 			"to": [16, 7, 17],
 			"faces": {
-				
+
 				"up": {"uv": [0, 0, 16, 16], "texture": "#0",
 					"tintindex": 0},
 				"down": {
@@ -126,5 +29,4 @@
 	"display": {
 		"thirdperson_righthand": {"scale": [1, 1, 1]}
 	}
->>>>>>> 9a95fbc3
 }