--- conflicted
+++ resolved
@@ -1,7 +1,6 @@
-<<<<<<< HEAD
 {
-  "multipart": [
-    {
+  "multipart": [{
+
       "when": {
         "stage": "0"
       },
@@ -15,8 +14,8 @@
       "when": {
         "stage": "1"
       },
-      "apply": [
-        {
+      "apply": [{
+
           "model": "tfc:plants/blue_orchid_1"
         }
       ]
@@ -25,48 +24,11 @@
       "when": {
         "stage": "2"
       },
-      "apply": [
-        {
+      "apply": [{
+
           "model": "tfc:plants/blue_orchid_2"
         }
       ]
     }
   ]
-}
-=======
-{
-
-  "multipart": [
-    {
-      "when": {
-        "stage": "0"
-      },
-      "apply": [
-        {
-          "model": "tfc:plants/blue_orchid_0"
-        }
-      ]
-    },
-    {
-      "when": {
-        "stage": "1"
-      },
-      "apply": [
-        {
-          "model": "tfc:plants/blue_orchid_1"
-        }
-      ]
-    },
-    {
-      "when": {
-        "stage": "2"
-      },
-      "apply": [
-        {
-          "model": "tfc:plants/blue_orchid_2"
-        }
-      ]
-    }
-  ]
-}
->>>>>>> 9a95fbc3
+}