--- conflicted
+++ resolved
@@ -297,13 +297,10 @@
     'yucca': Plant(False, -34, 36, 0, 75, 'desert')
 }
 
-<<<<<<< HEAD
 SHORE_DECORATORS = ['driftwood', 'clam', 'mollusk', 'mussel', 'sticks_shore', 'seaweed']
 FOREST_DECORATORS = ['sticks_forest', 'pinecone', 'salt_lick', 'dead_grass', 'podzol']
 WATER_BIOMES = ['mountain_river', 'old_mountain_river', 'flooded_mountain_river', 'mountain_lake', 'old_mountain_lake', 'flooded_mountain_lake', 'plateau_lake']
 GENERAL_DECORATORS = ['feather', 'flint']
-=======
->>>>>>> 50f2dd8f
 
 # This is here because it's used all over, and it's easier to import with all constants
 def lang(key: str, *args) -> str:
