#  Work under Copyright. Licensed under the EUPL.
#  See the project README.md and LICENSE.txt for more information.

from typing import Dict, List, Set, NamedTuple, Sequence, Optional, Tuple, Any


class Rock(NamedTuple):
    category: str
    sand: str


class MetalItem(NamedTuple):
    type: str
    smelt_amount: int
    parent_model: str
    tag: Optional[str]
    mold: bool
    durability: bool


class Ore(NamedTuple):
    metal: Optional[str]
    graded: bool
    required_tool: str
    tag: str
    dye_color: Optional[str] = None


class OreGrade(NamedTuple):
    grind_amount: int


class Vein(NamedTuple):
    ore: str  # The name of the ore (as found in ORES)
    vein_type: str  # Either 'cluster', 'pipe' or 'disc'
    rarity: int
    size: int
    min_y: int
    max_y: int
    density: float
    grade: tuple[int, int, int]  # (poor, normal, rich) weights
    rocks: tuple[str, ...]  # Rock, or rock categories
    biomes: str | None
    height: int
    radius: int
    deposits: bool

    @staticmethod
    def new(
        ore: str,
        rarity: int,
        size: int,
        min_y: int,
        max_y: int,
        density: float,
        rocks: tuple[str, ...],

        vein_type: str = 'cluster',
        grade: tuple[int, int, int] = (),
        biomes: str = None,
        height: int = 2,  # For disc type veins, `size` is the width
        radius: int = 5,  # For pipe type veins, `size` is the height
        deposits: bool = False,
    ):
        assert 0 < density < 1
        assert isinstance(rocks, tuple), 'Forgot the trailing comma in a single element tuple: %s' % repr(rocks)
        return Vein(ore, vein_type, rarity, size, min_y, max_y, density, grade, rocks, biomes, height, radius, deposits)


class Plant(NamedTuple):
    clay: bool
    min_temp: float
    max_temp: float
    min_rain: float
    max_rain: float
    type: str
    worldgen: bool = True


class Wood(NamedTuple):
    temp: float
    duration: int


class Berry(NamedTuple):
    min_temp: float
    max_temp: float
    min_rain: float
    max_rain: float
    type: str
    min_forest: str
    max_forest: str


class Fruit(NamedTuple):
    min_temp: float
    max_temp: float
    min_rain: float
    max_rain: float


class Crop(NamedTuple):
    type: str
    stages: int
    nutrient: str
    min_temp: float
    max_temp: float
    min_rain: float
    max_rain: float
    min_hydration: int
    max_hydration: int
    min_forest: Optional[str]
    max_forest: Optional[str]


class Metal(NamedTuple):
    tier: int
    types: Set[str]
    heat_capacity_base: float  # Do not access directly, use one of specific or ingot heat capacity.
    melt_temperature: float
    melt_metal: Optional[str]

    def specific_heat_capacity(self) -> float: return round(300 / self.heat_capacity_base) / 100_000
    def ingot_heat_capacity(self) -> float: return 1 / self.heat_capacity_base


POTTERY_MELT = 1400 - 1
POTTERY_HEAT_CAPACITY = 1.2  # Heat Capacity

HORIZONTAL_DIRECTIONS: List[str] = ['east', 'west', 'north', 'south']

ROCK_CATEGORIES = ('sedimentary', 'metamorphic', 'igneous_extrusive', 'igneous_intrusive')
ROCK_CATEGORY_ITEMS = ('axe', 'hammer', 'hoe', 'javelin', 'knife', 'shovel')

TOOL_TAGS: Dict[str, str] = {
    # Rock
    'axe': 'axes',
    'hammer': 'hammers',
    'hoe': 'hoes',
    'javelin': 'javelins',
    'knife': 'knives',
    'shovel': 'shovels',
    # Metal Only
    'pickaxe': 'pickaxes',
    'chisel': 'chisels',
    'mace': 'maces',
    'sword': 'swords',
    'saw': 'saws',
    'propick': 'propicks',
    'scythe': 'scythes',
    'shears': 'shears',
    'tuyere': 'tuyeres'
}

ROCKS: Dict[str, Rock] = {
    'granite': Rock('igneous_intrusive', 'white'),
    'diorite': Rock('igneous_intrusive', 'white'),
    'gabbro': Rock('igneous_intrusive', 'black'),
    'shale': Rock('sedimentary', 'black'),
    'claystone': Rock('sedimentary', 'brown'),
    'limestone': Rock('sedimentary', 'white'),
    'conglomerate': Rock('sedimentary', 'green'),
    'dolomite': Rock('sedimentary', 'black'),
    'chert': Rock('sedimentary', 'yellow'),
    'chalk': Rock('sedimentary', 'white'),
    'rhyolite': Rock('igneous_extrusive', 'red'),
    'basalt': Rock('igneous_extrusive', 'red'),
    'andesite': Rock('igneous_extrusive', 'red'),
    'dacite': Rock('igneous_extrusive', 'yellow'),
    'quartzite': Rock('metamorphic', 'white'),
    'slate': Rock('metamorphic', 'yellow'),
    'phyllite': Rock('metamorphic', 'brown'),
    'schist': Rock('metamorphic', 'green'),
    'gneiss': Rock('metamorphic', 'green'),
    'marble': Rock('metamorphic', 'yellow')
}
METALS: Dict[str, Metal] = {
    'bismuth': Metal(1, {'part'}, 0.14, 270, None),
    'bismuth_bronze': Metal(2, {'part', 'tool', 'armor', 'utility'}, 0.35, 985, None),
    'black_bronze': Metal(2, {'part', 'tool', 'armor', 'utility'}, 0.35, 1070, None),
    'bronze': Metal(2, {'part', 'tool', 'armor', 'utility'}, 0.35, 950, None),
    'brass': Metal(2, {'part'}, 0.35, 930, None),
    'copper': Metal(1, {'part', 'tool', 'armor', 'utility'}, 0.35, 1080, None),
    'gold': Metal(1, {'part'}, 0.6, 1060, None),
    'nickel': Metal(1, {'part'}, 0.48, 1453, None),
    'rose_gold': Metal(1, {'part'}, 0.35, 960, None),
    'silver': Metal(1, {'part'}, 0.48, 961, None),
    'tin': Metal(1, {'part'}, 0.14, 230, None),
    'zinc': Metal(1, {'part'}, 0.21, 420, None),
    'sterling_silver': Metal(1, {'part'}, 0.35, 950, None),
    'wrought_iron': Metal(3, {'part', 'tool', 'armor', 'utility'}, 0.35, 1535, 'cast_iron'),
    'cast_iron': Metal(1, {'part'}, 0.35, 1535, None),
    'pig_iron': Metal(3, set(), 0.35, 1535, None),
    'steel': Metal(4, {'part', 'tool', 'armor', 'utility'}, 0.35, 1540, None),
    'black_steel': Metal(5, {'part', 'tool', 'armor', 'utility'}, 0.35, 1485, None),
    'blue_steel': Metal(6, {'part', 'tool', 'armor', 'utility'}, 0.35, 1540, None),
    'red_steel': Metal(6, {'part', 'tool', 'armor', 'utility'}, 0.35, 1540, None),
    'weak_steel': Metal(4, set(), 0.35, 1540, None),
    'weak_blue_steel': Metal(5, set(), 0.35, 1540, None),
    'weak_red_steel': Metal(5, set(), 0.35, 1540, None),
    'high_carbon_steel': Metal(3, set(), 0.35, 1540, 'pig_iron'),
    'high_carbon_black_steel': Metal(4, set(), 0.35, 1540, 'weak_steel'),
    'high_carbon_blue_steel': Metal(5, set(), 0.35, 1540, 'weak_blue_steel'),
    'high_carbon_red_steel': Metal(5, set(), 0.35, 1540, 'weak_red_steel'),
    'unknown': Metal(0, set(), 0.5, 400, None)
}
METAL_BLOCKS: Dict[str, MetalItem] = {
    'anvil': MetalItem('utility', 1400, 'tfc:block/anvil', None, False, False),
    'block': MetalItem('part', 100, 'block/block', None, False, False),
    'block_slab': MetalItem('part', 50, 'block/block', None, False, False),
    'block_stairs': MetalItem('part', 75, 'block/block', None, False, False),
    'bars': MetalItem('utility', 25, 'item/generated', None, False, False),
    'chain': MetalItem('utility', 6, 'tfc:block/chain', None, False, False),
    'lamp': MetalItem('utility', 100, 'tfc:block/lamp', None, False, False),
    'trapdoor': MetalItem('utility', 200, 'tfc:block/trapdoor', None, False, False)
}
METAL_ITEMS: Dict[str, MetalItem] = {
    'ingot': MetalItem('all', 100, 'item/generated', 'forge:ingots', True, False),
    'double_ingot': MetalItem('part', 200, 'item/generated', 'forge:double_ingots', False, False),
    'sheet': MetalItem('part', 200, 'item/generated', 'forge:sheets', False, False),
    'double_sheet': MetalItem('part', 400, 'item/generated', 'forge:double_sheets', False, False),
    'rod': MetalItem('part', 50, 'item/handheld_rod', 'forge:rods', False, False),
    'unfinished_lamp': MetalItem('utility', 100, 'item/generated', None, False, False),

    'tuyere': MetalItem('tool', 400, 'item/generated', None, False, True),
    'fish_hook': MetalItem('tool', 200, 'item/generated', None, False, False),
    'fishing_rod': MetalItem('tool', 200, 'item/generated', 'forge:fishing_rods', False, True),
    'pickaxe': MetalItem('tool', 100, 'item/handheld', None, False, True),
    'pickaxe_head': MetalItem('tool', 100, 'item/generated', None, True, False),
    'shovel': MetalItem('tool', 100, 'item/handheld', None, False, True),
    'shovel_head': MetalItem('tool', 100, 'item/generated', None, True, False),
    'axe': MetalItem('tool', 100, 'item/handheld', None, False, True),
    'axe_head': MetalItem('tool', 100, 'item/generated', None, True, False),
    'hoe': MetalItem('tool', 100, 'item/handheld', None, False, True),
    'hoe_head': MetalItem('tool', 100, 'item/generated', None, True, False),
    'chisel': MetalItem('tool', 100, 'tfc:item/handheld_flipped', None, False, True),
    'chisel_head': MetalItem('tool', 100, 'item/generated', None, True, False),
    'sword': MetalItem('tool', 200, 'item/handheld', None, False, True),
    'sword_blade': MetalItem('tool', 200, 'item/generated', None, True, False),
    'mace': MetalItem('tool', 200, 'item/handheld', None, False, True),
    'mace_head': MetalItem('tool', 200, 'item/generated', None, True, False),
    'saw': MetalItem('tool', 100, 'tfc:item/handheld_flipped', None, False, True),
    'saw_blade': MetalItem('tool', 100, 'item/generated', None, True, False),
    'javelin': MetalItem('tool', 100, 'item/handheld', None, False, True),
    'javelin_head': MetalItem('tool', 100, 'item/generated', None, True, False),
    'hammer': MetalItem('tool', 100, 'item/handheld', None, False, True),
    'hammer_head': MetalItem('tool', 100, 'item/generated', None, True, False),
    'propick': MetalItem('tool', 100, 'item/handheld', None, False, True),
    'propick_head': MetalItem('tool', 100, 'item/generated', None, True, False),
    'knife': MetalItem('tool', 100, 'tfc:item/handheld_flipped', None, False, True),
    'knife_blade': MetalItem('tool', 100, 'item/generated', None, True, False),
    'scythe': MetalItem('tool', 100, 'item/handheld', None, False, True),
    'scythe_blade': MetalItem('tool', 100, 'item/generated', None, True, False),
    'shears': MetalItem('tool', 200, 'item/handheld', None, False, True),

    'unfinished_helmet': MetalItem('armor', 400, 'item/generated', None, False, False),
    'helmet': MetalItem('armor', 600, 'item/generated', None, False, True),
    'unfinished_chestplate': MetalItem('armor', 400, 'item/generated', None, False, False),
    'chestplate': MetalItem('armor', 800, 'item/generated', None, False, True),
    'unfinished_greaves': MetalItem('armor', 400, 'item/generated', None, False, False),
    'greaves': MetalItem('armor', 600, 'item/generated', None, False, True),
    'unfinished_boots': MetalItem('armor', 200, 'item/generated', None, False, False),
    'boots': MetalItem('armor', 400, 'item/generated', None, False, True),
    'horse_armor': MetalItem('armor', 1200, 'item/generated', None, False, False),

    'shield': MetalItem('tool', 400, 'item/handheld', None, False, True)
}
METAL_ITEMS_AND_BLOCKS: Dict[str, MetalItem] = {**METAL_ITEMS, **METAL_BLOCKS}
METAL_TOOL_HEADS = ('chisel', 'hammer', 'hoe', 'javelin', 'knife', 'mace', 'pickaxe', 'propick', 'saw', 'scythe', 'shovel', 'sword', 'axe')

ORES: Dict[str, Ore] = {
    'native_copper': Ore('copper', True, 'copper', 'copper', 'orange'),
    'native_gold': Ore('gold', True, 'copper', 'gold'),
    'hematite': Ore('cast_iron', True, 'copper', 'iron', 'red'),
    'native_silver': Ore('silver', True, 'copper', 'silver', 'light_gray'),
    'cassiterite': Ore('tin', True, 'copper', 'tin', 'gray'),
    'bismuthinite': Ore('bismuth', True, 'copper', 'bismuth', 'green'),
    'garnierite': Ore('nickel', True, 'bronze', 'nickel', 'brown'),
    'malachite': Ore('copper', True, 'copper', 'copper', 'green'),
    'magnetite': Ore('cast_iron', True, 'copper', 'iron', 'gray'),
    'limonite': Ore('cast_iron', True, 'copper', 'iron', 'yellow'),
    'sphalerite': Ore('zinc', True, 'copper', 'zinc', 'gray'),
    'tetrahedrite': Ore('copper', True, 'copper', 'copper', 'gray'),
    'bituminous_coal': Ore(None, False, 'copper', 'coal'),
    'lignite': Ore(None, False, 'copper', 'coal'),
    'gypsum': Ore(None, False, 'copper', 'gypsum'),
    'graphite': Ore(None, False, 'copper', 'graphite'),
    'sulfur': Ore(None, False, 'copper', 'sulfur'),
    'cinnabar': Ore(None, False, 'bronze', 'redstone'),
    'cryolite': Ore(None, False, 'bronze', 'redstone'),
    'saltpeter': Ore(None, False, 'copper', 'saltpeter'),
    'sylvite': Ore(None, False, 'copper', 'sylvite'),
    'borax': Ore(None, False, 'copper', 'borax'),
    'halite': Ore(None, False, 'bronze', 'halite'),
    'amethyst': Ore(None, False, 'steel', 'amethyst'),  # Mohs: 7
    'diamond': Ore(None, False, 'black_steel', 'diamond'),  # Mohs: 10
    'emerald': Ore(None, False, 'steel', 'emerald'),  # Mohs: 7.5-8
    'lapis_lazuli': Ore(None, False, 'wrought_iron', 'lapis'),  # Mohs: 5-6
    'opal': Ore(None, False, 'wrought_iron', 'opal'),  # Mohs: 5.5-6.5
    'pyrite': Ore(None, False, 'copper', 'pyrite'),
    'ruby': Ore(None, False, 'black_steel', 'ruby'),  # Mohs: 9
    'sapphire': Ore(None, False, 'black_steel', 'sapphire'),  # Mohs: 9
    'topaz': Ore(None, False, 'steel', 'topaz')  # Mohs: 8
}
ORE_GRADES: Dict[str, OreGrade] = {
    'normal': OreGrade(5),
    'poor': OreGrade(3),
    'rich': OreGrade(7)
}
DEFAULT_FORGE_ORE_TAGS: Tuple[str, ...] = ('coal', 'diamond', 'emerald', 'gold', 'iron', 'lapis', 'netherite_scrap', 'quartz', 'redstone')

POOR = 70, 25, 5  # = 1550
NORMAL = 35, 40, 25  # = 2400
RICH = 15, 25, 60  # = 2550

ORE_VEINS: dict[str, Vein] = {
    # Surface copper - either in (some) Sed or IE on top layer of continent, or higher up MM in mountains (needs to be very common to compensate). Mid-deep copper found only in MM
    'surface_native_copper': Vein.new('native_copper', 35, 20, 40, 130, 0.25, ('igneous_extrusive',), grade=POOR, deposits=True),
    'surface_malachite': Vein.new('malachite', 35, 20, 40, 130, 0.25, ('marble', 'limestone', 'chalk', 'dolomite'), grade=POOR),
    'surface_tetrahedrite': Vein.new('tetrahedrite', 5, 20, 90, 170, 0.25, ('metamorphic',), grade=POOR),

    'normal_malachite': Vein.new('malachite', 30, 30, -30, 70, 0.5, ('marble', 'limestone', 'chalk', 'dolomite'), grade=NORMAL),
    'normal_tetrahedrite': Vein.new('tetrahedrite', 30, 30, -30, 70, 0.5, ('metamorphic',), grade=NORMAL),

    # Native Gold - IE and II at all y levels, larger deeper
    'normal_native_gold': Vein.new('native_gold', 30, 30, 0, 70, 0.35, ('igneous_extrusive', 'igneous_intrusive'), grade=NORMAL),
    'rich_native_gold': Vein.new('native_gold', 40, 40, -80, 20, 0.6, ('igneous_intrusive',), grade=RICH),

    # In the same area as native gold deposits, pyrite veins - vast majority pyrite, but some native gold - basically troll veins
    'fake_native_gold': Vein.new('pyrite', 16, 15, -50, 70, 0.35, ('igneous_extrusive', 'igneous_intrusive')),

    # Silver - black bronze (T2 with gold), or for black steel. Rare and small in uplift mountains via high II or plentiful near bottom of world
    'surface_native_silver': Vein.new('native_silver', 15, 10, 90, 180, 0.2, ('granite', 'diorite'), grade=POOR),
    'normal_native_silver': Vein.new('native_silver', 25, 25, -80, 20, 0.6, ('granite', 'diorite', 'gneiss', 'schist'), grade=RICH),

    # Tin - bronze T2, rare situation (II uplift mountain) but common and rich.
    'surface_cassiterite': Vein.new('cassiterite', 5, 15, 80, 180, 0.4, ('igneous_intrusive',), grade=NORMAL, deposits=True),

    # Bismuth - bronze T2 surface via Sed, deep and rich via II
    'surface_bismuthinite': Vein.new('bismuthinite', 30, 20, 40, 130, 0.3, ('sedimentary',), grade=POOR),
    'normal_bismuthinite': Vein.new('bismuthinite', 40, 40, -80, 20, 0.6, ('igneous_intrusive',), grade=RICH),

    # Zinc - bronze T2, requires different source from bismuth, surface via IE, or deep via II
    'surface_sphalerite': Vein.new('sphalerite', 30, 20, 40, 130, 0.3, ('igneous_extrusive',), grade=POOR),
    'normal_sphalerite': Vein.new('sphalerite', 25, 40, -80, 20, 0.6, ('igneous_intrusive',), grade=RICH),

    # Iron - both surface via IE and Sed, but richer ones a bit further down (ocean floor meta?). IE has one, Sed has two, so the two are higher rarity
    'surface_hematite': Vein.new('hematite', 22, 20, 30, 90, 0.4, ('igneous_extrusive',), grade=NORMAL),
    'surface_magnetite': Vein.new('magnetite', 28, 20, 30, 90, 0.4, ('sedimentary',), grade=NORMAL),
    'surface_limonite': Vein.new('limonite', 28, 20, 30, 90, 0.4, ('sedimentary',), grade=NORMAL),

    # Nickel - only deep spawning II. Extra veins in gabbro
    'normal_garnierite': Vein.new('garnierite', 25, 18, -80, 0, 0.3, ('igneous_intrusive',), grade=NORMAL),
    'gabbro_garnierite': Vein.new('garnierite', 20, 30, -80, 0, 0.6, ('gabbro',), grade=RICH),

    # Graphite - for steel, found in low MM. Along with Kao, which is high altitude sed (via clay deposits)
    'graphite': Vein.new('graphite', 20, 20, -30, 60, 0.4, ('gneiss', 'marble', 'quartzite', 'schist')),
    # todo: kaolinite - high altitude clay deposits?

    # Coal, spawns roughly based on IRL grade (lignite -> bituminous -> anthracite), big flat discs
    'lignite': Vein.new('lignite', 75, 40, 60, 100, 0.33, ('sedimentary',), vein_type='disc', height=2),
    'bituminous_coal': Vein.new('bituminous_coal', 90, 50, 30, 75, 0.45, ('sedimentary',), vein_type='disc', height=3),

    # Sulfur spawns near lava level in any low-level rock, common, but small veins
    'sulfur': Vein.new('sulfur', 8, 18, -64, -40, 0.2, ('igneous_intrusive', 'metamorphic'), vein_type='disc', height=5),

    # todo: cinnibar
    # todo: cryolite

    # Misc minerals - all spawning in discs, mostly in sedimentary rock. Rare, but all will spawn together
    # Gypsum is decorative, so more common, and Borax is sad, so more common (but smaller)
    'saltpeter': Vein.new('saltpeter', 80, 35, 40, 100, 0.4, ('sedimentary',), vein_type='disc', height=5),
    'sylvite': Vein.new('sylvite', 60, 35, 40, 100, 0.35, ('shale', 'claystone', 'chert'), vein_type='disc', height=5),
    'borax': Vein.new('borax', 40, 23, 40, 100, 0.2, ('claystone', 'limestone', 'shale'), vein_type='disc', height=3),
    'gypsum': Vein.new('gypsum', 40, 25, 40, 100, 0.3, ('sedimentary',), vein_type='disc', height=5),
    'halite': Vein.new('halite', 80, 35, 40, 100, 0.35, ('sedimentary',), vein_type='disc', height=4),

    # Gems - these are all fairly specific but since we don't have a gameplay need for gems they can be a bit niche
    'lapis_lazuli': Vein.new('lapis_lazuli', 30, 30, -20, 80, 0.05, ('limestone', 'marble')),

    'diamond': Vein.new('diamond', 30, 60, -64, 100, 0.15, ('gabbro',), vein_type='pipe', radius=5),
    'emerald': Vein.new('emerald', 80, 60, -64, 100, 0.15, ('igneous_intrusive',), vein_type='pipe', radius=5),

<<<<<<< HEAD
    'amethyst': Vein.new('amethyst', 25, 8, 40, 60, 0.2, ('sedimentary', 'metamorphic'), vein_type='disc', biomes='#tfc:is_river', height=4),
    'opal': Vein.new('opal', 25, 8, 40, 60, 0.2, ('sedimentary', 'igneous_extrusive'), vein_type='disc', biomes='#tfc:is_river', height=4),
=======
def vein(ore: str, vein_type: str, rarity: int, size: int, min_y: int, max_y: int, density: float, poor: float, normal: float, rich: float, rocks: List[str], spoiler_ore: Optional[str] = None, spoiler_rarity: int = 0, spoiler_rocks: List[str] = None, biomes: str = None, height: int = 2, deposits: bool = False):
    # Factory method to allow default values
    return Vein(ore, vein_type, rarity, size, min_y, max_y, density, poor, normal, rich, rocks, spoiler_ore, spoiler_rarity, spoiler_rocks, biomes, height, deposits)


def preset_vein(ore: str, vein_type: str, rocks: List[str], spoiler_ore: Optional[str] = None, spoiler_rarity: int = 0, spoiler_rocks: List[str] = None, biomes: str = None, height: int = 0, preset: Tuple[int, int, int, int, int, int, int, int] = None, deposits: bool = False):
    assert preset is not None
    return Vein(ore, vein_type, preset[0], preset[1], preset[2], preset[3], preset[4], preset[5], preset[6], preset[7], rocks, spoiler_ore, spoiler_rarity, spoiler_rocks, biomes, height, deposits)


# Default parameters for common ore veins
# rarity, size, min_y, max_y, density, poor, normal, rich
POOR_METAL_ORE = (80, 15, 0, 100, 40, 40, 30, 10)
NORMAL_METAL_ORE = (60, 20, -32, 75, 60, 20, 50, 30)
DEEP_METAL_ORE = (100, 30, -64, 30, 70, 10, 30, 60)
SURFACE_METAL_ORE = (20, 15, 60, 210, 50, 60, 30, 10)

POOR_S_METAL_ORE = (100, 12, 0, 100, 40, 60, 30, 10)
NORMAL_S_METAL_ORE = (70, 15, -32, 60, 60, 20, 50, 30)
DEEP_S_METAL_ORE = (110, 25, -64, 30, 70, 10, 30, 60)

DEEP_MINERAL_ORE = (90, 10, -48, 100, 60, 0, 0, 0)
HIGH_MINERAL_ORE = (90, 10, 0, 210, 60, 0, 0, 0)

ORE_VEINS: Dict[str, Vein] = {
    'normal_native_copper': preset_vein('native_copper', 'cluster', ['igneous_extrusive'], preset=NORMAL_METAL_ORE),
    'surface_native_copper': preset_vein('native_copper', 'cluster', ['igneous_extrusive'], preset=SURFACE_METAL_ORE, deposits=True),
    'normal_native_gold': preset_vein('native_gold', 'cluster', ['igneous_extrusive', 'igneous_intrusive'], 'pyrite', 20, ['igneous_extrusive', 'igneous_intrusive'], preset=NORMAL_S_METAL_ORE),
    'deep_native_gold': preset_vein('native_gold', 'cluster', ['igneous_extrusive', 'igneous_intrusive'], 'pyrite', 10, ['igneous_extrusive', 'igneous_intrusive'], preset=DEEP_S_METAL_ORE),
    'normal_native_silver': preset_vein('native_silver', 'cluster', ['granite', 'gneiss'], preset=NORMAL_METAL_ORE),
    'poor_native_silver': preset_vein('native_silver', 'cluster', ['granite', 'metamorphic'], preset=POOR_METAL_ORE),
    'normal_hematite': preset_vein('hematite', 'cluster', ['igneous_extrusive'], preset=NORMAL_METAL_ORE),
    'deep_hematite': preset_vein('hematite', 'cluster', ['igneous_extrusive'], preset=DEEP_METAL_ORE),
    'normal_cassiterite': preset_vein('cassiterite', 'cluster', ['igneous_intrusive'], 'topaz', 10, ['granite'], preset=NORMAL_METAL_ORE),
    'surface_cassiterite': preset_vein('cassiterite', 'cluster', ['igneous_intrusive'], 'topaz', 20, ['granite'], preset=SURFACE_METAL_ORE, deposits=True),
    'normal_bismuthinite': preset_vein('bismuthinite', 'cluster', ['igneous_intrusive', 'sedimentary'], preset=NORMAL_METAL_ORE),
    'surface_bismuthinite': preset_vein('bismuthinite', 'cluster', ['igneous_intrusive', 'sedimentary'], preset=SURFACE_METAL_ORE),
    'normal_garnierite': preset_vein('garnierite', 'cluster', ['gabbro'], preset=NORMAL_S_METAL_ORE),
    'poor_garnierite': preset_vein('garnierite', 'cluster', ['igneous_intrusive'], preset=POOR_S_METAL_ORE),
    'normal_malachite': preset_vein('malachite', 'cluster', ['marble', 'limestone'], 'gypsum', 10, ['limestone'], preset=NORMAL_METAL_ORE),
    'poor_malachite': preset_vein('malachite', 'cluster', ['marble', 'limestone', 'phyllite', 'chalk', 'dolomite'], 'gypsum', 20, ['limestone'], preset=POOR_METAL_ORE),
    'normal_magnetite': preset_vein('magnetite', 'cluster', ['sedimentary'], preset=NORMAL_METAL_ORE),
    'deep_magnetite': preset_vein('magnetite', 'cluster', ['sedimentary'], preset=DEEP_METAL_ORE),
    'normal_limonite': preset_vein('limonite', 'cluster', ['sedimentary'], 'ruby', 20, ['limestone', 'shale'], preset=NORMAL_METAL_ORE),
    'deep_limonite': preset_vein('limonite', 'cluster', ['sedimentary'], 'ruby', 10, ['limestone', 'shale'], preset=DEEP_METAL_ORE),
    'normal_sphalerite': preset_vein('sphalerite', 'cluster', ['metamorphic'], preset=NORMAL_METAL_ORE),
    'surface_sphalerite': preset_vein('sphalerite', 'cluster', ['metamorphic'], preset=SURFACE_METAL_ORE),
    'normal_tetrahedrite': preset_vein('tetrahedrite', 'cluster', ['metamorphic'], preset=NORMAL_METAL_ORE),
    'surface_tetrahedrite': preset_vein('tetrahedrite', 'cluster', ['metamorphic'], preset=SURFACE_METAL_ORE),

    'bituminous_coal': preset_vein('bituminous_coal', 'cluster', ['sedimentary'], preset=HIGH_MINERAL_ORE),
    'lignite': preset_vein('lignite', 'cluster', ['sedimentary'], preset=DEEP_MINERAL_ORE),
    'graphite': preset_vein('graphite', 'cluster', ['gneiss', 'marble', 'quartzite', 'schist'], preset=DEEP_MINERAL_ORE),
    'cinnabar': preset_vein('cinnabar', 'cluster', ['igneous_extrusive', 'quartzite', 'shale'], 'opal', 10, ['quartzite'], preset=DEEP_MINERAL_ORE),
    'cryolite': preset_vein('cryolite', 'cluster', ['granite'], preset=DEEP_MINERAL_ORE),
    'saltpeter': preset_vein('saltpeter', 'cluster', ['sedimentary'], 'gypsum', 20, ['limestone'], preset=DEEP_MINERAL_ORE),
    'sulfur': preset_vein('sulfur', 'cluster', ['igneous_extrusive'], 'gypsum', 20, ['rhyolite'], preset=HIGH_MINERAL_ORE),
    'sylvite': preset_vein('sylvite', 'cluster', ['shale', 'claystone', 'chert'], preset=HIGH_MINERAL_ORE),
    'borax': preset_vein('borax', 'cluster', ['claystone', 'limestone', 'shale'], preset=HIGH_MINERAL_ORE),
    'gypsum': vein('gypsum', 'disc', 120, 20, 30, 90, 60, 0, 0, 0, ['metamorphic']),
    'lapis_lazuli': preset_vein('lapis_lazuli', 'cluster', ['limestone', 'marble'], preset=DEEP_MINERAL_ORE),
    'halite': vein('halite', 'disc', 120, 30, 30, 90, 80, 0, 0, 0, ['sedimentary']),
    'diamond': vein('diamond', 'pipe', 60, 60, -64, 100, 40, 0, 0, 0, ['gabbro']),
    'emerald': vein('emerald', 'pipe', 80, 60, -64, 100, 40, 0, 0, 0, ['igneous_intrusive']),
    'volcanic_sulfur': vein('sulfur', 'disc', 25, 14, 80, 180, 40, 0, 0, 0, ['igneous_extrusive', 'igneous_intrusive'], biomes='#tfc:is_volcanic', height=6),
    'amethyst': vein('amethyst', 'disc', 14, 8, 40, 60, 20, 0, 0, 0, ['sedimentary', 'metamorphic'], biomes='#tfc:is_river', height=4),
    'opal': vein('opal', 'disc', 14, 8, 40, 60, 20, 0, 0, 0, ['sedimentary', 'igneous_extrusive'], biomes='#tfc:is_river', height=4)
>>>>>>> b1f2590e
}

ALL_MINERALS = ('bituminous_coal', 'lignite', 'graphite', 'cinnabar', 'cryolite', 'saltpeter', 'sulfur', 'sylvite', 'borax', 'gypsum', 'lapis_lazuli', 'halite', 'diamond', 'emerald', 'sulfur', 'amethyst', 'opal')

DEPOSIT_RARES: Dict[str, str] = {
    'granite': 'topaz',
    'diorite': 'emerald',
    'gabbro': 'diamond',
    'shale': 'borax',
    'claystone': 'amethyst',
    'limestone': 'lapis_lazuli',
    'conglomerate': 'lignite',
    'dolomite': 'amethyst',
    'chert': 'ruby',
    'chalk': 'sapphire',
    'rhyolite': 'pyrite',
    'basalt': 'pyrite',
    'andesite': 'pyrite',
    'dacite': 'pyrite',
    'quartzite': 'opal',
    'slate': 'pyrite',
    'phyllite': 'pyrite',
    'schist': 'pyrite',
    'gneiss': 'gypsum',
    'marble': 'lapis_lazuli'
}

ROCK_BLOCK_TYPES = ('raw', 'hardened', 'bricks', 'cobble', 'gravel', 'smooth', 'mossy_cobble', 'mossy_bricks', 'cracked_bricks', 'chiseled', 'spike', 'loose', 'pressure_plate', 'button')
ROCK_BLOCKS_IN_JSON = ('raw', 'hardened', 'cobble', 'gravel', 'spike', 'loose')
CUTTABLE_ROCKS = ('raw', 'bricks', 'cobble', 'smooth', 'mossy_cobble', 'mossy_bricks', 'cracked_bricks')
ROCK_SPIKE_PARTS = ('base', 'middle', 'tip')
SAND_BLOCK_TYPES = ('brown', 'white', 'black', 'red', 'yellow', 'green', 'pink')
SANDSTONE_BLOCK_TYPES = ('raw', 'smooth', 'cut')
SOIL_BLOCK_TYPES = ('dirt', 'grass', 'grass_path', 'clay', 'clay_grass', 'farmland', 'rooted_dirt', 'mud', 'mud_bricks', 'drying_bricks', 'muddy_roots')
SOIL_BLOCK_VARIANTS = ('silt', 'loam', 'sandy_loam', 'silty_loam')
KAOLIN_CLAY_TYPES = ('red', 'pink', 'white')
SOIL_BLOCK_TAGS: Dict[str, List[str]] = {
    'grass': ['grass'],
    'dirt': ['dirt'],
    'rooted_dirt': ['dirt'],
    'clay_grass': ['clay_grass', 'grass', 'clay'],
    'clay': ['clay'],
    'mud': ['mud'],
    'grass_path': ['paths'],
    'farmland': ['farmland'],
    'muddy_roots': ['dirt'],
    'mud_bricks': ['mud_bricks']
}
ORE_DEPOSITS = ('native_copper', 'cassiterite', 'native_silver', 'native_gold')
GEMS = ('amethyst', 'diamond', 'emerald', 'lapis_lazuli', 'opal', 'pyrite', 'ruby', 'sapphire', 'topaz')
TRIM_MATERIALS = (*GEMS, 'rose_gold', 'gold', 'silver', 'sterling_silver', 'bismuth')
MISC_GROUNDCOVER = ('bone', 'clam', 'driftwood', 'mollusk', 'mussel', 'pinecone', 'seaweed', 'stick', 'dead_grass', 'feather', 'flint', 'guano', 'humus', 'rotten_flesh', 'salt_lick', 'sea_urchin')
COLORS = ('white', 'orange', 'magenta', 'light_blue', 'yellow', 'lime', 'pink', 'gray', 'light_gray', 'cyan', 'purple', 'blue', 'brown', 'green', 'red', 'black')
SIMPLE_FLUIDS = ('brine', 'curdled_milk', 'limewater', 'lye', 'milk_vinegar', 'olive_oil', 'olive_oil_water', 'tallow', 'tannin', 'vinegar')
ALCOHOLS = ('beer', 'cider', 'rum', 'sake', 'vodka', 'whiskey', 'corn_whiskey', 'rye_whiskey')

WOODS: Dict[str, Wood] = {
    'acacia': Wood(650, 1000),
    'ash': Wood(696, 1250),
    'aspen': Wood(611, 1000),
    'birch': Wood(652, 1750),
    'blackwood': Wood(720, 1750),
    'chestnut': Wood(651, 1500),
    'douglas_fir': Wood(707, 1500),
    'hickory': Wood(762, 2000),
    'kapok': Wood(645, 1000),
    'mangrove': Wood(655, 1000),
    'maple': Wood(745, 2000),
    'oak': Wood(728, 2250),
    'palm': Wood(730, 1250),
    'pine': Wood(627, 1250),
    'rosewood': Wood(640, 1500),
    'sequoia': Wood(612, 1750),
    'spruce': Wood(608, 1500),
    'sycamore': Wood(653, 1750),
    'white_cedar': Wood(625, 1500),
    'willow': Wood(603, 1000)
}

# DO NOT EDIT DIRECTLY - Imported directly from spreadsheet
# https://docs.google.com/spreadsheets/d/1Ghw3dCmVO5Gv0MMGBydUxox_nwLYmmcZkGSbbf0QSAE/
CROPS: Dict[str, Crop] = {
    # Grains
    'barley': Crop('default', 8, 'nitrogen', -8, 26, 70, 310, 18, 75, None, 'edge'),
    'oat': Crop('default', 8, 'phosphorus', 3, 40, 140, 400, 35, 100, None, 'edge'),
    'rye': Crop('default', 8, 'phosphorus', -11, 30, 100, 350, 25, 85, None, 'edge'),
    'maize': Crop('double', 6, 'phosphorus', 13, 40, 300, 500, 75, 100, None, 'edge'),
    'wheat': Crop('default', 8, 'phosphorus', -4, 35, 100, 400, 25, 100, None, 'edge'),
    'rice': Crop('default', 8, 'phosphorus', 15, 30, 100, 500, 25, 100, 'normal', None),
    # Vegetables
    'beet': Crop('default', 6, 'potassium', -5, 20, 70, 300, 18, 85, None, None),
    'cabbage': Crop('default', 6, 'nitrogen', -10, 27, 60, 280, 15, 65, None, None),
    'carrot': Crop('default', 5, 'potassium', 3, 30, 100, 400, 25, 100, None, None),
    'garlic': Crop('default', 5, 'nitrogen', -20, 18, 60, 310, 15, 75, None, None),
    'green_bean': Crop('double_stick', 8, 'nitrogen', 2, 35, 150, 410, 38, 100, 'normal', None),
    'melon': Crop('spreading', 8, 'phosphorus', 5, 37, 200, 500, 75, 100, 'normal', None),
    'potato': Crop('default', 7, 'potassium', -1, 37, 200, 410, 50, 100, None, None),
    'pumpkin': Crop('spreading', 8, 'phosphorus', 0, 30, 120, 390, 30, 80, None, None),
    'onion': Crop('default', 7, 'nitrogen', 0, 30, 100, 390, 25, 90, None, None),
    'soybean': Crop('default', 7, 'nitrogen', 8, 30, 160, 410, 40, 100, 'normal', None),
    'squash': Crop('default', 8, 'potassium', 5, 33, 90, 390, 23, 95, 'normal', None),
    'sugarcane': Crop('double', 8, 'potassium', 12, 38, 160, 500, 40, 100, None, None),
    'tomato': Crop('double_stick', 8, 'potassium', 0, 36, 120, 390, 30, 95, 'normal', None),
    'jute': Crop('double', 6, 'potassium', 5, 37, 100, 410, 25, 100, None, None),
    'papyrus': Crop('double', 6, 'potassium', 19, 37, 310, 500, 70, 100, None, None),
}

PLANTS: Dict[str, Plant] = {
    'athyrium_fern': Plant(True, -3.9, 15.7, 270, 500, 'standard'),
    'canna': Plant(True, 13.9, 40, 290, 500, 'standard'),
    'goldenrod': Plant(True, -12.9, -2.1, 75, 500, 'standard'),
    'pampas_grass': Plant(True, 10.4, 40, 0, 300, 'tall_grass'),
    'perovskia': Plant(True, -5.7, 13.9, 0, 280, 'dry'),

    'beachgrass': Plant(False, -8, 30, 190, 500, 'beach_grass', False),
    'bluegrass': Plant(False, -0.4, 13.9, 110, 280, 'short_grass', False),
    'bromegrass': Plant(False, 6.8, 21.1, 140, 360, 'short_grass', False),
    'fountain_grass': Plant(False, 3.2, 26.4, 75, 150, 'short_grass', False),
    'manatee_grass': Plant(False, 13.9, 40, 250, 500, 'grass_water', False),
    'orchard_grass': Plant(False, -30, 12.1, 75, 300, 'short_grass', False),
    'ryegrass': Plant(False, -18.2, 40, 150, 320, 'short_grass', False),
    'scutch_grass': Plant(False, 3.2, 40, 150, 500, 'short_grass', False),
    'star_grass': Plant(False, 5, 40, 50, 260, 'grass_water', False),
    'timothy_grass': Plant(False, -16.4, 17.5, 289, 500, 'short_grass', False),
    'raddia_grass': Plant(False, 19.3, 40, 330, 500, 'short_grass', False),

    'allium': Plant(False, -5.7, 1.4, 150, 400, 'standard'),
    'anthurium': Plant(False, 13.9, 40, 290, 500, 'standard'),
    'arrowhead': Plant(False, -5.7, 22.9, 180, 500, 'emergent_fresh'),
    'houstonia': Plant(False, -7.5, 12.1, 150, 500, 'standard'),
    'badderlocks': Plant(False, -12.9, 5, 150, 500, 'emergent'),
    'barrel_cactus': Plant(False, 6.8, 19.3, 0, 85, 'cactus'),
    'blood_lily': Plant(False, 10.4, 19.3, 200, 500, 'standard'),
    'blue_orchid': Plant(False, 12.1, 40, 250, 390, 'standard'),
    'blue_ginger': Plant(False, 17.5, 26.4, 300, 450, 'standard'),
    'calendula': Plant(False, 6.8, 22.9, 130, 300, 'standard'),
    'cattail': Plant(False, -11.1, 22.9, 150, 500, 'emergent_fresh'),
    'laminaria': Plant(False, -18.2, 1.4, 100, 500, 'water'),
    'marigold': Plant(False, -3.9, 19.3, 50, 390, 'emergent_fresh'),
    'bur_reed': Plant(False, -11.1, 6.8, 250, 400, 'emergent_fresh'),
    'butterfly_milkweed': Plant(False, -11.1, 19.3, 75, 300, 'standard'),
    'black_orchid': Plant(False, 15.7, 40, 290, 410, 'standard'),
    'cobblestone_lichen': Plant(False, -30, 20, 25, 450, 'creeping'),
    'coontail': Plant(False, 5, 19.3, 250, 500, 'grass_water_fresh'),
    'dandelion': Plant(False, -16.4, 40, 120, 400, 'standard'),
    'dead_bush': Plant(False, -7.5, 40, 0, 120, 'dry'),
    'desert_flame': Plant(False, 3.2, 21.1, 40, 170, 'standard'),
    'duckweed': Plant(False, 12.1, 40, 0, 500, 'floating_fresh'),
    'eel_grass': Plant(False, 8.6, 40, 200, 500, 'grass_water_fresh'),
    'field_horsetail': Plant(False, -7.5, 21.1, 300, 500, 'standard'),
    'foxglove': Plant(False, -3.9, 17.5, 150, 300, 'tall_plant'),
    'grape_hyacinth': Plant(False, -5.7, 12.1, 150, 250, 'standard'),
    'green_algae': Plant(False, -20, 30, 215, 450, 'floating_fresh'),
    'gutweed': Plant(False, -2.1, 19.3, 100, 500, 'water'),
    'heliconia': Plant(False, 15.7, 40, 320, 500, 'standard'),
    'hibiscus': Plant(False, 12.1, 24.6, 260, 450, 'tall_plant'),
    'ivy': Plant(False, -4, 14, 90, 450, 'creeping'),
    'kangaroo_paw': Plant(False, 15.7, 40, 100, 300, 'standard'),
    'king_fern': Plant(False, 19.3, 40, 350, 500, 'tall_plant'),
    'labrador_tea': Plant(False, -12.9, 3.2, 200, 380, 'standard'),
    'lady_fern': Plant(False, -5.7, 10.4, 200, 500, 'standard'),
    'licorice_fern': Plant(False, 5, 12.1, 300, 400, 'epiphyte'),
    'lily_of_the_valley': Plant(False, -11.1, 15.7, 180, 415, 'standard'),
    'lilac': Plant(False, -5.7, 8.6, 150, 300, 'tall_plant'),
    'lotus': Plant(False, -0.4, 19.3, 0, 500, 'floating_fresh'),
    'maiden_pink': Plant(False, 5, 25, 100, 350, 'standard'),

    'meads_milkweed': Plant(False, -5.7, 5, 130, 380, 'standard'),
    'milfoil': Plant(False, -9.3, 22.9, 250, 500, 'water_fresh'),
    'morning_glory': Plant(False, -14, 19, 300, 500, 'creeping'),
    'moss': Plant(False, -10, 30, 250, 450, 'creeping'),
    'nasturtium': Plant(False, 8.6, 22.9, 150, 380, 'standard'),
    'ostrich_fern': Plant(False, -9.3, 8.6, 290, 470, 'tall_plant'),
    'oxeye_daisy': Plant(False, -9.3, 12.1, 120, 300, 'standard'),
    'phragmite': Plant(False, -2.1, 19.3, 50, 250, 'emergent_fresh'),
    'pickerelweed': Plant(False, -9.3, 17.5, 200, 500, 'emergent_fresh'),
    'pistia': Plant(False, 8.6, 26.4, 0, 400, 'floating_fresh'),
    'poppy': Plant(False, -7.5, 15.7, 150, 250, 'standard'),
    'primrose': Plant(False, -3.9, 12.1, 150, 300, 'standard'),
    'pulsatilla': Plant(False, -5.7, 5, 50, 200, 'standard'),
    'red_algae': Plant(False, -20, 30, 215, 450, 'floating'),
    'red_sealing_wax_palm': Plant(False, 19.3, 40, 280, 500, 'tall_plant'),
    'reindeer_lichen': Plant(False, -30, -8, 50, 470, 'creeping'),
    'rose': Plant(True, -5, 20, 150, 300, 'tall_plant'),
    'sacred_datura': Plant(False, 6.8, 19.3, 75, 150, 'standard'),
    'sagebrush': Plant(False, -5.7, 15.7, 0, 120, 'dry'),
    'sago': Plant(False, -12.9, 19.3, 200, 500, 'water_fresh'),
    'saguaro_fruit': Plant(False, -18, 18, 200, 500, 'cactus_fruit', False),
    'sapphire_tower': Plant(False, 12.1, 22.9, 75, 200, 'tall_plant'),
    'sargassum': Plant(False, -5.7, 17.5, 0, 500, 'floating'),
    'sea_palm': Plant(False, -18, 20, 10, 450, 'dry', False),
    'guzmania': Plant(False, 21.1, 40, 290, 480, 'epiphyte'),
    'silver_spurflower': Plant(False, 15.7, 24.6, 230, 400, 'standard'),
    'snapdragon_pink': Plant(False, 17.5, 24.6, 150, 300, 'standard'),
    'snapdragon_red': Plant(False, 13.9, 21.1, 150, 300, 'standard'),
    'snapdragon_white': Plant(False, 10.4, 17.5, 150, 300, 'standard'),
    'snapdragon_yellow': Plant(False, 8.6, 24.6, 150, 300, 'standard'),
    'strelitzia': Plant(False, 15.7, 26.4, 50, 300, 'standard'),
    'switchgrass': Plant(False, -2.1, 22.9, 110, 390, 'tall_grass'),
    'sword_fern': Plant(False, -7.5, 13.9, 100, 500, 'standard'),
    'tall_fescue_grass': Plant(False, -5.7, 12.1, 280, 430, 'tall_grass'),
    'toquilla_palm': Plant(False, 17.5, 40, 250, 500, 'tall_plant'),
    'trillium': Plant(False, -5.7, 10.4, 250, 500, 'standard'),
    'tropical_milkweed': Plant(False, 10.4, 24.6, 120, 300, 'standard'),
    'tulip_orange': Plant(False, 5, 12.1, 200, 400, 'standard'),
    'tulip_pink': Plant(False, -2.1, 5, 200, 400, 'standard'),
    'tulip_red': Plant(False, 3.2, 6.8, 200, 400, 'standard'),
    'tulip_white': Plant(False, -7.5, -0.4, 200, 400, 'standard'),
    'turtle_grass': Plant(False, 15.7, 40, 240, 500, 'grass_water'),
    'vriesea': Plant(False, 15.7, 40, 200, 400, 'epiphyte'),
    'water_canna': Plant(True, 13.9, 40, 150, 500, 'floating_fresh'),
    'water_lily': Plant(False, -7.5, 40, 0, 500, 'floating_fresh'),
    'water_taro': Plant(False, 13.9, 40, 260, 500, 'emergent_fresh'),
    'yucca': Plant(False, -0.4, 22.9, 0, 75, 'dry'),
}

SMALL_FLOWERS = ('allium', 'anthurium', 'black_orchid', 'blood_lily', 'blue_orchid', 'blue_ginger', 'butterfly_milkweed', 'calendula', 'canna', 'dandelion', 'desert_flame', 'goldenrod', 'grape_hyacinth', 'guzmania', 'kangaroo_paw', 'labrador_tea', 'lily_of_the_valley', 'lotus', 'nasturtium', 'oxeye_daisy', 'pistia', 'poppy', 'primrose', 'pulsatilla', 'rose', 'sacred_datura', 'sagebrush', 'sapphire_tower', 'sargassum', 'silver_spurflower', 'snapdragon_red', 'snapdragon_pink', 'snapdragon_white', 'snapdragon_yellow', 'strelitzia', 'trillium', 'tropical_milkweed', 'tulip_orange', 'tulip_red', 'tulip_pink', 'tulip_white', 'vriesea', 'water_lily', 'yucca')

TALL_FLOWERS = ('foxglove', 'hibiscus', 'lilac', 'toquilla_palm', 'marigold')

FLOWERPOT_CROSS_PLANTS = {
    'allium': 'allium_2',
    'anthurium': 'anthurium_0',
    'athyrium_fern': 'single',
    'black_orchid': 'black_orchid_0',
    'blood_lily': 'blood_lily_0',
    'blue_orchid': 'blue_orchid_1',
    'blue_ginger': 'blue_ginger_0',
    'butterfly_milkweed': 'potted',
    'calendula': 'calendula_3',
    'canna': 'canna_3',
    'dandelion': 'dandelion_2',
    'dead_bush': 'dead_bush0',
    'desert_flame': 'desert_flame_0',
    'field_horsetail': 'potted',
    'foxglove': 'item',
    'goldenrod': 'goldenrod_2',
    'grape_hyacinth': 'grape_hyacinth_1',
    'heliconia': 'heliconia_0',
    'houstonia': 'houstonia_1',
    'kangaroo_paw': 'item',
    'labrador_tea': 'labrador_tea_4',
    'lady_fern': 'item',
    'lily_of_the_valley': 'lily_of_the_valley_3',
    'maiden_pink': 'potted',
    'meads_milkweed': 'meads_milkweed_3',
    'nasturtium': 'nasturtium_2',
    'ostrich_fern': 'ostrich_fern_3',
    'oxeye_daisy': 'oxeye_daisy_3',
    'perovskia': 'perovskia_3',
    'poppy': 'poppy_2',
    'primrose': 'primrose',
    'pulsatilla': 'pulsatilla_3',
    'rose': 'classic',
    'sacred_datura': 'sacred_datura_3',
    'sagebrush': 'sagebrush_4',
    'saguaro_fruit': 'saguaro_fruit_1',
    'sapphire_tower': 'potted',
    'silver_spurflower': 'silver_spurflower_2',
    'snapdragon_pink': 'snapdragon_pink_1',
    'snapdragon_red': 'snapdragon_red_1',
    'snapdragon_white': 'snapdragon_white_1',
    'snapdragon_yellow': 'snapdragon_yellow_1',
    'strelitzia': 'strelitzia_0',
    'sword_fern': 'potted',
    'toquilla_palm': 'potted',
    'trillium': 'trillium',
    'tropical_milkweed': 'tropical_milkweed_3',
    'tulip_orange': 'tulip_orange_1',
    'tulip_pink': 'tulip_pink_1',
    'tulip_red': 'tulip_red_1',
    'tulip_white': 'tulip_white_1',
    'yucca': 'potted'
}

SIMPLE_TALL_PLANTS = {
    'foxglove': 5
}
MISC_POTTED_PLANTS = ['barrel_cactus', 'morning_glory', 'moss', 'reindeer_lichen', 'rose', 'toquilla_palm', 'tree_fern', 'sea_palm']

SIMPLE_STAGE_PLANTS: Dict[str, int] = {
    'allium': 8,
    'anthurium': 2,
    'black_orchid': 3,
    'blood_lily': 4,
    'blue_ginger': 2,
    'blue_orchid': 3,
    'butterfly_milkweed': 7,
    'desert_flame': 2,
    'heliconia': 3,
    'houstonia': 3,
    'goldenrod': 5,
    'grape_hyacinth': 4,
    'kangaroo_paw': 2,  # tinted
    'labrador_tea': 7,
    'lily_of_the_valley': 6,
    'meads_milkweed': 7,
    'nasturtium': 5,
    'oxeye_daisy': 6,
    'perovskia': 6,
    'poppy': 5,
    'primrose': 3,
    'pulsatilla': 6,
    'sacred_datura': 5,  # different
    'saguaro_fruit': 2,
    'silver_spurflower': 3,
    'strelitzia': 3,
    'trillium': 6,  # different
    'tropical_milkweed': 4,
    'yucca': 4
}

MODEL_PLANTS: List[str] = ['arundo', 'arundo_plant', 'athyrium_fern', 'dry_phragmite', 'dry_phragmite_plant', 'hanging_vines', 'hanging_vines_plant', 'spanish_moss', 'spanish_moss_plant', 'lady_fern', 'laminaria', 'liana', 'liana_plant', 'milfoil', 'sago', 'sword_fern', 'tree_fern', 'tree_fern_plant', 'winged_kelp', 'winged_kelp_plant', 'sea_palm']
SEAGRASS: List[str] = ['star_grass', 'manatee_grass', 'eel_grass', 'turtle_grass', 'coontail']

UNIQUE_PLANTS: List[str] = ['hanging_vines_plant', 'hanging_vines', 'spanish_moss', 'spanish_moss_plant', 'liana_plant', 'liana', 'tree_fern_plant', 'tree_fern', 'arundo_plant', 'arundo', 'dry_phragmite', 'dry_phragmite_plant', 'winged_kelp_plant', 'winged_kelp', 'leafy_kelp_plant', 'leafy_kelp', 'giant_kelp_plant', 'giant_kelp_flower', 'jungle_vines', 'saguaro', 'saguaro_plant']
BROWN_COMPOST_PLANTS: List[str] = ['hanging_vines', 'spanish_moss', 'liana', 'tree_fern', 'arundo', 'dry_phragmite', 'jungle_vines']
SEAWEED: List[str] = ['sago', 'gutweed', 'laminaria', 'milfoil']
CORALS: List[str] = ['tube', 'brain', 'bubble', 'fire', 'horn']
CORAL_BLOCKS: List[str] = ['dead_coral', 'dead_coral', 'dead_coral_fan', 'coral_fan', 'dead_coral_wall_fan', 'coral_wall_fan']

PLANT_COLORS: Dict[str, List[str]] = {
    'white': ['houstonia', 'oxeye_daisy', 'primrose', 'snapdragon_white', 'trillium', 'spanish_moss', 'tulip_white', 'water_lily', 'lily_of_the_valley'],
    'orange': ['butterfly_milkweed', 'canna', 'nasturtium', 'strelitzia', 'tulip_orange', 'water_canna', 'marigold'],
    'magenta': ['athyrium_fern', 'morning_glory', 'pulsatilla', 'lilac', 'silver_spurflower'],
    'light_blue': ['labrador_tea', 'sapphire_tower'],
    'yellow': ['calendula', 'dandelion', 'meads_milkweed', 'goldenrod', 'snapdragon_yellow', 'desert_flame'],
    'lime': ['moss'],
    'pink': ['foxglove', 'sacred_datura', 'tulip_pink', 'snapdragon_pink', 'hibiscus', 'lotus', 'maiden_pink'],
    'light_gray': ['yucca'],
    'purple': ['allium', 'black_orchid', 'perovskia', 'blue_ginger', 'pickerelweed'],
    'blue': ['blue_orchid', 'grape_hyacinth'],
    'brown': ['field_horsetail', 'sargassum'],
    'green': ['barrel_cactus', 'reindeer_lichen'],
    'red': ['guzmania', 'poppy', 'rose', 'snapdragon_red', 'tropical_milkweed', 'tulip_red', 'vriesea', 'anthurium', 'blood_lily', 'heliconia', 'kangaroo_paw']
}

COLOR_COMBOS = [
    ('red', 'yellow', 'orange'),
    ('blue', 'white', 'light_blue'),
    ('purple', 'pink', 'magenta'),
    ('red', 'white', 'pink'),
    ('white', 'gray', 'light_gray'),
    ('white', 'black', 'gray'),
    ('green', 'white', 'lime'),
    ('green', 'blue', 'cyan'),
    ('red', 'blue', 'purple'),
    ('yellow', 'blue', 'green')
]

VESSEL_TYPES = {
    'blue': 'a',
    'brown': 'a',
    'gray': 'a',
    'light_gray': 'a',
    'magenta': 'a',
    'orange': 'a',
    'white': 'a',
    'pink': 'b',
    'cyan': 'b',
    'purple': 'b',
    'yellow': 'c',
    'black': 'c',
    'light_blue': 'c',
    'lime': 'c',
    'red': 'c',
    'green': 'd'
}

DISC_COLORS = {
    'yellow': '13',
    'orange': 'blocks',
    'lime': 'cat',
    'red': 'chirp',
    'green': 'far',
    'purple': 'mall',
    'magenta': 'mellohi',
    'cyan': 'otherside',
    'black': 'stal',
    'white': 'strad',
    'light_blue': 'wait',
    'blue': 'ward',
}

SIMPLE_BLOCKS = ('peat', 'aggregate', 'fire_bricks', 'fire_clay_block')
SIMPLE_ITEMS = ('alabaster_brick', 'blank_disc', 'blubber', 'brass_mechanisms', 'burlap_cloth', 'compost', 'daub', 'dirty_jute_net', 'empty_jar', 'empty_jar_with_lid', 'fire_clay', 'goat_horn', 'gem_saw', 'glow_arrow', 'glue', 'hematitic_glass_batch', 'jacks', 'jar_lid',
                'jute', 'jute_fiber', 'jute_net', 'kaolin_clay', 'lamp_glass', 'lens', 'mortar', 'olive_paste', 'olivine_glass_batch', 'paddle', 'papyrus', 'papyrus_strip', 'pure_nitrogen', 'pure_phosphorus', 'pure_potassium', 'rotten_compost', 'silica_glass_batch', 'silk_cloth', 'soaked_papyrus_strip', 'soot', 'spindle',
                'stick_bunch', 'stick_bundle', 'straw', 'unrefined_paper', 'volcanic_glass_batch', 'wool', 'wool_cloth', 'wool_yarn', 'wrought_iron_grill')
GENERIC_POWDERS = {
    'charcoal': 'black',
    'coke': 'black',
    'graphite': 'blue',
    'kaolinite': 'pink',
    'sylvite': 'orange',
    'lapis_lazuli': 'blue'
}
POWDERS = ('flux', 'lime', 'salt', 'saltpeter', 'soda_ash', 'sulfur', 'wood_ash')
GLASSWORKING_POWDERS = ('soda_ash', 'sulfur', 'graphite', 'hematite', 'limonite', 'magnetite', 'native_gold', 'native_copper', 'malachite', 'tetrahedrite', 'cassiterite', 'garnierite', 'native_silver', 'amethyst', 'ruby', 'lapis_lazuli', 'pyrite', 'sapphire')
VANILLA_DYED_ITEMS = ('wool', 'carpet', 'bed', 'terracotta', 'banner', 'glazed_terracotta')
SIMPLE_POTTERY = ('bowl', 'fire_brick', 'pot', 'spindle_head', 'vessel')
SIMPLE_UNFIRED_POTTERY = ('brick', 'crucible', 'flower_pot', 'jug', 'pan', 'blowpipe')
GLASS_TYPES = ('silica', 'hematitic', 'olivine', 'volcanic')
VANILLA_TOOL_MATERIALS = ('netherite', 'diamond', 'iron', 'stone', 'wooden', 'golden')
SHORE_DECORATORS = ('driftwood', 'clam', 'mollusk', 'mussel', 'seaweed', 'sticks_shore', 'guano')
FOREST_DECORATORS = ('sticks_forest', 'pinecone', 'salt_lick', 'dead_grass', 'humus', 'rotten_flesh')
OCEAN_PLANT_TYPES = ('grass_water', 'floating', 'water', 'emergent', 'tall_water')
MISC_PLANT_FEATURES = ('hanging_vines', 'hanging_vines_cave', 'spanish_moss', 'saguaro_patch', 'jungle_vines', 'liana', 'moss_cover', 'reindeer_lichen_cover', 'morning_glory_cover', 'tree_fern', 'arundo')
SURFACE_GRASS_FEATURES = ('fountain_', 'orchard_', 'rye', 'scutch_', 'timothy_', 'brome', 'blue', 'raddia_')
UNDERGROUND_FEATURES = ('cave_column', 'cave_spike', 'large_cave_spike', 'water_spring', 'lava_spring', 'calcite', 'mega_calcite', 'icicle', 'underground_loose_rocks', 'underground_guano_patch')

# todo: bush hydration / rainfall separation and proper ranges
# When this gest updated, it needs to be updated in both the book (generate_book.py) and in the climate range (data.py) to use the new hydration and rainfall values
# Alternatively, we ditch rainfall and/or hydration entirely.
BERRIES: Dict[str, Berry] = {
    'blackberry': Berry(7, 24, 200, 500, 'spreading', 'none', 'edge'),
    'raspberry': Berry(5, 25, 200, 500, 'spreading', 'none', 'edge'),
    'blueberry': Berry(7, 29, 100, 400, 'spreading', 'none', 'edge'),
    'elderberry': Berry(10, 33, 100, 400, 'spreading', 'none', 'edge'),
    'bunchberry': Berry(15, 35, 200, 500, 'stationary', 'edge', 'old_growth'),
    'gooseberry': Berry(5, 27, 200, 500, 'stationary', 'edge', 'old_growth'),
    'snowberry': Berry(-7, 18, 200, 500, 'stationary', 'edge', 'old_growth'),
    'cloudberry': Berry(-2, 17, 80, 380, 'stationary', 'edge', 'old_growth'),
    'strawberry': Berry(5, 28, 100, 400, 'stationary', 'edge', 'old_growth'),
    'wintergreen_berry': Berry(-6, 17, 100, 400, 'stationary', 'edge', 'old_growth'),
    'cranberry': Berry(-5, 17, 250, 500, 'waterlogged', 'edge', 'old_growth')
}

FRUITS: Dict[str, Fruit] = {
    'banana': Fruit(17, 35, 280, 500),
    'cherry': Fruit(5, 25, 100, 350),
    'green_apple': Fruit(1, 25, 110, 280),
    'lemon': Fruit(10, 30, 180, 470),
    'olive': Fruit(5, 30, 150, 500),
    'orange': Fruit(15, 36, 250, 500),
    'peach': Fruit(4, 27, 60, 230),
    'plum': Fruit(15, 31, 250, 400),
    'red_apple': Fruit(1, 25, 100, 280)
}
NORMAL_FRUIT_TREES: List[str] = [k for k in FRUITS.keys() if k != 'banana']

SIMPLE_FRESHWATER_FISH = ('bluegill', 'crappie', 'lake_trout', 'largemouth_bass', 'rainbow_trout', 'salmon', 'smallmouth_bass',)

GRAINS = ('barley', 'maize', 'oat', 'rice', 'rye', 'wheat')
GRAIN_SUFFIXES = ('', '_grain', '_flour', '_dough', '_bread', '_bread_sandwich', '_bread_jam_sandwich')
MISC_FOODS = ('beet', 'cabbage', 'carrot', 'garlic', 'green_bean', 'green_bell_pepper', 'onion', 'potato', 'red_bell_pepper', 'soybean', 'squash', 'tomato', 'yellow_bell_pepper', 'cheese', 'cooked_egg', 'boiled_egg', 'fresh_seaweed', 'dried_seaweed', 'dried_kelp', 'cattail_root', 'taro_root', 'sugarcane', 'cooked_rice')
MEATS = ('beef', 'pork', 'chicken', 'quail', 'mutton', 'bear', 'horse_meat', 'pheasant', 'turkey', 'grouse', 'venison', 'wolf', 'rabbit', 'hyena', 'duck', 'chevon', 'gran_feline', 'camelidae', 'cod', 'tropical_fish', 'turtle', 'calamari', 'shellfish', *SIMPLE_FRESHWATER_FISH, 'frog_legs')
NUTRIENTS = ('grain', 'fruit', 'vegetables', 'protein', 'dairy')

SPAWN_EGG_ENTITIES = ('isopod', 'lobster', 'crayfish', 'cod', 'pufferfish', 'tropical_fish', 'jellyfish', 'orca', 'dolphin', 'manatee', 'penguin', 'frog', 'turtle', 'horseshoe_crab', 'polar_bear', 'grizzly_bear', 'black_bear', 'cougar', 'panther', 'lion', 'sabertooth', 'squid', 'octopoteuthis', 'pig', 'cow', 'goat', 'yak', 'alpaca', 'musk_ox', 'sheep', 'chicken', 'duck', 'quail', 'rabbit', 'fox', 'boar', 'donkey', 'mule', 'horse', 'deer', 'moose', 'boar', 'rat', 'cat', 'dog', 'wolf', 'panda', 'grouse', 'pheasant', 'turkey', 'ocelot', 'direwolf', *SIMPLE_FRESHWATER_FISH)
BUCKETABLE_FISH = ('cod', 'pufferfish', 'tropical_fish', 'jellyfish', *SIMPLE_FRESHWATER_FISH)
LAND_PREDATORS = ('polar_bear', 'grizzly_bear', 'black_bear', 'cougar', 'panther', 'lion', 'sabertooth', 'wolf', 'direwolf', 'ocelot')
OCEAN_PREDATORS = ('dolphin', 'orca')
OCEAN_PREY = ('isopod', 'lobster', 'crayfish', 'cod', 'tropical_fish', 'horseshoe_crab', *SIMPLE_FRESHWATER_FISH)
LIVESTOCK = ('pig', 'cow', 'goat', 'yak', 'alpaca', 'sheep', 'musk_ox', 'chicken', 'duck', 'quail', 'horse', 'mule', 'donkey')
LAND_PREY = ('rabbit', 'fox', 'boar', 'turtle', 'penguin', 'frog', 'deer', 'panda', 'moose', 'grouse', 'pheasant', 'turkey', 'ocelot')

BLOCK_ENTITIES = ('log_pile', 'burning_log_pile', 'placed_item', 'pit_kiln', 'charcoal_forge', 'quern', 'scraping', 'crucible', 'bellows', 'composter', 'chest', 'trapped_chest', 'barrel', 'loom', 'sluice', 'tool_rack', 'sign', 'lamp', 'berry_bush', 'crop', 'firepit', 'pot', 'grill', 'pile', 'farmland', 'tick_counter', 'nest_box', 'bloomery', 'bloom', 'anvil', 'ingot_pile', 'sheet_pile', 'blast_furnace', 'large_vessel', 'powderkeg', 'powder_bowl', 'hot_poured_glass', 'glass_basin')
TANNIN_WOOD_TYPES = ('oak', 'birch', 'chestnut', 'douglas_fir', 'hickory', 'maple', 'sequoia')

def spawner(entity: str, weight: int = 1, min_count: int = 1, max_count: int = 4) -> Dict[str, Any]:
    return {
        'type': entity,
        'weight': weight,
        'minCount': min_count,
        'maxCount': max_count
    }


OCEAN_AMBIENT: Dict[str, Dict[str, Any]] = {
    'isopod': spawner('tfc:isopod'),
    'lobster': spawner('tfc:lobster'),
    'horseshoe_crab': spawner('tfc:horseshoe_crab'),
    'cod': spawner('tfc:cod', weight=10),
    'pufferfish': spawner('tfc:pufferfish', max_count=2),
    'tropical_fish': spawner('tfc:tropical_fish', weight=10, max_count=6),
    'jellyfish': spawner('tfc:jellyfish', min_count=2, max_count=6)
}

OCEAN_CREATURES: Dict[str, Dict[str, Any]] = {
    'orca': spawner('tfc:orca', min_count=1, max_count=3),
    'dolphin': spawner('tfc:dolphin', min_count=1, max_count=3),
    'squid': spawner('tfc:squid', min_count=1, max_count=3, weight=2)
}

UNDERGROUND_WATER_CREATURES: Dict[str, Dict[str, Any]] = {
    'octopoteuthis': spawner('tfc:octopoteuthis', min_count=1, max_count=2)
}

LAKE_AMBIENT: Dict[str, Dict[str, Any]] = {
    **dict(('%s' % fish, spawner('tfc:%s' % fish, min_count=2, max_count=4, weight=10)) for fish in SIMPLE_FRESHWATER_FISH if 'trout' not in fish),
    'crayfish': spawner('tfc:crayfish', min_count=1, max_count=4, weight=5)
}

RIVER_AMBIENT: Dict[str, Dict[str, Any]] = {
    **dict(('%s' % fish, spawner('tfc:%s' % fish, min_count=2, max_count=4, weight=10)) for fish in SIMPLE_FRESHWATER_FISH if 'trout' in fish),
}

LAKE_CREATURES: Dict[str, Dict[str, Any]] = {
    'manatee': spawner('tfc:manatee', min_count=1, max_count=2)
}

SHORE_CREATURES: Dict[str, Dict[str, Any]] = {
    'penguin': spawner('tfc:penguin', min_count=2, max_count=5, weight=10),
    'turtle': spawner('tfc:turtle', min_count=2, max_count=5, weight=10)
}

LAND_CREATURES: Dict[str, Dict[str, Any]] = {
    'pig': spawner('tfc:pig', min_count=1, max_count=4),
    'cow': spawner('tfc:cow', min_count=1, max_count=4),
    'goat': spawner('tfc:goat', min_count=1, max_count=4),
    'yak': spawner('tfc:yak', min_count=1, max_count=4),
    'alpaca': spawner('tfc:alpaca', min_count=1, max_count=4),
    'sheep': spawner('tfc:sheep', min_count=1, max_count=4),
    'musk_ox': spawner('tfc:musk_ox', min_count=1, max_count=4),
    'chicken': spawner('tfc:chicken', min_count=2, max_count=6),
    'duck': spawner('tfc:duck', min_count=2, max_count=6),
    'quail': spawner('tfc:quail', min_count=2, max_count=6),
    'polar_bear': spawner('tfc:polar_bear', min_count=1, max_count=1, weight=2),
    'grizzly_bear': spawner('tfc:grizzly_bear', min_count=1, max_count=1, weight=2),
    'black_bear': spawner('tfc:black_bear', min_count=1, max_count=1, weight=2),
    'lion': spawner('tfc:lion', min_count=1, max_count=3, weight=2),
    'sabertooth': spawner('tfc:sabertooth', min_count=1, max_count=1, weight=2),
    'rabbit': spawner('tfc:rabbit', min_count=1, max_count=4, weight=3),
    'fox': spawner('tfc:fox', min_count=1, max_count=1),
    'panda': spawner('tfc:panda', min_count=3, max_count=5),
    'boar': spawner('tfc:boar', min_count=1, max_count=2, weight=2),
    'deer': spawner('tfc:deer', min_count=2, max_count=4, weight=3),
    'moose': spawner('tfc:moose', min_count=1, max_count=1),
    'grouse': spawner('tfc:grouse', min_count=2, max_count=4),
    'pheasant': spawner('tfc:pheasant', min_count=2, max_count=4),
    'turkey': spawner('tfc:turkey', min_count=2, max_count=4),
    'wolf': spawner('tfc:wolf', min_count=6, max_count=9),
    'direwolf': spawner('tfc:direwolf', min_count=3, max_count=7),
    'donkey': spawner('tfc:donkey', min_count=1, max_count=3),
    'horse': spawner('tfc:horse', min_count=1, max_count=3),
    'ocelot': spawner('tfc:ocelot', min_count=1, max_count=3),
    'frog': spawner('tfc:frog', min_count=2, max_count=4),
}

VANILLA_MONSTERS: Dict[str, Dict[str, Any]] = {
    'spider': spawner('minecraft:spider', weight=100, min_count=4, max_count=4),
    'zombie': spawner('minecraft:zombie', weight=95, min_count=4, max_count=4),
    'skeleton': spawner('minecraft:skeleton', weight=100, min_count=4, max_count=4),
    'creeper': spawner('minecraft:creeper', weight=100, min_count=4, max_count=4),
    'slime': spawner('minecraft:slime', weight=100, min_count=4, max_count=4),
}

DISABLED_VANILLA_RECIPES = ('flint_and_steel', 'turtle_helmet', 'campfire', 'bucket', 'composter', 'tinted_glass', 'glass_pane', 'enchanting_table', 'bowl', 'blaze_rod', 'bone_meal', 'flower_pot', 'painting', 'torch', 'soul_torch', 'sticky_piston', 'clock', 'compass', 'white_wool_from_string', 'hay_block', 'anvil', 'wheat', 'lapis_lazuli', 'leather_horse_armor', 'map', 'furnace', 'jack_o_lantern', 'melon_seeds', 'melon', 'pumpkin_pie', 'chest', 'barrel', 'trapped_chest', 'bricks', 'bookshelf', 'crafting_table', 'lectern', 'chest_minecart', 'rail', 'beetroot_soup', 'mushroom_stew', 'rabbit_stew_from_red_mushroom', 'rabbit_stew_from_brown_mushroom', 'suspicious_stew', 'scaffolding', 'bow', 'glass_bottle', 'fletching_table', 'shield', 'lightning_rod', 'fishing_rod', 'iron_door', 'iron_trapdoor', 'spyglass', 'slime_ball', 'smoker', 'soul_campfire')
ARMOR_SECTIONS = ('chestplate', 'leggings', 'boots', 'helmet')
TFC_ARMOR_SECTIONS = ('helmet', 'chestplate', 'greaves', 'boots')
VANILLA_ARMOR_TYPES = ('leather', 'golden', 'iron', 'diamond', 'netherite')
VANILLA_TOOLS = ('sword', 'shovel', 'pickaxe', 'axe', 'hoe')
MOB_ARMOR_METALS = ('copper', 'bronze', 'black_bronze', 'bismuth_bronze', 'wrought_iron')
MOB_TOOLS = ('axe', 'sword', 'javelin', 'mace', 'scythe')
STONE_MOB_TOOLS = ('axe', 'javelin')
TFC_BIOMES = ('badlands', 'inverted_badlands', 'canyons', 'low_canyons', 'plains', 'plateau', 'hills', 'rolling_hills', 'lake', 'lowlands', 'mountains', 'volcanic_mountains', 'old_mountains', 'oceanic_mountains', 'volcanic_oceanic_mountains', 'ocean', 'ocean_reef', 'deep_ocean', 'deep_ocean_trench', 'river', 'shore', 'tidal_shore', 'mountain_river', 'volcanic_mountain_river', 'old_mountain_river', 'oceanic_mountain_river', 'volcanic_oceanic_mountain_river', 'mountain_lake', 'volcanic_mountain_lake', 'old_mountain_lake', 'oceanic_mountain_lake', 'volcanic_oceanic_mountain_lake', 'plateau_lake')
PAINTINGS = ('golden_field', 'hot_spring', 'lake', 'supports', 'volcano')
VANILLA_TRIMS = ('coast', 'sentry', 'dune', 'wild', 'ward', 'eye', 'vex', 'tide', 'snout', 'rib', 'spire', 'wayfinder', 'shaper', 'silence', 'raiser', 'host')

ALLOYS: Dict[str, Tuple[Tuple[str, float, float], ...]] = {
    'bismuth_bronze': (('zinc', 0.2, 0.3), ('copper', 0.5, 0.65), ('bismuth', 0.1, 0.2)),
    'black_bronze': (('copper', 0.5, 0.7), ('silver', 0.1, 0.25), ('gold', 0.1, 0.25)),
    'bronze': (('copper', 0.88, 0.92), ('tin', 0.08, 0.12)),
    'brass': (('copper', 0.88, 0.92), ('zinc', 0.08, 0.12)),
    'rose_gold': (('copper', 0.15, 0.3), ('gold', 0.7, 0.85)),
    'sterling_silver': (('copper', 0.2, 0.4), ('silver', 0.6, 0.8)),
    'weak_steel': (('steel', 0.5, 0.7), ('nickel', 0.15, 0.25), ('black_bronze', 0.15, 0.25)),
    'weak_blue_steel': (('black_steel', 0.5, 0.55), ('steel', 0.2, 0.25), ('bismuth_bronze', 0.1, 0.15), ('sterling_silver', 0.1, 0.15)),
    'weak_red_steel': (('black_steel', 0.5, 0.55), ('steel', 0.2, 0.25), ('brass', 0.1, 0.15), ('rose_gold', 0.1, 0.15))
}

# This is here because it's used all over, and it's easier to import with all constants
def lang(key: str, *args) -> str:
    return ((key % args) if len(args) > 0 else key).replace('_', ' ').replace('/', ' ').title()


def lang_enum(name: str, values: Sequence[str]) -> Dict[str, str]:
    return dict(('tfc.enum.%s.%s' % (name, value), lang(value)) for value in values)


VANILLA_OVERRIDE_LANG = {
    'item.minecraft.glow_ink_sac': 'Glowing Ink Sac',
    'item.minecraft.shield': 'Wooden Shield',
    'block.minecraft.bell': 'Golden Bell',
    'block.minecraft.slime_block': 'Glue Block',
    **dict(('item.minecraft.shield.%s' % color, '%s Wooden Shield' % lang(color)) for color in COLORS),
}

# This is here as it's used only once in a generic lang call by generate_resources.py
DEFAULT_LANG = {
    # Misc
    'death.attack.tfc.grill': '%1$s grilled themself to death',
    'death.attack.tfc.grill.player': '%1$s grilled themselves while trying to escape %2$s',
    'death.attack.tfc.pot': '%1$s boiled themselves into soup',
    'death.attack.tfc.pot.player': '%1$s boiled themself while trying to escape %2$s',
    'death.attack.tfc.dehydration': '%1$s dehydrated to death',
    'death.attack.tfc.dehydration.player': '%1$s dehydrated to death while trying to escape %2$s',
    'death.attack.tfc.coral': '%1$s impaled themself on a coral reef.',
    'death.attack.tfc.coral.player': '%1$s impaled themself on a coral reef while trying to escape %2$s',
    'death.attack.tfc.pluck': '%1$s was plucked to death.',
    'death.attack.tfc.pluck.player': '%1$s was plucked to death by %2$s, which is surprising, because people don\'t typically grow feathers.',
    'effect.tfc.pinned': 'Pinned',
    'effect.tfc.ink': 'Ink',
    'effect.tfc.glow_ink': 'Glowing Ink',
    'effect.tfc.overburdened': 'Overburdened',
    'effect.tfc.thirst': 'Thirst',
    'effect.tfc.exhausted': 'Exhausted',
    'tfc.key.place_block': 'Place Block',
    'tfc.key.cycle_chisel_mode': 'Cycle Chisel Mode',
    'tfc.key.stack_food': 'Stack Food',
    # Sounds
    'subtitles.block.tfc.crop.stick_add': 'Stick placed in farmland',
    'subtitles.block.tfc.bloomery.crackle': 'Bloomery crackles',
    'subtitles.block.tfc.quern.drag': 'Quern grinding',
    'subtitles.block.tfc.loom.weave': 'Loom clacking',
    'subtitles.block.tfc.bellows.blow': 'Air whooshing',
    'subtitles.block.tfc.tool_rack.place_item': 'Item placed on Tool Rack',
    'subtitles.block.tfc.wattle.dyed': 'Wattle stained',
    'subtitles.block.tfc.wattle.daubed': 'Wattle daubed',
    'subtitles.block.tfc.wattle.woven': 'Wattle woven',
    'subtitles.block.tfc.scribing_table.rename_item': 'Player scribbling',
    'subtitles.block.tfc.barrel.opened': 'Barrel opened',
    'subtitles.block.tfc.barrel.closed': 'Barrel closed',
    'subtitles.block.tfc.vessel.opened': 'Vessel opened',
    'subtitles.block.tfc.vessel.closed': 'Vessel closed',
    'subtitles.block.tfc.anvil.hit': 'Anvil clangs',
    'subtitles.block.tfc.barrel.drip': 'Barrel leaks water',
    'subtitles.item.tfc.fertilizer.use': 'Fertilizer spread',
    'subtitles.item.tfc.pan.use': 'Pan sifting',
    'subtitles.item.tfc.ceramic.break': 'Ceramics shattering',
    'subtitles.item.tfc.jug.blow': 'Jug whistles',
    'subtitles.item.tfc.knapping.clay': 'Clay squishes',
    'subtitles.item.tfc.knapping.leather': 'Leather scrapes',
    'subtitles.item.tfc.knapping.rock': 'Rock clacks',
    'subtitles.item.tfc.javelin.hit': 'Javelin stabs',
    'subtitles.item.tfc.javelin.hit_ground': 'Javelin vibrates',
    'subtitles.item.tfc.javelin.throw': 'Javelin clangs',
    'subtitles.item.tfc.cool': 'Something hisses',
    **dict(('subtitles.item.armor.equip_%s' % metal, '%s armor equips' % lang(metal)) for metal, data in METALS.items() if 'armor' in data.types),
    'subtitles.item.tfc.firestarter.use': 'Firestarter scratches',
    'subtitles.entity.tfc.alpaca.ambient': 'Alpaca bleats',
    'subtitles.entity.tfc.alpaca.hurt': 'Alpaca yelps',
    'subtitles.entity.tfc.alpaca.death': 'Alpaca dies',
    'subtitles.entity.tfc.yak.ambient': 'Yak grumbles',
    'subtitles.entity.tfc.yak.hurt': 'Yak groans',
    'subtitles.entity.tfc.yak.death': 'Yak dies',
    'subtitles.entity.tfc.musk_ox.ambient': 'Musk Ox pants',
    'subtitles.entity.tfc.musk_ox.hurt': 'Musk Ox bellows',
    'subtitles.entity.tfc.musk_ox.death': 'Musk Ox dies',
    'subtitles.entity.tfc.duck.ambient': 'Duck quacks',
    'subtitles.entity.tfc.duck.hurt': 'Duck quacks angrily',
    'subtitles.entity.tfc.duck.death': 'Duck dies',
    'subtitles.entity.tfc.penguin.ambient': 'Penguin quacks',
    'subtitles.entity.tfc.penguin.hurt': 'Penguin quacks angrily',
    'subtitles.entity.tfc.penguin.death': 'Penguin dies',
    'subtitles.entity.tfc.quail.ambient': 'Quail calls',
    'subtitles.entity.tfc.quail.hurt': 'Quail yelps',
    'subtitles.entity.tfc.quail.death': 'Quail dies',
    'subtitles.entity.tfc.bear.ambient': 'Bear groans',
    'subtitles.entity.tfc.bear.attack': 'Bear roars',
    'subtitles.entity.tfc.bear.hurt': 'Bear hurts',
    'subtitles.entity.tfc.bear.death': 'Bear dies',
    'subtitles.entity.tfc.bear.sleep': 'Bear snores',
    'subtitles.entity.tfc.cougar.death': 'Cougar dies',
    'subtitles.entity.tfc.cougar.attack': 'Cougar roars',
    'subtitles.entity.tfc.cougar.ambient': 'Cougar screams',
    'subtitles.entity.tfc.cougar.hurt': 'Cougar yowls',
    'subtitles.entity.tfc.cougar.sleep': 'Cougar snores',
    'subtitles.entity.tfc.lion.death': 'Lion dies',
    'subtitles.entity.tfc.lion.attack': 'Lion roars',
    'subtitles.entity.tfc.lion.ambient': 'Lion grunts',
    'subtitles.entity.tfc.lion.hurt': 'Lion roars',
    'subtitles.entity.tfc.lion.sleep': 'Lion snores',
    'subtitles.entity.tfc.sabertooth.death': 'Sabertooth dies',
    'subtitles.entity.tfc.sabertooth.attack': 'Sabertooth roars',
    'subtitles.entity.tfc.sabertooth.ambient': 'Sabertooth calls',
    'subtitles.entity.tfc.sabertooth.hurt': 'Sabertooth yowls',
    'subtitles.entity.tfc.sabertooth.sleep': 'Sabertooth snores',
    'subtitles.entity.tfc.deer.death': 'Deer dies',
    'subtitles.entity.tfc.deer.ambient': 'Deer brays',
    'subtitles.entity.tfc.deer.hurt': 'Deer yelps',
    'subtitles.entity.tfc.deer.step': 'Deer walks',
    'subtitles.entity.tfc.moose.death': 'Moose dies',
    'subtitles.entity.tfc.moose.ambient': 'Moose brays',
    'subtitles.entity.tfc.moose.hurt': 'Moose yelps',
    'subtitles.entity.tfc.moose.step': 'Moose walks',
    'subtitles.entity.tfc.grouse.death': 'Grouse dies',
    'subtitles.entity.tfc.grouse.ambient': 'Grouse calls',
    'subtitles.entity.tfc.grouse.hurt': 'Grouse squeals',
    'subtitles.entity.tfc.grouse.step': 'Grouse walks',
    'subtitles.entity.tfc.pheasant.chick.ambient': 'Chick chirps',
    'subtitles.entity.tfc.pheasant.hurt': 'Pheasant crows',
    'subtitles.entity.tfc.pheasant.death': 'Pheasant dies',
    'subtitles.entity.tfc.pheasant.ambient': 'Pheasant calls',
    'subtitles.entity.tfc.pheasant.step': 'Pheasant walks',
    'subtitles.entity.tfc.turkey.death': 'Turkey dies',
    'subtitles.entity.tfc.turkey.ambient': 'Turkey gobbles',
    'subtitles.entity.tfc.turkey.hurt': 'Turkey yelps',
    'subtitles.entity.tfc.turkey.step': 'Turkey walks',
    'subtitles.entity.tfc.rat.death': 'Rat dies',
    'subtitles.entity.tfc.rat.ambient': 'Rat squeaks',
    'subtitles.entity.tfc.rat.hurt': 'Rat squeals',
    'subtitles.entity.tfc.rat.step': 'Rat patters',
    'subtitles.entity.tfc.rooster.cry': 'Rooster calls',
    'subtitles.entity.tfc.dog.ambient': 'Dog Barks',
    'subtitles.entity.tfc.dog.hurt': 'Dog Yelps',
    'subtitles.entity.tfc.dog.step': 'Dog Pads',
    'subtitles.entity.tfc.dog.death': 'Dog Dies',
    'subtitles.entity.tfc.dog.attack': 'Dog Bites',
    'subtitles.entity.tfc.dog.sleep': 'Dog Snores',
    'subtitles.entity.tfc.tfc_wolf.ambient': 'Wolf Barks',
    'subtitles.entity.tfc.tfc_wolf.hurt': 'Wolf Yelps',
    'subtitles.entity.tfc.tfc_wolf.step': 'Wolf Pads',
    'subtitles.entity.tfc.tfc_wolf.death': 'Wolf Dies',
    'subtitles.entity.tfc.tfc_wolf.attack': 'Wolf Bites',
    'subtitles.entity.tfc.tfc_wolf.sleep': 'Wolf Snores',
    **dict(('subtitles.entity.tfc.%s.ambient' % fish, '%s splashes' % fish) for fish in (*SIMPLE_FRESHWATER_FISH, 'manatee', 'jellyfish')),
    **dict(('subtitles.entity.tfc.%s.flop' % fish, '%s flops' % fish) for fish in (*SIMPLE_FRESHWATER_FISH, 'manatee', 'jellyfish')),
    **dict(('subtitles.entity.tfc.%s.death' % fish, '%s dies' % fish) for fish in (*SIMPLE_FRESHWATER_FISH, 'manatee', 'jellyfish')),
    **dict(('subtitles.entity.tfc.%s.hurt' % fish, '%s hurts' % fish) for fish in (*SIMPLE_FRESHWATER_FISH, 'manatee', 'jellyfish')),
    'subtitles.generic.tfc.dirt_slide': 'Soil landslides',
    'subtitles.generic.tfc.rock_slide_long': 'Rock collapses',
    'subtitles.generic.tfc.rock_slide_long_fake': 'Rock creaks',
    'subtitles.generic.tfc.rock_slide_short': 'Rock crumbles',
    'subtitles.generic.tfc.rock_smash': 'Rock smashes',

    # Creative Tabs
    'tfc.creative_tab.earth': 'TFC Earth',
    'tfc.creative_tab.ores': 'TFC Ores',
    'tfc.creative_tab.rock': 'TFC Rock Stuffs',
    'tfc.creative_tab.metals': 'TFC Metal Stuffs',
    'tfc.creative_tab.wood': 'TFC Wooden Stuffs',
    'tfc.creative_tab.flora': 'TFC Flora',
    'tfc.creative_tab.devices': 'TFC Devices',
    'tfc.creative_tab.food': 'TFC Food',
    'tfc.creative_tab.misc': 'TFC Misc',
    'tfc.creative_tab.decorations': 'TFC Decorations',
    # Containers
    'tfc.screen.calendar': 'Calendar',
    'tfc.screen.nutrition': 'Nutrition',
    'tfc.screen.climate': 'Climate',
    'tfc.screen.knapping': 'Knapping',
    'tfc.screen.scribing_table': 'Rename Items',
    'tfc.screen.pet_command': 'Pet Commands',
    # Tooltips
    'tfc.tooltip.forging': '§f - Can Work',
    'tfc.tooltip.welding': '§f - Can Weld',
    'tfc.tooltip.danger': '§f - Danger!!',
    'tfc.tooltip.anvil_plan': 'Plans',
    'tfc.tooltip.anvil_tier_required': 'Requires %s Anvil',
    'tfc.tooltip.calendar_days_years': '%d, %04d',
    'tfc.tooltip.calendar_hour_minute_month_day_year': '%s %s %d, %04d',
    'tfc.tooltip.calendar_season': 'Season : %s',
    'tfc.tooltip.calendar_day': 'Day : %s',
    'tfc.tooltip.calendar_birthday': '%s\'s Birthday!',
    'tfc.tooltip.calendar_date': 'Date : %s',
    'tfc.tooltip.climate_plate_tectonics_classification': 'Region: %s',
    'tfc.tooltip.climate_koppen_climate_classification': 'Climate: %s',
    'tfc.tooltip.climate_average_temperature': 'Avg. Temp: %s',
    'tfc.tooltip.climate_annual_rainfall': 'Annual Rainfall: %smm',
    'tfc.tooltip.climate_current_temp': 'Current Temp: %s',
    'tfc.tooltip.food_expiry_date': 'Expires on: %s',
    'tfc.tooltip.food_expiry_left': 'Expires in: %s',
    'tfc.tooltip.food_expiry_date_and_left': 'Expires on: %s (in %s)',
    'tfc.tooltip.food_infinite_expiry': 'Never expires',
    'tfc.tooltip.food_rotten': 'Rotten!',
    'tfc.tooltip.food_rotten_special': 'Ewwww, are you really thinking of eating that? It looks disgusting',
    'tfc.tooltip.nutrition': 'Nutrition:',
    'tfc.tooltip.nutrition_saturation': ' - Saturation: %s%%',
    'tfc.tooltip.nutrition_water': ' - Water: %s%%',
    'tfc.tooltip.nutrition_none': '- None!',
    'tfc.tooltip.hold_shift_for_nutrition_info': 'Hold (Shift) for Nutrition Info',
    'tfc.tooltip.salad': 'Salad',
    'tfc.tooltip.contents': 'Contents:',
    'tfc.tooltip.propick.found_very_large': 'Found a very large sample of %s',
    'tfc.tooltip.propick.found_large': 'Found a large sample of %s',
    'tfc.tooltip.propick.found_medium': 'Found a medium sample of %s',
    'tfc.tooltip.propick.found_small': 'Found a small sample of %s',
    'tfc.tooltip.propick.found_traces': 'Found traces of %s',
    'tfc.tooltip.propick.found': 'Found %s',
    'tfc.tooltip.propick.nothing': 'Found nothing.',
    'tfc.tooltip.propick.accuracy': 'Accuracy: %s%%',
    'tfc.tooltip.pan.contents': '§7Contains ',
    'tfc.tooltip.pan.water': 'You need to stand in water to be able to pan.',
    'tfc.tooltip.small_vessel.inventory_too_hot': 'Too hot to open!',
    'tfc.tooltip.small_vessel.alloy_solid': 'Contents have solidified!',
    'tfc.tooltip.small_vessel.alloy_molten': 'Contents are still liquid!',
    'tfc.tooltip.small_vessel.contents': 'Contents:',
    'tfc.tooltip.small_vessel.solid': ' - Solid.',
    'tfc.tooltip.small_vessel.molten': ' - Molten!',
    'tfc.tooltip.small_vessel.still_has_unmelted_items': 'Contains un-melted items!',
    'tfc.tooltip.mold.fluid_incompatible': 'This metal can\'t go in the mold!',
    'tfc.tooltip.food_trait.salted': 'Salted',
    'tfc.tooltip.food_trait.brined': 'Brined',
    'tfc.tooltip.food_trait.pickled': 'Pickled',
    'tfc.tooltip.food_trait.preserved': 'Preserved',
    'tfc.tooltip.food_trait.vinegar': 'Preserved in Vinegar',
    'tfc.tooltip.food_trait.charcoal_grilled': 'Charcoal Grilled',
    'tfc.tooltip.food_trait.wood_grilled': 'Wood Grilled',
    'tfc.tooltip.food_trait.wild': 'Wild',
    'tfc.tooltip.food_trait.burnt_to_a_crisp': 'Burnt to a crisp!',
    'tfc.tooltip.item_melts_into': '§7Melts into %s mB of §f%s§7 (at %s§7)',
    'tfc.tooltip.fuel_burns_at': '§7Burns at §f%s§7 for §f%s',
    'tfc.tooltip.time_delta_hours_minutes': '%s:%s',
    'tfc.tooltip.time_delta_days': '%s day(s)',
    'tfc.tooltip.time_delta_months_days': '%s month(s) and %s day(s)',
    'tfc.tooltip.time_delta_years_months_days': '%s year(s), %s month(s) and %s day(s)',
    'tfc.tooltip.temperature_celsius': '%s\u00b0C',
    'tfc.tooltip.temperature_fahrenheit': '%s\u00b0F',
    'tfc.tooltip.temperature_rankine': '%s\u00b0R',
    'tfc.tooltip.temperature_kelvin': '%s K',
    'tfc.tooltip.fluid_units': '%s mB',
    'tfc.tooltip.fluid_units_of': '%s mB of %s',
    'tfc.tooltip.fluid_units_and_capacity': '%s / %s mB',
    'tfc.tooltip.fluid_units_and_capacity_of': '%s / %s mB of %s',
    'tfc.tooltip.less_than_one_fluid_units': '< 1 mB',
    'tfc.tooltip.farmland.mature': '§aMature',
    'tfc.tooltip.farmland.hydration': '§1Hydration: §r%s%%',
    'tfc.tooltip.farmland.hydration_too_low': ' - §4Too low! §r(>%s%%)',
    'tfc.tooltip.farmland.hydration_too_high': ' - §4Too high! §r(<%s%%)',
    'tfc.tooltip.farmland.temperature': '§4Temperature: §r%s\u00b0C',
    'tfc.tooltip.farmland.temperature_too_low': ' - §4Too low! §r(>%s\u00b0C)',
    'tfc.tooltip.farmland.temperature_too_high': ' - §4Too high! §r(<%s\u00b0C)',
    'tfc.tooltip.farmland.just_right': ' - §2Good§r',
    'tfc.tooltip.farmland.nutrients': '§b(N) Nitrogen: §r%s%%, §6(P) Phosphorus: §r%s%%, §d(K) Potassium: §r%s%%',
    'tfc.tooltip.fruit_tree.done_growing': 'This block is done growing',
    'tfc.tooltip.fruit_tree.growing': 'This block could grow under the right conditions.',
    'tfc.tooltip.fruit_tree.sapling_wrong_month': 'Wrong season to grow a tree.',
    'tfc.tooltip.fruit_tree.sapling_splice': 'May be spliced',
    'tfc.tooltip.fertilizer.nitrogen': '§b(N) Nitrogen: §r%s%%',
    'tfc.tooltip.fertilizer.phosphorus': '§6(P) Phosphorus: §r%s%%',
    'tfc.tooltip.fertilizer.potassium': '§d(K) Potassium: §r%s%%',
    'tfc.tooltip.seal_barrel': 'Seal',
    'tfc.tooltip.unseal_barrel': 'Unseal',
    'tfc.tooltip.while_sealed': 'While sealed',
    'tfc.tooltip.while_sealed_description': 'While the barrel is sealed and the required fluid is present',
    'tfc.tooltip.anvil_is_too_low_tier_to_weld': 'The Anvil is not a high enough tier to weld that!',
    'tfc.tooltip.anvil_is_too_low_tier_to_work': 'The Anvil is not a high enough tier to work that!',
    'tfc.tooltip.not_hot_enough_to_weld': 'Not hot enough to weld!',
    'tfc.tooltip.not_hot_enough_to_work': 'Not hot enough to work!',
    'tfc.tooltip.no_flux_to_weld': 'There is no flux in the anvil!',
    'tfc.tooltip.hammer_required_to_work': 'A hammer is required to work in the anvil!',
    'tfc.tooltip.anvil_has_been_worked': 'Worked',
    'tfc.tooltip.blast_furnace_ore': 'Input: %d / %d',
    'tfc.tooltip.blast_furnace_fuel': 'Fuel: %d / %d',
    'tfc.tooltip.crucible_content_line': '  %s (§2%s%%§r)',
    'tfc.tooltip.fertilized': '§6Fertilized',
    'tfc.tooltip.egg_hatch': 'Will hatch in %s days',
    'tfc.tooltip.egg_hatch_today': 'Will hatch today!',
    'tfc.tooltip.fishing.bait': '§6Bait: ',
    'tfc.tooltip.animal.pregnant': 'This %s is pregnant!',
    'tfc.tooltip.animal.male_milk': 'This %s is a male.',
    'tfc.tooltip.animal.old': 'This %s is too old to produce.',
    'tfc.tooltip.animal.young': 'This %s is too young to produce.',
    'tfc.tooltip.animal.low_familiarity': 'This %s is not familiar enough to produce.',
    'tfc.tooltip.animal.no_milk': 'This %s has no milk.',
    'tfc.tooltip.animal.no_wool': 'This %s has no wool.',
    'tfc.tooltip.animal.horse_angry_overburdened': 'The horse kicked you off for putting too much weight on it!',
    'tfc.tooltip.animal.cannot_pluck': 'This animal cannot be plucked for %s',
    'tfc.tooltip.animal.cannot_pluck_old_or_sick': 'This animal is too worn out to be plucked.',
    'tfc.tooltip.scribing_table.missing_ink': 'Ink is missing!',
    'tfc.tooltip.scribing_table.invalid_ink': 'Item isn\'t ink!',
    'tfc.tooltip.deals_damage.slashing': '§7Deals §fSlashing§r Damage',
    'tfc.tooltip.deals_damage.piercing': '§7Deals §fPiercing§r Damage',
    'tfc.tooltip.deals_damage.crushing': '§7Deals §fCrushing§r Damage',
    'tfc.tooltip.resists_damage': '§7Resistances: §fSlashing§r %s, §fPiercing§r %s, §fCrushing§r %s',
    'tfc.tooltip.immune_to_damage': 'Immune',
    'tfc.tooltip.pot_boiling': 'Boiling!',
    'tfc.tooltip.pot_finished': 'Finished',
    'tfc.tooltip.pot_ready': 'Ready',
    'tfc.tooltip.infestation': 'This container has a foul smell.',
    'tfc.tooltip.usable_in_pan': 'Can be processed with a pan',
    'tfc.tooltip.usable_in_sluice': 'Can be processed in a sluice',
    'tfc.tooltip.usable_in_sluice_and_pan': 'Can be processed with a sluice or pan',
    'tfc.tooltip.powderkeg.disabled': 'Powderkegs are disabled on this server!',
    'tfc.tooltip.glass.title': 'Glass Operations:',
    'tfc.tooltip.glass.not_hot_enough': 'The glass is not hot enough to manipulate.',
    'tfc.tooltip.glass.tool_description': 'Performs %s during Glassworking',
    'tfc.tooltip.glass.silica': 'Silica Glass',
    'tfc.tooltip.glass.hematitic': 'Hematitic Glass',
    'tfc.tooltip.glass.olivine': 'Olivine Glass',
    'tfc.tooltip.glass.volcanic': 'Volcanic Glass',
    'tfc.tooltip.sealed': 'Sealed',
    'tfc.tooltip.unsealed': 'Unsealed',
    'tfc.tooltip.legend': 'Legend',
    'tfc.tooltip.chance': '%s%% chance',
    **dict(('trim_material.tfc.%s' % mat, lang('%s material', mat)) for mat in TRIM_MATERIALS),

    'tfc.jade.sealed_date': 'Sealed Date: %s',
    'tfc.jade.catalyst_stacks': '%sx Catalyst Stacks',
    'tfc.jade.input_stacks': '%sx Input Stacks',
    'tfc.jade.fuel_stacks': '%sx Fuel Stacks',
    'tfc.jade.straws': '%s Straw',
    'tfc.jade.logs': '%s Logs',
    'tfc.jade.creating': 'Creating %s',
    'tfc.jade.burn_rate': 'Burn Rate: %s ticks / mB',
    'tfc.jade.burn_forever': 'Will burn indefinitely',
    'tfc.jade.time_left': 'Time left: %s',
    'tfc.jade.ready_to_grow': 'Ready to Grow',
    'tfc.jade.animal_wear': 'Wear & Tear: %s',
    'tfc.jade.familiarity': 'Familiarity: %s',
    'tfc.jade.adulthood_progress': 'Becomes adult in %s',
    'tfc.jade.juvenile': 'Juvenile',
    'tfc.jade.animal_size': 'Size: %s',
    'tfc.jade.product.generic': 'Has Animal Product',
    'tfc.jade.product.eggs': 'Has Eggs',
    'tfc.jade.product.milk': 'Ready to Milk',
    'tfc.jade.product.wool': 'Ready to Shear',
    'tfc.jade.can_mate': 'Ready to Mate',
    'tfc.jade.old_animal': 'Old, cannot reproduce or provide useful products',
    'tfc.jade.gestation_time_left': 'Gestation Time Left: %s',
    'tfc.jade.may_ride_horse': 'May be ridden',
    'tfc.jade.explosion_strength': 'Explosion Strength: %s',
    'tfc.jade.yield': 'Yield Multiplier: %s%%',
    'tfc.jade.no_stick': 'Needs stick to reach max growth',
    'tfc.jade.variant_and_markings': '%s, %s',
    'tfc.jade.raining_mud_bricks': 'Raining, cannot start drying',
    'tfc.jade.dried_mud_bricks': 'Dried',
    'tfc.jade.mud_bricks_nearly_done': 'Almost dry',
    'tfc.jade.loom_progress': 'Weaving Progress: %s / %s making %s',
    'tfc.jade.squid_size': 'Size: %s',
    'tfc.jade.freshwater': 'Freshwater',
    'tfc.jade.saltwater': 'Saltwater',
    'tfc.jade.diurnal': 'Diurnal',
    'tfc.jade.nocturnal': 'Nocturnal',
    'tfc.jade.pack_respect': 'Pack Respect: %s',
    'tfc.jade.large_bait': 'Needs large fishing bait to catch',
    'tfc.jade.hooked': 'Hooked Entity: %s',
    'tfc.jade.bait': 'Attached Bait: %s',
    'tfc.jade.smoke_level': 'Smoke Level: %s / 4',
    **{'tfc.jade.bellows_%s' % i: 'W' + ('o' * (2 + i)) + 'sh' for i in range(1, 11)},

    'config.jade.plugin_tfc.barrel': 'Barrel',
    'config.jade.plugin_tfc.bellows': 'Bellows',
    'config.jade.plugin_tfc.sapling': 'Sapling',
    'config.jade.plugin_tfc.blast_furnace': 'Blast Furnace',
    'config.jade.plugin_tfc.bloomery': 'Bloomery',
    'config.jade.plugin_tfc.bloom': 'Bloom',
    'config.jade.plugin_tfc.charcoal_forge': 'Charcoal Forge',
    'config.jade.plugin_tfc.composter': 'Composter',
    'config.jade.plugin_tfc.crop': 'Crop',
    'config.jade.plugin_tfc.crucible': 'Crucible',
    'config.jade.plugin_tfc.firepit': 'Firepit',
    'config.jade.plugin_tfc.fruit_tree_sapling': 'Fruit Tree Sapling',
    'config.jade.plugin_tfc.hoe_overlay': 'Hoe Overlay',
    'config.jade.plugin_tfc.lamp': 'Lamp',
    'config.jade.plugin_tfc.nest_box': 'Nest Box',
    'config.jade.plugin_tfc.pit_kiln_internal': 'Pit Kiln',
    'config.jade.plugin_tfc.pit_kiln_above': 'Pit Kiln',
    'config.jade.plugin_tfc.powder_keg': 'Powder Keg',
    'config.jade.plugin_tfc.torch': 'Torch',
    'config.jade.plugin_tfc.wall_torch': 'Torch',
    'config.jade.plugin_tfc.candle': 'Candle',
    'config.jade.plugin_tfc.candle_cake': 'Candle Cake',
    'config.jade.plugin_tfc.jack_o_lantern': 'Jack O Lantern',
    'config.jade.plugin_tfc.mud_bricks': 'Mud Bricks',
    'config.jade.plugin_tfc.decaying': 'Decaying Block',
    'config.jade.plugin_tfc.loom': 'Loom',
    'config.jade.plugin_tfc.sheet_pile': 'Sheet Pile',
    'config.jade.plugin_tfc.ingot_pile': 'Ingot Pile',

    'config.jade.plugin_tfc.animal': 'Animal',
    'config.jade.plugin_tfc.frog': 'Frog',
    'config.jade.plugin_tfc.horse': 'Horse',
    'config.jade.plugin_tfc.chested_horse': 'Chested Horse',
    'config.jade.plugin_tfc.wild_animal': 'Wild Animal',
    'config.jade.plugin_tfc.squid': 'Squid',
    'config.jade.plugin_tfc.fish': 'Fish',
    'config.jade.plugin_tfc.predator': 'Predator',
    'config.jade.plugin_tfc.pack_predator': 'Pack Predator',
    'config.jade.plugin_tfc.ocelot': 'Ocelot',
    'config.jade.plugin_tfc.rabbit': 'Rabbit',
    'config.jade.plugin_tfc.fishing_hook': 'Fishing Hook',


    # Commands

    'tfc.commands.time.query.daytime': 'The day time is %s',
    'tfc.commands.time.query.game_time': 'The game time is %s',
    'tfc.commands.time.query.day': 'The day is %s',
    'tfc.commands.time.query.player_ticks': 'The player ticks is %s',
    'tfc.commands.time.query.calendar_ticks': 'The calendar ticks is %s',
    'tfc.commands.heat.set_heat': 'Held item heat set to %s',
    'tfc.commands.clear_world.starting': 'Clearing world. Prepare for lag...',
    'tfc.commands.clear_world.done': 'Cleared %d Block(s).',
    'tfc.commands.countblock.done': 'Found %d %s',
    'tfc.commands.countblock.invalid_block': 'Not a block or block tag: %s',
    'tfc.commands.player.query_hunger': 'Hunger is %s / 20',
    'tfc.commands.player.query_saturation': 'Saturation is %s / 20',
    'tfc.commands.player.query_water': 'Water is %s / 100',
    'tfc.commands.player.query_nutrition': 'Player nutrition:',
    'tfc.commands.player.fail_invalid_food_stats': 'Player does not have any TFC nutrition or hydration data',
    'tfc.commands.locate.unknown_vein': 'Unknown vein: %s',
    'tfc.commands.locate.vein_not_found': 'Unable to find vein %s within reasonable distance (16 chunks radius)',
    'tfc.commands.locate.invalid_biome_source': 'This world does not have a compatible biome source',
    'tfc.commands.locate.volcano_not_found': 'Could not find a volcano within reasonable distance',
    'tfc.commands.propick.found_blocks': 'The propick scan found %s %s',
    'tfc.commands.propick.cleared': 'Cleared %s blocks, Found %s prospectable blocks',
    'tfc.commands.particle.no_fluid': 'Unknown Fluid: %s',
    'tfc.commands.trim.not_applied': 'A trim cannot be applied to this item',
    'tfc.commands.trim.not_armor': 'The metal specified does not have armor items',
    'tfc.commands.trim.bad_material': 'Material item not recognized',
    'tfc.commands.trim.bad_template': 'Template item not recognized',

    # Create World Screen Options
    'tfc.settings.km': '%s km',
    'generator.tfc.overworld': 'TerraFirmaCraft',
    'tfc.tooltip.create_world.title': 'TerraFirmaCraft World Settings',
    'tfc.create_world.flat_bedrock': 'Flat Bedrock',
    'tfc.create_world.spawn_distance': 'Spawn Distance',
    'tfc.create_world.spawn_distance.tooltip': 'Radial distance from the spawn center that the world spawn point can be.',
    'tfc.create_world.spawn_center_x': 'Spawn Center X',
    'tfc.create_world.spawn_center_x.tooltip': 'The midpoint of x positions that the world spawn can be.',
    'tfc.create_world.spawn_center_z': 'Spawn Center Z',
    'tfc.create_world.spawn_center_z.tooltip': 'The midpoint of z positions that the world spawn can be.',
    'tfc.create_world.temperature_scale': 'Temperature Scale',
    'tfc.create_world.temperature_scale.tooltip': 'The distance between temperature peaks / poles / extremes.',
    'tfc.create_world.rainfall_scale': 'Rainfall Scale',
    'tfc.create_world.rainfall_scale.tooltip': 'The distance between rainfall peaks / poles / extremes.',
    'tfc.create_world.temperature_constant': 'Constant Temperature',
    'tfc.create_world.temperature_constant.tooltip': 'The relative constant temperature of a world.',
    'tfc.create_world.rainfall_constant': 'Constant Rainfall',
    'tfc.create_world.rainfall_constant.tooltip': 'The relative constant rainfall of a world.',
    'tfc.create_world.continentalness': 'Continentalness',
    'tfc.create_world.continentalness.tooltip': 'The proportion of the world that is made up of land rather than water',

    # Entities
    **dict(('entity.tfc.%s' % fish, lang(fish)) for fish in SIMPLE_FRESHWATER_FISH),
    'entity.tfc.cod': 'Cod',
    'entity.tfc.pufferfish': 'Pufferfish',
    'entity.tfc.tropical_fish': 'Tropical Fish',
    'entity.tfc.jellyfish': 'Jellyfish',
    'entity.tfc.manatee': 'Manatee',
    'entity.tfc.orca': 'Orca',
    'entity.tfc.dolphin': 'Dolphin',
    'entity.tfc.isopod': 'Isopod',
    'entity.tfc.lobster': 'Lobster',
    'entity.tfc.crayfish': 'Crayfish',
    'entity.tfc.horseshoe_crab': 'Horseshoe Crab',
    'entity.tfc.penguin': 'Penguin',
    'entity.tfc.frog': 'Frog',
    'entity.tfc.turtle': 'Turtle',
    'entity.tfc.pig': 'Pig',
    'entity.tfc.pig.male': 'Pig',
    'entity.tfc.pig.female': 'Sow',
    'entity.tfc.cow': 'Cow',
    'entity.tfc.cow.female': 'Cow',
    'entity.tfc.cow.male': 'Bull',
    'entity.tfc.goat': 'Goat',
    'entity.tfc.goat.female': 'Nanny Goat',
    'entity.tfc.goat.male': 'Billy Goat',
    'entity.tfc.alpaca': 'Alpaca',
    'entity.tfc.alpaca.female': 'Female Alpaca',
    'entity.tfc.alpaca.male': 'Male Alpaca',
    'entity.tfc.sheep': 'Sheep',
    'entity.tfc.sheep.female': 'Ewe',
    'entity.tfc.sheep.male': 'Ram',
    'entity.tfc.musk_ox': 'Musk Ox',
    'entity.tfc.musk_ox.female': 'Musk Ox Cow',
    'entity.tfc.musk_ox.male': 'Musk Ox Bull',
    'entity.tfc.yak': 'Yak',
    'entity.tfc.yak.female': 'Female Yak',
    'entity.tfc.yak.male': 'Male Yak',
    'entity.tfc.polar_bear': 'Polar Bear',
    'entity.tfc.grizzly_bear': 'Grizzly Bear',
    'entity.tfc.black_bear': 'Black Bear',
    'entity.tfc.cougar': 'Cougar',
    'entity.tfc.panther': 'Panther',
    'entity.tfc.lion': 'Lion',
    'entity.tfc.sabertooth': 'Sabertooth',
    'entity.tfc.falling_block': 'Falling Block',
    'entity.tfc.fishing_bobber': 'Fishing Bobber',
    'entity.tfc.chest_minecart': 'Chest Minecart',
    'entity.tfc.holding_minecart': 'Holding Minecart',
    'entity.tfc.squid': 'Squid',
    'entity.tfc.octopoteuthis': 'Octopoteuthis',
    'entity.tfc.glow_arrow': 'Glowing Arrow',
    'entity.tfc.thrown_javelin': 'Javelin',
    'entity.tfc.seat': 'Seat',
    'entity.tfc.chicken': 'Chicken',
    'entity.tfc.chicken.male': 'Rooster',
    'entity.tfc.chicken.female': 'Chicken',
    'entity.tfc.duck': 'Duck',
    'entity.tfc.duck.male': 'Drake',
    'entity.tfc.duck.female': 'Duck',
    'entity.tfc.quail': 'Quail',
    'entity.tfc.quail.male': 'Male Quail',
    'entity.tfc.quail.female': 'Female Quail',
    'entity.tfc.rabbit': 'Rabbit',
    'entity.tfc.fox': 'Fox',
    'entity.tfc.panda': 'Panda',
    'entity.tfc.boar': 'Boar',
    'entity.tfc.ocelot': 'Ocelot',
    'entity.tfc.deer': 'Deer',
    'entity.tfc.moose': 'Moose',
    'entity.tfc.grouse': 'Grouse',
    'entity.tfc.pheasant': 'Pheasant',
    'entity.tfc.turkey': 'Turkey',
    'entity.tfc.rat': 'Rat',
    'entity.tfc.cat': 'Cat',
    'entity.tfc.cat.female': 'Female Cat',
    'entity.tfc.cat.male': 'Male Cat',
    'entity.tfc.dog': 'Dog',
    'entity.tfc.dog.male': 'Male Dog',
    'entity.tfc.dog.female': 'Female Dog',
    'entity.tfc.wolf': 'Wolf',
    'entity.tfc.direwolf': 'Direwolf',
    'entity.tfc.mule': 'Mule',
    'entity.tfc.mule.male': 'Mule',
    'entity.tfc.mule.female': 'Mule',
    'entity.tfc.donkey': 'Donkey',
    'entity.tfc.donkey.male': 'Jack Donkey',
    'entity.tfc.donkey.female': 'Jenny Donkey',
    'entity.tfc.horse': 'Horse',
    'entity.tfc.horse.male': 'Stallion',
    'entity.tfc.horse.female': 'Mare',
    **{'entity.tfc.boat.%s' % wood: lang('%s boat', wood) for wood in WOODS.keys()},
    **{'entity.tfc.chest_boat.%s' % wood: lang('%s boat with chest', wood) for wood in WOODS.keys()},

    # Enums

    **dict(('tfc.enum.tier.tier_%s' % tier, 'Tier %s' % tier.upper()) for tier in ('0', 'i', 'ii', 'iii', 'iv', 'v', 'vi')),
    **lang_enum('heat', ('warming', 'hot', 'very_hot', 'faint_red', 'dark_red', 'bright_red', 'orange', 'yellow', 'yellow_white', 'white', 'brilliant_white')),
    **lang_enum('month', ('january', 'february', 'march', 'april', 'may', 'june', 'july', 'august', 'september', 'october', 'november', 'december')),
    **lang_enum('day', ('monday', 'tuesday', 'wednesday', 'thursday', 'friday', 'saturday', 'sunday')),
    **lang_enum('foresttype', ('sparse', 'old_growth', 'normal', 'edge', 'none')),
    **lang_enum('koppenclimateclassification', ('arctic', 'tundra', 'humid_subarctic', 'subarctic', 'cold_desert', 'hot_desert', 'temperate', 'subtropical', 'humid_subtropical', 'humid_oceanic', 'humid_subtropical', 'tropical_savanna', 'tropical_rainforest')),
    **dict(('tfc.enum.platetectonicsclassification.%s' % k, v) for k, v in {
        'oceanic': 'Oceanic',
        'continental_low': 'Low Altitude Continental',
        'continental_mid': 'Mid Altitude Continental',
        'continental_high': 'High Altitude Continental',
        'ocean_ocean_diverging': 'Mid-Ocean Ridge',
        'ocean_ocean_converging': 'Oceanic Subduction',
        'ocean_continent_diverging': 'Continental Subduction',
        'ocean_continent_converging': 'Continental Subduction',
        'continent_continent_diverging': 'Continental Rift',
        'continent_continent_converging': 'Orogenic Belt',
        'continental_shelf': 'Continental Shelf'
    }.items()),
    'tfc.enum.season.january': 'Winter',
    'tfc.enum.season.february': 'Late Winter',
    'tfc.enum.season.march': 'Early Spring',
    'tfc.enum.season.april': 'Spring',
    'tfc.enum.season.may': 'Late Spring',
    'tfc.enum.season.june': 'Early Summer',
    'tfc.enum.season.july': 'Summer',
    'tfc.enum.season.august': 'Late Summer',
    'tfc.enum.season.september': 'Early Autumn',
    'tfc.enum.season.october': 'Autumn',
    'tfc.enum.season.november': 'Late Autumn',
    'tfc.enum.season.december': 'Early Winter',
    'tfc.enum.gender.male': 'Male',
    'tfc.enum.gender.female': 'Female',
    'tfc.enum.horse_variant.white': 'White Variant',
    'tfc.enum.horse_variant.creamy': 'Creamy Variant',
    'tfc.enum.horse_variant.chestnut': 'Chestnut Variant',
    'tfc.enum.horse_variant.brown': 'Brown Variant',
    'tfc.enum.horse_variant.black': 'Black Variant',
    'tfc.enum.horse_variant.gray': 'Gray Variant',
    'tfc.enum.horse_variant.dark_brown': 'Dark Brown',
    'tfc.enum.markings.none': 'No Markings',
    'tfc.enum.markings.white': 'White Markings',
    'tfc.enum.markings.white_field': 'White Field Markings',
    'tfc.enum.markings.white_dots': 'White Dot Markings',
    'tfc.enum.markings.black_dots': 'Black Dot Markings',
    'tfc.enum.size.tiny': 'Tiny',
    'tfc.enum.size.very_small': 'Very Small',
    'tfc.enum.size.small': 'Small',
    'tfc.enum.size.normal': 'Normal',
    'tfc.enum.size.large': 'Large',
    'tfc.enum.size.very_large': 'Very Large',
    'tfc.enum.size.huge': 'Huge',
    'tfc.enum.weight.very_light': 'Very Light',
    'tfc.enum.weight.light': 'Light',
    'tfc.enum.weight.medium': 'Medium',
    'tfc.enum.weight.heavy': 'Heavy',
    'tfc.enum.weight.very_heavy': 'Very Heavy',
    'tfc.enum.nutrient.grain': 'Grain',
    'tfc.enum.nutrient.fruit': 'Fruit',
    'tfc.enum.nutrient.vegetables': 'Vegetables',
    'tfc.enum.nutrient.protein': 'Protein',
    'tfc.enum.nutrient.dairy': 'Dairy',
    'tfc.enum.forgingbonus.none': 'No Forging Bonus',
    'tfc.enum.forgingbonus.modestly_forged': 'Modestly Forged',
    'tfc.enum.forgingbonus.well_forged': 'Well Forged',
    'tfc.enum.forgingbonus.expertly_forged': 'Expertly Forged',
    'tfc.enum.forgingbonus.perfectly_forged': 'Perfectly Forged!',
    'tfc.enum.forgestep.hit': 'Hit',
    'tfc.enum.forgestep.hit_light': 'Light Hit',
    'tfc.enum.forgestep.hit_medium': 'Medium Hit',
    'tfc.enum.forgestep.hit_hard': 'Hard Hit',
    'tfc.enum.forgestep.draw': 'Draw',
    'tfc.enum.forgestep.punch': 'Punch',
    'tfc.enum.forgestep.bend': 'Bend',
    'tfc.enum.forgestep.upset': 'Upset',
    'tfc.enum.forgestep.shrink': 'Shrink',
    'tfc.enum.order.any': 'Any',
    'tfc.enum.order.last': 'Last',
    'tfc.enum.order.not_last': 'Not Last',
    'tfc.enum.order.second_last': 'Second Last',
    'tfc.enum.order.third_last': 'Third Last',
    'tfc.enum.glassoperation.blow': 'Blow',
    'tfc.enum.glassoperation.roll': 'Roll',
    'tfc.enum.glassoperation.stretch': 'Stretch',
    'tfc.enum.glassoperation.pinch': 'Pinch',
    'tfc.enum.glassoperation.flatten': 'Flatten',
    'tfc.enum.glassoperation.saw': 'Saw',
    'tfc.enum.glassoperation.amethyst': 'Amethyst Powder',
    'tfc.enum.glassoperation.soda_ash': 'Soda Ash',
    'tfc.enum.glassoperation.sulfur': 'Sulfur',
    'tfc.enum.glassoperation.iron': 'Iron Powder',
    'tfc.enum.glassoperation.ruby': 'Ruby Powder',
    'tfc.enum.glassoperation.lapis_lazuli': 'Lapis Powder',
    'tfc.enum.glassoperation.pyrite': 'Pyrite Powder',
    'tfc.enum.glassoperation.sapphire': 'Sapphire Powder',
    'tfc.enum.glassoperation.gold': 'Gold Powder',
    'tfc.enum.glassoperation.graphite': 'Graphite Powder',
    'tfc.enum.glassoperation.copper': 'Copper Powder',
    'tfc.enum.glassoperation.nickel': 'Nickel Powder',
    'tfc.enum.glassoperation.tin': 'Tin Powder',
    'tfc.enum.glassoperation.silver': 'Silver Powder',
    'tfc.enum.glassoperation.table_pour': 'Table Pour',
    'tfc.enum.glassoperation.basin_pour': 'Basin Pour',
    'tfc.enum.command.relax': 'Relax',
    'tfc.enum.command.home': 'We\'re Home',
    'tfc.enum.command.sit': 'Sit',
    'tfc.enum.command.follow': 'Follow Me',
    'tfc.enum.command.hunt': 'Hunt With Me',
    'tfc.enum.command.relax.tooltip': 'The animal will wander around its home.',
    'tfc.enum.command.home.tooltip': 'Tells the animal to recognize this location as home.',
    'tfc.enum.command.sit.tooltip': 'The animal will sit for a while, but not forever.',
    'tfc.enum.command.follow.tooltip': 'The animal will follow you, but not try to aid in combat.',
    'tfc.enum.command.hunt.tooltip': 'The animal will follow you and engage in combat.',
    'tfc.pet.not_owner': 'You are not its owner, this pet will not obey your commands!',
    'tfc.pet.will_not_listen': 'It ignores your command.',
    'tfc.enum.rabbit_variant.brown': 'Brown Fur',
    'tfc.enum.rabbit_variant.white': 'White Fur',
    'tfc.enum.rabbit_variant.black': 'Black Fur',
    'tfc.enum.rabbit_variant.white_splotched': 'White Splotched Fur',
    'tfc.enum.rabbit_variant.gold': 'Golden Fur',
    'tfc.enum.rabbit_variant.salt': 'Salty Fur',
    'tfc.enum.rabbit_variant.evil': '§cEvil',
    'tfc.enum.rockcategory.igneous_intrusive': 'Igneous Intrusive',
    'tfc.enum.rockcategory.igneous_extrusive': 'Igneous Extrusive',
    'tfc.enum.rockcategory.sedimentary': 'Sedimentary',
    'tfc.enum.rockcategory.metamorphic': 'Metamorphic',

    'tfc.thatch_bed.use_no_sleep_no_spawn': 'This bed is too uncomfortable to sleep in.',
    'tfc.thatch_bed.use_sleep_no_spawn': 'This bed does not allow you to set your spawn.',
    'tfc.thatch_bed.use_no_sleep_spawn': 'This bed is too uncomfortable to sleep in, but your spawn point was set.',
    'tfc.thatch_bed.use_sleep_spawn': 'Spawn point set.',
    'tfc.thatch_bed.thundering': 'You are too scared to sleep.',
    'tfc.composter.rotten': 'This composter is smelly and might attract animals. You should empty it.',
    'tfc.composter.too_many_greens': 'This composter has enough green items',
    'tfc.composter.too_many_browns': 'This composter has enough brown items',
    'tfc.composter.green_items': '%s Green Items',
    'tfc.composter.brown_items': '%s Brown Items',
    'tfc.chisel.cannot_place': 'The chiseled version of this block cannot exist here',
    'tfc.chisel.no_recipe': 'This block cannot be chiseled',
    'tfc.chisel.bad_fluid': 'The chiseled version of this block cannot contain the fluid here',
    'tfc.fishing.no_bait': 'This fishing rod needs bait!',
    'tfc.fishing.pulled_too_hard': 'You pulled too hard, and the fish got away with the bait.',
    'painting.tfc.golden_field.title': 'Golden Field',
    'painting.tfc.golden_field.author': 'EERussianguy',
    'painting.tfc.hot_spring.title': 'Spring Dream',
    'painting.tfc.hot_spring.author': 'EERussianguy',
    'painting.tfc.volcano.title': 'Magma Rising',
    'painting.tfc.volcano.author': 'EERussianguy',
    'painting.tfc.supports.title': 'Endless Mineshaft',
    'painting.tfc.supports.author': 'Facu',
    'painting.tfc.lake.title': 'Lake',
    'painting.tfc.lake.author': 'Pxlsamosa',
    **dict(('metal.tfc.%s' % metal, lang(metal)) for metal in METALS.keys()),

    'tfc.jei.heating': 'Heating Recipe',
    'tfc.jei.quern': 'Quern Recipe',
    'tfc.jei.scraping': 'Scraping Recipe',
    'tfc.jei.clay_knapping': 'Clay Knapping Recipe',
    'tfc.jei.fire_clay_knapping': 'Fire Clay Knapping Recipe',
    'tfc.jei.leather_knapping': 'Leather Knapping Recipe',
    'tfc.jei.rock_knapping': 'Rock Knapping Recipe',
    'tfc.jei.goat_horn_knapping': 'Goat Horn Knapping Recipe',
    'tfc.jei.soup_pot': 'Soup Pot',
    'tfc.jei.simple_pot': 'Pot',
    'tfc.jei.jam_pot': 'Jam Pot',
    'tfc.jei.casting': 'Casting',
    'tfc.jei.alloying': 'Alloying',
    'tfc.jei.loom': 'Loom',
    'tfc.jei.glassworking': 'Glassworking',
    'tfc.jei.blast_furnace': 'Blast Furnace',
    'tfc.jei.instant_barrel': 'Instant Barrel Recipe',
    'tfc.jei.instant_fluid_barrel': 'Instant Fluid Barrel Recipe',
    'tfc.jei.sealed_barrel': 'Sealed Barrel Recipe',
    'tfc.jei.bloomery': 'Bloomery',
    'tfc.jei.welding': 'Welding',
    'tfc.jei.anvil': 'Anvil',
    'tfc.jei.chisel': 'Chisel',

    'tfc.field_guide.book_name': 'TerraFirmaCraft',
    'tfc.field_guide.book_landing_text': 'Welcome traveller! This book will be the source of all you need to know as you explore the world of TerraFirmaCraft (TFC).'
}

# Automatically Generated by generate_trees.py
TREE_SAPLING_DROP_CHANCES = {
    'acacia': 0.0292,
    'ash': 0.0428,
    'aspen': 0.0428,
    'birch': 0.0311,
    'blackwood': 0.0780,
    'chestnut': 0.0112,
    'douglas_fir': 0.0132,
    'hickory': 0.0140,
    'kapok': 0.0115,
    'mangrove': 0.0447,
    'maple': 0.0201,
    'oak': 0.0130,
    'palm': 0.0911,
    'pine': 0.0248,
    'rosewood': 0.0193,
    'sequoia': 0.0238,
    'spruce': 0.0318,
    'sycamore': 0.0175,
    'white_cedar': 0.0318,
    'willow': 0.0143,
}<|MERGE_RESOLUTION|>--- conflicted
+++ resolved
@@ -381,78 +381,8 @@
     'diamond': Vein.new('diamond', 30, 60, -64, 100, 0.15, ('gabbro',), vein_type='pipe', radius=5),
     'emerald': Vein.new('emerald', 80, 60, -64, 100, 0.15, ('igneous_intrusive',), vein_type='pipe', radius=5),
 
-<<<<<<< HEAD
     'amethyst': Vein.new('amethyst', 25, 8, 40, 60, 0.2, ('sedimentary', 'metamorphic'), vein_type='disc', biomes='#tfc:is_river', height=4),
     'opal': Vein.new('opal', 25, 8, 40, 60, 0.2, ('sedimentary', 'igneous_extrusive'), vein_type='disc', biomes='#tfc:is_river', height=4),
-=======
-def vein(ore: str, vein_type: str, rarity: int, size: int, min_y: int, max_y: int, density: float, poor: float, normal: float, rich: float, rocks: List[str], spoiler_ore: Optional[str] = None, spoiler_rarity: int = 0, spoiler_rocks: List[str] = None, biomes: str = None, height: int = 2, deposits: bool = False):
-    # Factory method to allow default values
-    return Vein(ore, vein_type, rarity, size, min_y, max_y, density, poor, normal, rich, rocks, spoiler_ore, spoiler_rarity, spoiler_rocks, biomes, height, deposits)
-
-
-def preset_vein(ore: str, vein_type: str, rocks: List[str], spoiler_ore: Optional[str] = None, spoiler_rarity: int = 0, spoiler_rocks: List[str] = None, biomes: str = None, height: int = 0, preset: Tuple[int, int, int, int, int, int, int, int] = None, deposits: bool = False):
-    assert preset is not None
-    return Vein(ore, vein_type, preset[0], preset[1], preset[2], preset[3], preset[4], preset[5], preset[6], preset[7], rocks, spoiler_ore, spoiler_rarity, spoiler_rocks, biomes, height, deposits)
-
-
-# Default parameters for common ore veins
-# rarity, size, min_y, max_y, density, poor, normal, rich
-POOR_METAL_ORE = (80, 15, 0, 100, 40, 40, 30, 10)
-NORMAL_METAL_ORE = (60, 20, -32, 75, 60, 20, 50, 30)
-DEEP_METAL_ORE = (100, 30, -64, 30, 70, 10, 30, 60)
-SURFACE_METAL_ORE = (20, 15, 60, 210, 50, 60, 30, 10)
-
-POOR_S_METAL_ORE = (100, 12, 0, 100, 40, 60, 30, 10)
-NORMAL_S_METAL_ORE = (70, 15, -32, 60, 60, 20, 50, 30)
-DEEP_S_METAL_ORE = (110, 25, -64, 30, 70, 10, 30, 60)
-
-DEEP_MINERAL_ORE = (90, 10, -48, 100, 60, 0, 0, 0)
-HIGH_MINERAL_ORE = (90, 10, 0, 210, 60, 0, 0, 0)
-
-ORE_VEINS: Dict[str, Vein] = {
-    'normal_native_copper': preset_vein('native_copper', 'cluster', ['igneous_extrusive'], preset=NORMAL_METAL_ORE),
-    'surface_native_copper': preset_vein('native_copper', 'cluster', ['igneous_extrusive'], preset=SURFACE_METAL_ORE, deposits=True),
-    'normal_native_gold': preset_vein('native_gold', 'cluster', ['igneous_extrusive', 'igneous_intrusive'], 'pyrite', 20, ['igneous_extrusive', 'igneous_intrusive'], preset=NORMAL_S_METAL_ORE),
-    'deep_native_gold': preset_vein('native_gold', 'cluster', ['igneous_extrusive', 'igneous_intrusive'], 'pyrite', 10, ['igneous_extrusive', 'igneous_intrusive'], preset=DEEP_S_METAL_ORE),
-    'normal_native_silver': preset_vein('native_silver', 'cluster', ['granite', 'gneiss'], preset=NORMAL_METAL_ORE),
-    'poor_native_silver': preset_vein('native_silver', 'cluster', ['granite', 'metamorphic'], preset=POOR_METAL_ORE),
-    'normal_hematite': preset_vein('hematite', 'cluster', ['igneous_extrusive'], preset=NORMAL_METAL_ORE),
-    'deep_hematite': preset_vein('hematite', 'cluster', ['igneous_extrusive'], preset=DEEP_METAL_ORE),
-    'normal_cassiterite': preset_vein('cassiterite', 'cluster', ['igneous_intrusive'], 'topaz', 10, ['granite'], preset=NORMAL_METAL_ORE),
-    'surface_cassiterite': preset_vein('cassiterite', 'cluster', ['igneous_intrusive'], 'topaz', 20, ['granite'], preset=SURFACE_METAL_ORE, deposits=True),
-    'normal_bismuthinite': preset_vein('bismuthinite', 'cluster', ['igneous_intrusive', 'sedimentary'], preset=NORMAL_METAL_ORE),
-    'surface_bismuthinite': preset_vein('bismuthinite', 'cluster', ['igneous_intrusive', 'sedimentary'], preset=SURFACE_METAL_ORE),
-    'normal_garnierite': preset_vein('garnierite', 'cluster', ['gabbro'], preset=NORMAL_S_METAL_ORE),
-    'poor_garnierite': preset_vein('garnierite', 'cluster', ['igneous_intrusive'], preset=POOR_S_METAL_ORE),
-    'normal_malachite': preset_vein('malachite', 'cluster', ['marble', 'limestone'], 'gypsum', 10, ['limestone'], preset=NORMAL_METAL_ORE),
-    'poor_malachite': preset_vein('malachite', 'cluster', ['marble', 'limestone', 'phyllite', 'chalk', 'dolomite'], 'gypsum', 20, ['limestone'], preset=POOR_METAL_ORE),
-    'normal_magnetite': preset_vein('magnetite', 'cluster', ['sedimentary'], preset=NORMAL_METAL_ORE),
-    'deep_magnetite': preset_vein('magnetite', 'cluster', ['sedimentary'], preset=DEEP_METAL_ORE),
-    'normal_limonite': preset_vein('limonite', 'cluster', ['sedimentary'], 'ruby', 20, ['limestone', 'shale'], preset=NORMAL_METAL_ORE),
-    'deep_limonite': preset_vein('limonite', 'cluster', ['sedimentary'], 'ruby', 10, ['limestone', 'shale'], preset=DEEP_METAL_ORE),
-    'normal_sphalerite': preset_vein('sphalerite', 'cluster', ['metamorphic'], preset=NORMAL_METAL_ORE),
-    'surface_sphalerite': preset_vein('sphalerite', 'cluster', ['metamorphic'], preset=SURFACE_METAL_ORE),
-    'normal_tetrahedrite': preset_vein('tetrahedrite', 'cluster', ['metamorphic'], preset=NORMAL_METAL_ORE),
-    'surface_tetrahedrite': preset_vein('tetrahedrite', 'cluster', ['metamorphic'], preset=SURFACE_METAL_ORE),
-
-    'bituminous_coal': preset_vein('bituminous_coal', 'cluster', ['sedimentary'], preset=HIGH_MINERAL_ORE),
-    'lignite': preset_vein('lignite', 'cluster', ['sedimentary'], preset=DEEP_MINERAL_ORE),
-    'graphite': preset_vein('graphite', 'cluster', ['gneiss', 'marble', 'quartzite', 'schist'], preset=DEEP_MINERAL_ORE),
-    'cinnabar': preset_vein('cinnabar', 'cluster', ['igneous_extrusive', 'quartzite', 'shale'], 'opal', 10, ['quartzite'], preset=DEEP_MINERAL_ORE),
-    'cryolite': preset_vein('cryolite', 'cluster', ['granite'], preset=DEEP_MINERAL_ORE),
-    'saltpeter': preset_vein('saltpeter', 'cluster', ['sedimentary'], 'gypsum', 20, ['limestone'], preset=DEEP_MINERAL_ORE),
-    'sulfur': preset_vein('sulfur', 'cluster', ['igneous_extrusive'], 'gypsum', 20, ['rhyolite'], preset=HIGH_MINERAL_ORE),
-    'sylvite': preset_vein('sylvite', 'cluster', ['shale', 'claystone', 'chert'], preset=HIGH_MINERAL_ORE),
-    'borax': preset_vein('borax', 'cluster', ['claystone', 'limestone', 'shale'], preset=HIGH_MINERAL_ORE),
-    'gypsum': vein('gypsum', 'disc', 120, 20, 30, 90, 60, 0, 0, 0, ['metamorphic']),
-    'lapis_lazuli': preset_vein('lapis_lazuli', 'cluster', ['limestone', 'marble'], preset=DEEP_MINERAL_ORE),
-    'halite': vein('halite', 'disc', 120, 30, 30, 90, 80, 0, 0, 0, ['sedimentary']),
-    'diamond': vein('diamond', 'pipe', 60, 60, -64, 100, 40, 0, 0, 0, ['gabbro']),
-    'emerald': vein('emerald', 'pipe', 80, 60, -64, 100, 40, 0, 0, 0, ['igneous_intrusive']),
-    'volcanic_sulfur': vein('sulfur', 'disc', 25, 14, 80, 180, 40, 0, 0, 0, ['igneous_extrusive', 'igneous_intrusive'], biomes='#tfc:is_volcanic', height=6),
-    'amethyst': vein('amethyst', 'disc', 14, 8, 40, 60, 20, 0, 0, 0, ['sedimentary', 'metamorphic'], biomes='#tfc:is_river', height=4),
-    'opal': vein('opal', 'disc', 14, 8, 40, 60, 20, 0, 0, 0, ['sedimentary', 'igneous_extrusive'], biomes='#tfc:is_river', height=4)
->>>>>>> b1f2590e
 }
 
 ALL_MINERALS = ('bituminous_coal', 'lignite', 'graphite', 'cinnabar', 'cryolite', 'saltpeter', 'sulfur', 'sylvite', 'borax', 'gypsum', 'lapis_lazuli', 'halite', 'diamond', 'emerald', 'sulfur', 'amethyst', 'opal')
