--- conflicted
+++ resolved
@@ -322,7 +322,6 @@
     'yucca': Plant(False, -34, 36, 0, 75, 'dry')
 }
 
-<<<<<<< HEAD
 SIMPLE_ITEMS = ('alabaster_brick', 'brass_mechanisms', 'burlap_cloth', 'dirty_jute_net', 'fire_clay', 'firestarter', 'glass_shard', 'glue',
                 'halter', 'jute', 'jute_disc', 'jute_fiber', 'jute_net', 'mortar', 'olive_jute_disc', 'olive_paste', 'silk_cloth', 'spindle',
                 'stick_bunch', 'stick_bundle', 'straw', 'wool', 'wool_cloth', 'wool_yarn', 'wrought_iron_grill')
@@ -331,13 +330,10 @@
 PAIRED_POTTERY = ('bowl', 'fire_brick', 'pot', 'spindle_head', 'vessel')
 UNFIRED_ITEMS = ('brick', 'crucible', 'flower_pot', 'jug')
 VANILLA_TOOL_MATERIALS = ('netherite', 'diamond', 'iron', 'stone', 'wooden', 'golden')
-=======
 SHORE_DECORATORS = ['driftwood', 'clam', 'mollusk', 'mussel', 'sticks_shore', 'seaweed']
 FOREST_DECORATORS = ['sticks_forest', 'pinecone', 'salt_lick', 'dead_grass', 'podzol']
 OCEAN_PLANT_TYPES = ['grass_water', 'floating', 'water', 'emergent', 'tall_water']
 MISC_PLANT_FEATURES = ['hanging_vines', 'hanging_vines_cave', 'ivy', 'jungle_vines', 'liana']
-
->>>>>>> 9640634a
 
 # This is here because it's used all over, and it's easier to import with all constants
 def lang(key: str, *args) -> str:
