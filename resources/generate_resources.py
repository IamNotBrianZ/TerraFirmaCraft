--- conflicted
+++ resolved
@@ -6,17 +6,10 @@
 from mcresources import ResourceManager, clean_generated_resources
 
 import assets
-<<<<<<< HEAD
-import data.ore_veins
-import data.rocks
-import lang.plants
-import recipes.collapse
-=======
 import collapse_recipes
 import data
 import ore_veins
 from constants import *
->>>>>>> b23c4143
 
 
 def main():
@@ -28,9 +21,6 @@
 
     # generic assets / data
     assets.generate(rm)
-<<<<<<< HEAD
-    lang.plants.generate(rm)
-=======
     data.generate(rm)
 
     # more complex stuff n things
@@ -39,7 +29,6 @@
 
     # Random things
     rm.item_tag('forge:ingots/cast_iron', 'minecraft:iron_ingot')
->>>>>>> b23c4143
 
     rm.flush()
 
