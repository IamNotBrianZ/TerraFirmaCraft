"""
Entrypoint for all common scripting infrastructure.

Invoke like 'python resources <actions>'
Where actions can be any list of actions to take.

"""

import difflib
import json
import os
import sys
import zipfile
from argparse import ArgumentParser
from typing import Optional

from mcresources import ResourceManager, utils

import advancements
import assets
import constants
import data
import format_lang
import generate_book
import generate_textures
import generate_trees
import recipes
import validate_assets
import world_gen

BOOK_LANGUAGES = ('en_us', 'ko_kr', 'pt_br', 'uk_ua', 'zh_cn', 'zh_tw', 'zh_hk')
MOD_LANGUAGES = ('en_us', 'es_es', 'ja_jp', 'ko_kr', 'pt_br', 'ru_ru', 'tr_tr', 'uk_ua', 'zh_cn', 'zh_tw', 'zh_hk')

def main():
    parser = ArgumentParser(description='Entrypoint for all common scripting infrastructure.')
    parser.add_argument('actions', nargs='+', choices=(
        'clean',  # clean all resources (assets / data), including book
        'validate',  # validate no resources are changed when re-running
        'validate_assets',  # manual validation for certain important resources
        'all',  # generate all resources (assets / data / book)
        'assets',  # only assets.py
        'data',  # only data.py
        'recipes',  # only recipes.py
        'worldgen',  # only world gen data (excluding tags)
        'advancements',  # only advancements.py (which excludes recipe advancements)
        'book',  # generate the book
        'trees',  # generate tree NBT structures from templates
        'format_lang',  # format language files
        'update_lang',  # useful to update localizations after a change to the base which renders some translations incorrect
        'textures',  # generate textures
        'zip',  # zips resources for faster loading in dev
    ))
    parser.add_argument('--translate', type=str, default='en_us', help='Runs the book translation using a single provided language')
    parser.add_argument('--translate-all', action='store_true', dest='translate_all', help='Runs the book against all provided translations')
    parser.add_argument('--reverse-translate', action='store_true', dest='reverse_translate', help='Reverses a book translation, creating a <lang>.json from translated book files')
    parser.add_argument('--local', type=str, default=None, help='Points to a local minecraft instance. Used for \'book\', to generate a hot reloadable book, and used for \'clean\', to clean said instance\'s book')
    parser.add_argument('--hotswap', action='store_true', dest='hotswap', help='Causes resource generation to also generate to --hotswap-dir')
    parser.add_argument('--hotswap-dir', type=str, default='./out/production/resources', help='Used for \'--hotswap\'')

    args = parser.parse_args()
    hotswap = args.hotswap_dir if args.hotswap else None

    for action in args.actions:
        if action == 'clean':
            clean(args.local)
        elif action == 'validate':
            validate_resources()
        elif action == 'validate_assets':
            validate_assets.main()
        elif action == 'all':
            resources(hotswap=hotswap, do_assets=True, do_data=True, do_recipes=True, do_worldgen=True, do_advancements=True)
            format_lang.main(False, 'minecraft', MOD_LANGUAGES)  # format_lang
            format_lang.main(False, 'tfc', MOD_LANGUAGES)
            for lang in BOOK_LANGUAGES:  # Translate all
                generate_book.main(lang, args.local, False)
        elif action == 'assets':
            resources(hotswap=hotswap, do_assets=True)
        elif action == 'data':
            resources(hotswap=hotswap, do_data=True)
        elif action == 'recipes':
            resources(hotswap=hotswap, do_recipes=True)
        elif action == 'worldgen':
            resources(hotswap=hotswap, do_worldgen=True)
        elif action == 'advancements':
            resources(hotswap=hotswap, do_advancements=True)
        elif action == 'textures':
            generate_textures.main()
        elif action == 'book':
            if args.translate_all:
                for lang in BOOK_LANGUAGES:
                    generate_book.main(lang, args.local, validate=False, reverse_translate=args.reverse_translate)
            else:
                generate_book.main(args.translate, args.local, validate=False, reverse_translate=args.reverse_translate)
        elif action == 'trees':
            generate_trees.main()
        elif action == 'format_lang':
            format_lang.main(False, 'minecraft', MOD_LANGUAGES)
            format_lang.main(False, 'tfc', MOD_LANGUAGES)
        elif action == 'update_lang':
<<<<<<< HEAD
            format_lang.update(MOD_LANGUAGES)
        elif action == 'zip':
            zip_resources()
=======
            format_lang.update('minecraft', MOD_LANGUAGES)
            format_lang.update('tfc', MOD_LANGUAGES)

>>>>>>> 4b764803

def clean(local: Optional[str]):
    """ Cleans all generated resources files """
    clean_at('./src/main/resources')
    if local:
        clean_at(local)

def clean_at(location: str):
    for tries in range(1, 1 + 3):
        try:
            utils.clean_generated_resources(location)
            print('Clean %s' % location)
            return
        except OSError:
            print('Failed, retrying (%d / 3)' % tries)
    print('Clean Aborted')


def validate_resources():
    """ Validates all resources are unchanged. """
    rm = ValidatingResourceManager('tfc', './src/main/resources')
    resources_at(rm, True, True, True, True, True)
    error = rm.error_files != 0

    for lang in BOOK_LANGUAGES:
        try:
            generate_book.main(lang, None, True, rm)
            error |= rm.error_files != 0
        except AssertionError as e:
            print(e)
            error = True

    for lang in MOD_LANGUAGES:
        try:
            format_lang.main(True, 'minecraft', (lang,))
            format_lang.main(True, 'tfc', (lang,))
        except AssertionError as e:
            print(e)
            error = True

    assert not error, 'Validation Errors Were Present'

def zip_resources():
    asset_count = zip_asset_type('assets')
    data_count = zip_asset_type('data')
    print(f'Zipped {asset_count} asset files, {data_count} data files.')

def zip_asset_type(asset_type: str):
    count = 0
    with zipfile.ZipFile(f'./src/main/resources/{asset_type}_zipped.zip', 'w') as zf:
        for dirname, subdirs, files in os.walk('./src/main/resources'):
            if asset_type in dirname:
                arcname = dirname.replace('./src/main/resources\\', '')
                zf.write(dirname, arcname=arcname)
                for fn in files:
                    fn_file_name = os.path.join(dirname, fn)
                    fn_arcname = fn_file_name.replace('./src/main/resources\\', '')
                    zf.write(fn_file_name, arcname=fn_arcname)
                    count += 1
        zf.write('./src/main/resources/pack.mcmeta', arcname='pack.mcmeta')
    return count

def resources(hotswap: str = None, do_assets: bool = False, do_data: bool = False, do_recipes: bool = False, do_worldgen: bool = False, do_advancements: bool = False):
    """ Generates resource files, or a subset of them """
    resources_at(ResourceManager('tfc', resource_dir='./src/main/resources'), do_assets, do_data, do_recipes, do_worldgen, do_advancements)
    if hotswap:
        resources_at(ResourceManager('tfc', resource_dir=hotswap), do_assets, do_data, do_recipes, do_worldgen, do_advancements)


def resources_at(rm: ResourceManager, do_assets: bool, do_data: bool, do_recipes: bool, do_worldgen: bool, do_advancements: bool):
    # do simple lang keys first, because it's ordered intentionally
    rm.lang(constants.DEFAULT_LANG)

    # generic assets / data
    if do_assets:
        assets.generate(rm)
    if do_data:
        data.generate(rm)
    if do_recipes:
        recipes.generate(rm)
    if do_worldgen:
        world_gen.generate(rm)
    if do_advancements:
        advancements.generate(rm)

    if all((do_assets, do_data, do_worldgen, do_recipes, do_advancements)):
        # Only generate this when generating all, as it's shared
        rm.flush()

        # Separate generation for vanilla override lang
        vanilla_rm = ResourceManager('minecraft', resource_dir=rm.resource_dir)
        vanilla_rm.lang(constants.VANILLA_OVERRIDE_LANG)
        vanilla_rm.flush()

    print('New = %d, Modified = %d, Unchanged = %d, Errors = %d' % (rm.new_files, rm.modified_files, rm.unchanged_files, rm.error_files))


class ValidatingResourceManager(ResourceManager):

    def __init__(self, domain: str, resource_dir):
        super(ValidatingResourceManager, self).__init__(domain, resource_dir)
        self.validation_error = False

    def write(self, path_parts, data_to_write):
        data_to_write = utils.del_none({'__comment__': 'This file was automatically created by mcresources', **data_to_write})
        path = os.path.join(*path_parts) + '.json'
        try:
            if not os.path.isfile(path):
                print('Error: resource generation created new file \'%s\'' % path, file=sys.stderr)
                self.error_files += 1
                return
            with open(path, 'r', encoding='utf-8') as file:
                old_data = json.load(file)
            if old_data != data_to_write:
                old_text = json.dumps(old_data, indent=self.indent)
                text = json.dumps(data_to_write, indent=self.indent)
                diff = '\n'.join(difflib.unified_diff(old_text.split('\n'), text.split('\n'), 'old', 'new', n=1))
                print('Error: resource generation modified file \'%s\' Diff:\n%s\n' % (path, diff), file=sys.stderr)
                self.error_files += 1
        except Exception as e:
            self.on_error(path, e)
            self.error_files += 1


if __name__ == '__main__':
    main()<|MERGE_RESOLUTION|>--- conflicted
+++ resolved
@@ -97,15 +97,9 @@
             format_lang.main(False, 'minecraft', MOD_LANGUAGES)
             format_lang.main(False, 'tfc', MOD_LANGUAGES)
         elif action == 'update_lang':
-<<<<<<< HEAD
             format_lang.update(MOD_LANGUAGES)
         elif action == 'zip':
             zip_resources()
-=======
-            format_lang.update('minecraft', MOD_LANGUAGES)
-            format_lang.update('tfc', MOD_LANGUAGES)
-
->>>>>>> 4b764803
 
 def clean(local: Optional[str]):
     """ Cleans all generated resources files """
