--- conflicted
+++ resolved
@@ -118,13 +118,9 @@
 
     if LocalInstance.wrap(rm):
         print('Copying into local instance at: %s' % LocalInstance.INSTANCE_DIR)
-<<<<<<< HEAD
-        make_book(rm, I18n.create(args.translate), local_instance=True)
-=======
         if local_overwrite:
             utils.clean_generated_resources(LocalInstance.INSTANCE_DIR + '/patchouli_books')
         make_book(rm, I18n(translate_lang), local_instance=True)
->>>>>>> 9d3caaed
 
     print('Done')
 
@@ -587,13 +583,8 @@
             crafting('minecraft:clay', title='Clay Blocks'),
             page_break(),
             # Alabaster
-<<<<<<< HEAD
-            text('Alabaster is a building block made from $(l:the_world/ores_and_minerals#gypsum)Gypsum$(). To make it, seal 100mB of $(thing)Limewater$() in a barrel with gypsum. After an hour, one $(thing)Raw Alabaster$() will be created.', title='Alabaster').anchor('alabaster'),
-            crafting('tfc:crafting/alabaster_brick', 'tfc:crafting/alabaster_bricks', title='Alabaster Bricks', text_contents='Alabaster bricks are also made from gypsum.'),
-=======
             text('Alabaster is a building block made from $(l:the_world/ores_and_minerals#gypsum)Gypsum$(). Gypsum is an ore, so requires a metal pick to obtain. Alabaster can be made by directly crafting with $(l:the_world/ores_and_minerals#gypsum)Gypsum$(), however it can be made more efficiently by sealing some $(l:the_world/ores_and_minerals#gypsum)Gypsum$() with 100 mB of $(thing)Limewater$() in a barrel.', title='Alabaster').anchor('alabaster'),
             crafting('tfc:crafting/alabaster_brick', 'tfc:crafting/alabaster_bricks', title='Alabaster Bricks'),
->>>>>>> 9d3caaed
             text('Alabaster can be dyed in a $(l:mechanics/barrels)Barrel$() of dye into any color. Raw Alabaster blocks can also be $(l:mechanics/chisel)chiseled$() into $(thing)Polished Alabaster$() using the $(thing)Smooth$() chisel mode.'),
             crafting('tfc:crafting/alabaster/magenta_polished_stairs', text_contents='Polished Alabaster and Alabaster Bricks can be crafted or $(l:mechanics/chisel)chiseled$() into stairs, walls, and slabs.', title='Alabaster Decorations'),
             #empty_last_page(),
@@ -733,14 +724,8 @@
             image('tfc:textures/gui/book/tutorial/panning.png'),
         )),
         entry('heating', 'Heating', 'tfc:firestarter', pages=(
-<<<<<<< HEAD
-            text('Heating items is a way of converting one item to another, or an item to a fluid. Items can be heated in many ways - in a $(l:firepit)Firepit$(), a $(l:getting_started/pit_kiln)Pit Kiln$(), or a $(l:mechanics/charcoal_forge)Charcoal Forge$(), to name a few. However they all function in the same way. When you place items inside these devices, the items will gradually start to heat up. This is visible on the item\'s tooltip.'),
-            text('The temperature of an item is represented by a color, which will change through the following values:$(br2)$(7)$(bold)Warming$(): 1 - 80 °C$(br)$(7)$(bold)Hot$(): 80 - 210 °C$(br)$(7)$(bold)Very Hot$(): 210 - 480 °C$(br)$(4)$(bold)Faint Red$(): 480 - 580 °C$(br)$(bold)$(4)Dark Red$(): 580 - 730 °C$(br)$(c)$(bold)Bright Red$(): 730 - 930 °C$(br)$(6)$(bold)Orange$(): 930 - 1100 °C$(br)$(e)$(bold)$(t:Yellow)Yellow$(): 1100 - 1300 °C$(br)$(e)$(t:Yellow White)$(bold)Yellow White$(): 1300 - 1400 °C$(br)$(f)$(bold)$(t:White)White$(): 1400 - 1500 °C$(br)$(f)$(bold)$(t:Brilliant White)Brilliant White$(): >1500 °C'),
-            # todo: other just general heating recipes?
-=======
             text('Heating items is a way of converting one item to another, or an item to a fluid. Items can be heated in many ways - in a $(l:getting_started/firepit)Firepit$(), a $(l:getting_started/pit_kiln)Pit Kiln$(), or a $(l:mechanics/charcoal_forge)Charcoal Forge$(), to name a few. However they all function in the same way. When you place items inside these devices, the items will gradually start to heat up. This is visible on the item\'s tooltip.'),
             text('The temperature of an item is represented by a color, which will change through the following values:$(br2)$(7)$(bold)Warming$(): 1 - 80 °C$(br)$(7)$(bold)Hot$(): 80 - 210 °C$(br)$(7)$(bold)Very Hot$(): 210 - 480 °C$(br)$(4)$(bold)Faint Red$(): 480 - 580 °C$(br)$(bold)$(4)Dark Red$(): 580 - 730 °C$(br)$(c)$(bold)Bright Red$(): 730 - 930 °C$(br)$(6)$(bold)Orange$(): 930 - 1100 °C$(br)$(e)$(bold)$(t:Yellow)Yellow$(): 1100 - 1300 °C$(br)$(e)$(t:Yellow White)$(bold)Yellow White$(): 1300 - 1400 °C$(br)$(d)$(bold)$(t:White)White$(): 1400 - 1500 °C$(br)$(d)$(bold)$(t:Brilliant White)Brilliant White$(): >1500 °C'),
->>>>>>> 9d3caaed
         )),
         entry('charcoal_forge', 'Charcoal Forge', 'tfc:textures/block/devices/charcoal_forge/lit_static.png', pages=(
             text('The $(thing)Charcoal Forge$() is a device used to $(l:mechanics/heating)heat$() and melt items. Forges are necessary to make a $(l:mechanics/crucible)crucible$() work. They are typically used to heat items to prepare them for smithing on an $(l:mechanics/anvils)anvil$(). $(br)It is constructed with 5 $(thing)stone$() blocks surrounding a $(l:mechanics/charcoal_pit#charcoal_pile)charcoal pile$() of 7 or 8 layers which is then lit.'),
@@ -799,11 +784,7 @@
             image('tfc:textures/gui/book/gui/grill.png', text_contents='The grill interface.', border=False),
         )),
         entry('pot', 'Firepit And Pot', 'tfc:pot', pages=(
-<<<<<<< HEAD
-            text('A $(thing)Pot$() is an item that can be added to the firepit, in order to both cook new types of food, and produce some other useful items.$(br2)In order to create a firepit with a pot, first create a $(l:getting_started/firepit)Firepit$(), then use a $(thing)Ceramic Pot$() on the firepit.'),
-=======
             text('A $(thing)Pot$() is an item that can be added to the firepit to cook new types of food and also produce some other useful items.$(br2)In order to create a firepit with a pot, first create a $(l:getting_started/firepit)Firepit$(), then use a $(l:mechanics/pot)Ceramic Pot$() on the firepit.'),
->>>>>>> 9d3caaed
             block_spotlight('', 'A firepit with a pot attached.', 'tfc:pot'),
             clay_knapping('tfc:clay_knapping/pot', 'A ceramic pot must be $(l:getting_started/pottery)Knapped$() out of clay first.'),
             heat_recipe('tfc:heating/fired_pot', 'It then must be $(l:mechanics/heating)fired$() to create a $(thing)Ceramic Pot$() which can be used on the firepit.'),
@@ -1076,325 +1057,7 @@
 
 def detail_crop(crop: str) -> str:
     data = CROPS[crop]
-<<<<<<< HEAD
-    return '$(bold)$(l:the_world/climate#temperature)Temperature$(): %d - %d °C$(br)$(bold)$(l:food/hydration)Hydration$(): %d - %d %%$(br)$(bold)Nutrient$(): %s$(br2)' % (data.min_temp, data.max_temp, data.min_hydration, data.max_hydration, data.nutrient.title())
-
-
-# ==================== Book Resource Generation API Functions =============================
-
-
-class Component(NamedTuple):
-    type: str
-    x: int
-    y: int
-    data: JsonObject
-
-
-class Page(NamedTuple):
-    type: str
-    data: JsonObject
-    custom: bool  # If this page is a custom template.
-    anchor_id: str | None  # Anchor for referencing from other pages
-    link_ids: List[str]  # Items that are linked to this page
-    translation_keys: Tuple[str, ...]  # Keys into 'data' that need to be passed through the Translation
-
-    def anchor(self, anchor_id: str) -> 'Page':
-        return Page(self.type, self.data, self.custom, anchor_id, self.link_ids, self.translation_keys)
-
-    def link(self, *link_ids: str) -> 'Page':
-        for link_id in link_ids:
-            if link_id.startswith('#'):  # Patchouli format for linking tags
-                link_id = 'tag:' + link_id[1:]
-            self.link_ids.append(link_id)
-        return self
-
-    def translate(self, i18n: I18n):
-        for key in self.translation_keys:
-            if key in self.data and self.data[key] is not None:
-                self.data[key] = i18n.translate(self.data[key])
-
-
-class Entry(NamedTuple):
-    entry_id: str
-    name: str
-    icon: str
-    pages: Tuple[Page]
-    advancement: str | None
-
-
-class Book:
-
-    def __init__(self, rm: ResourceManager, root_name: str, macros: JsonObject, i18n: I18n, local_instance: bool):
-        self.rm: ResourceManager = rm
-        self.root_name = root_name
-        self.category_count = 0
-        self.i18n = i18n
-        self.local_instance = local_instance
-
-        if self.i18n.lang == 'en_us':  # Only generate the book.json if we're in the root language
-            rm.data(('patchouli_books', self.root_name, 'book'), {
-                'name': 'tfc.field_guide.book_name',
-                'landing_text': 'tfc.field_guide.book_landing_text',
-                'subtitle': '${version}',
-                # Even though we don't use the book item, we still need patchy to make a book item for us, as it controls the title
-                # If neither we nor patchy make a book item, this will show up as 'Air'. So we make one to allow the title to work properly.
-                'dont_generate_book': False,
-                'show_progress': False,
-                'macros': macros
-            })
-
-    def template(self, template_id: str, *components: Component):
-        self.rm.data(('patchouli_books', self.root_name, 'en_us', 'templates', template_id), {
-            'components': [{
-                'type': c.type, 'x': c.x, 'y': c.y, **c.data
-            } for c in components]
-        })
-
-    def category(self, category_id: str, name: str, description: str, icon: str, parent: str | None = None, is_sorted: bool = False, entries: Tuple[Entry, ...] = ()):
-        """
-        :param category_id: The id of this category.
-        :param name: The name of this category.
-        :param description: The description for this category. This displays in the category's main page, and can be formatted.
-        :param icon: The icon for this category. This can either be an ItemStack String, if you want an item to be the icon, or a resource location pointing to a square texture. If you want to use a resource location, make sure to end it with .png.
-        :param parent: The parent category to this one. If this is a sub-category, simply put the name of the category this is a child to here. If not, don't define it. This should be fully-qualified and of the form domain:name where domain is the same as the domain of your Book ID.
-        :param is_sorted: If the entries within this category are sorted
-        :param entries: A list of entries (call entry() for each)
-
-        https://vazkiimods.github.io/Patchouli/docs/reference/category-json/
-        """
-        self.rm.data(('patchouli_books', self.root_name, self.i18n.lang, 'categories', category_id), {
-            'name': self.i18n.translate(name),
-            'description': self.i18n.translate(description),
-            'icon': icon,
-            'parent': parent,
-            'sortnum': self.category_count
-        })
-        self.category_count += 1
-
-        category_res: ResourceLocation = utils.resource_location(self.rm.domain, category_id)
-
-        assert not isinstance(entries, Entry), 'One entry in singleton entries, did you forget a comma after entry(), ?\n  at: %s' % str(entries)
-        for i, e in enumerate(entries):
-            assert not isinstance(e.pages, Page), 'One entry in singleton pages, did you forget a comma after page(), ?\n  at: %s' % str(e.pages)
-
-            extra_recipe_mappings = {}
-            for index, p in enumerate(e.pages):
-                for link in p.link_ids:
-                    extra_recipe_mappings[link] = index
-            if not extra_recipe_mappings:  # Exclude if there's nothing here
-                extra_recipe_mappings = None
-
-            # Validate no duplicate anchors or links
-            seen_anchors = set()
-            seen_links = set()
-            for p in e.pages:
-                if p.anchor_id:
-                    assert p.anchor_id not in seen_anchors, 'Duplicate anchor "%s" on page %s' % (p.anchor_id, p)
-                    seen_anchors.add(p.anchor_id)
-                for link in p.link_ids:
-                    assert link not in seen_links, 'Duplicate link "%s" on page %s' % (link, p)
-                    seen_links.add(link)
-
-            # Separately translate each page
-            entry_name = self.i18n.translate(e.name)
-            for p in e.pages:
-                p.translate(self.i18n)
-
-            self.rm.data(('patchouli_books', self.root_name, self.i18n.lang, 'entries', category_res.path, e.entry_id), {
-                'name': entry_name,
-                'category': self.prefix(category_res.path),
-                'icon': e.icon,
-                'pages': [{
-                    'type': self.prefix(p.type) if p.custom else p.type,
-                    'anchor': p.anchor_id,
-                    **p.data
-                } for p in e.pages],
-                'advancement': e.advancement,
-                'read_by_default': True,
-                'sortnum': i if is_sorted else None,
-                'extra_recipe_mappings': extra_recipe_mappings
-            })
-
-    def prefix(self, path: str) -> str:
-        """ In a local instance, domains are all under patchouli, otherwise under tfc """
-        return ('patchouli' if self.local_instance else 'tfc') + ':' + path
-
-
-def entry(entry_id: str, name: str, icon: str, advancement: str | None = None, pages: Tuple[Page, ...] = ()) -> Entry:
-    """
-    :param entry_id: The id of this entry.
-    :param name: The name of this entry.
-    :param icon: The icon for this entry. This can either be an ItemStack String, if you want an item to be the icon, or a resource location pointing to a square texture. If you want to use a resource location, make sure to end it with .png
-    :param advancement: The name of the advancement you want this entry to be locked behind. See Locking Content with Advancements for more info on locking content.
-    :param pages: The array of pages for this entry.
-
-    https://vazkiimods.github.io/Patchouli/docs/reference/entry-json/
-    """
-    return Entry(entry_id, name, icon, pages, advancement)
-
-
-def text(text_contents: str, title: str | None = None) -> Page:
-    """
-    Text pages should always be the first page in any entry. If a text page is the first page in an entry, it'll display the header you see in the left page. For all other pages, it'll display as you can see in the right one.
-    :param text_contents: The text to display on this page. This text can be formatted.
-    :param title An optional title to display at the top of the page. If you set this, the rest of the text will be shifted down a bit. You can't use "title" in the first page of an entry.
-    :return:
-    """
-    return page('patchouli:text', {'text': text_contents, 'title': title}, translation_keys=('text', 'title'))
-
-
-def image(*images: str, text_contents: str | None = None, border: bool = True) -> Page:
-    """
-    :param images: An array with images to display. Images should be in resource location format. For example, the value botania:textures/gui/entries/banners.png will point to /assets/botania/textures/gui/entries/banners.png in the resource pack. For best results, make your image file 256 by 256, but only place content in the upper left 200 by 200 area. This area is then rendered at a 0.5x scale compared to the rest of the book in pixel size.
-    If there's more than one image in this array, arrow buttons are shown like in the picture, allowing the viewer to switch between images.
-    :param text_contents: The text to display on this page, under the image. This text can be formatted.
-    :param border: Defaults to false. Set to true if you want the image to be bordered, like in the picture. It's suggested that border is set to true for images that use the entire canvas, whereas images that don't touch the corners shouldn't have it.
-    """
-    return page('patchouli:image', {'images': images, 'text': text_contents, 'border': border}, translation_keys=('text',))
-
-def entity(entity_type: str, text_contents: str = None, title: str = None, scale: float = 0.7, offset: float = None, rotate: bool = None, default_rotation: float = None) -> Page:
-    """
-    :param entity_type: The entity type
-    :param text_contents: The text to display under the entity display
-    :param title: The title of the page
-    :param scale: The scale of the entity. Defaults to 1
-    :param offset: The vertical offset of the entity renderer. Defaults to 0
-    :param rotate: Whether the entity should rotate in the view. Defaults to true.
-    :param default_rotation: The rotation at which the entity is displayed. Only used if rotate is False.
-    """
-    return page('patchouli:entity', {'entity': entity_type, 'scale': scale, 'offset': offset, 'rotate': rotate, 'default_rotation': default_rotation, 'name': title, 'text': text_contents}, translation_keys=('name', 'text'))
-
-def crafting(first_recipe: str, second_recipe: str | None = None, title: str | None = None, text_contents: str | None = None) -> Page:
-    """
-    :param first_recipe: The ID of the first recipe you want to show.
-    :param second_recipe: The ID of the second recipe you want to show. Displaying two recipes is optional.
-    :param title: The title of the page, to be displayed above both recipes. This is optional, but if you include it, only this title will be displayed, rather than the names of both recipe output items.
-    :param text_contents: The text to display on this page, under the recipes. This text can be formatted.
-    Note: the text will not display if there are two recipes with two different outputs, and "title" is not set. This is the case of the image displayed, in which both recipes have the output names displayed, and there's no space for text.
-    """
-    return page('patchouli:crafting', {'recipe': first_recipe, 'recipe2': second_recipe, 'title': title, 'text': text_contents}, translation_keys=('text', 'title'))
-
-
-# todo: other default page types: (smelting, entity, link) as we need them
-
-def item_spotlight(item: str, title: str | None = None, link_recipe: bool = False, text_contents: str | None = None) -> Page:
-    """
-    :param item: An ItemStack String representing the item to be spotlighted.
-    :param title: A custom title to show instead on top of the item. If this is empty or not defined, it'll use the item's name instead.
-    :param link_recipe: Defaults to false. Set this to true to mark this spotlight page as the "recipe page" for the item being spotlighted. If you do so, when looking at pages that display the item, you can shift-click the item to be taken to this page. Highly recommended if the spotlight page has instructions on how to create an item by non-conventional means.
-    :param text_contents: The text to display on this page, under the item. This text can be formatted.
-    """
-    return page('patchouli:spotlight', {'item': item, 'title': title, 'link_recipes': link_recipe, 'text': text_contents}, translation_keys=('title', 'text'))
-
-
-def block_spotlight(title: str, text_content: str, block: str, lower: str | None = None) -> Page:
-    """ A shortcut for making a single block multiblock that is meant to act the same as item_spotlight() but for blocks """
-    return multiblock(title, text_content, False, pattern=(('X',), ('0',)), mapping={'X': block, '0': lower})
-
-
-def two_tall_block_spotlight(title: str, text_content: str, lower: str, upper: str) -> Page:
-    """ A shortcut for making a single block multiblock for a double tall block, such as crops or tall grass """
-    return multiblock(title, text_content, False, pattern=(('X',), ('Y',), ('0',)), mapping={'X': upper, 'Y': lower})
-
-def multiblock(title: str, text_content: str, enable_visualize: bool, pattern: Tuple[Tuple[str, ...], ...] | None = None, mapping: Mapping[str, str] | None = None, offset: Tuple[int, int, int] | None = None, multiblock_id: str | None = None) -> Page:
-    """
-    Page type: "patchouli:multiblock"
-
-    :param title: The name of the multiblock you're displaying. Shows as a header above the multiblock display.
-    :param text_content: The text to display on this page, under the multiblock. This text can be formatted.
-    :param enable_visualize: Set this to false to disable the "Visualize" button.
-    :param pattern: Terse explanation of the format: the pattern attribute is an array of array of strings. It is indexed in the following order: y (top to bottom), x (west to east), then z (north to south).
-    :param mapping: Patchouli already provides built in characters for Air and (Any Block), which are respectively a space, and an underscore, so we don't have to account for those. Patchouli uses the same vanilla logic to parse blockstate predicate as, for example, the /execute if block ~ ~ ~ <PREDICATE> command. This means you can use block ID's, tags, as well as specify blockstate properties you want to constraint. Therefore, we have:
-    :param offset: An int array of 3 values ([X, Y, Z]) to offset the multiblock relative to its center.
-    :param multiblock_id: For modders only. The ID of the multiblock you want to display.
-    """
-    data = {'name': title, 'text': text_content, 'enable_visualize': enable_visualize}
-    if multiblock_id is not None:
-        return page('patchouli:multiblock', {'multiblock_id': multiblock_id, **data}, translation_keys=('name', 'text'))
-    elif pattern is not None and mapping is not None:
-        return page('patchouli:multiblock', {'multiblock': {
-            'pattern': pattern,
-            'mapping': mapping,
-            'offset': offset,
-        }, **data}, translation_keys=('name', 'text'))
-    else:
-        raise ValueError('multiblock page must have either \'multiblock\' or \'pattern\' and \'mapping\' entries')
-
-
-def empty() -> Page:
-    return page('patchouli:empty', {})
-
-
-# ==============
-# TFC Page Types
-# ==============
-
-def multimultiblock(text_content: str, *pages) -> Page:
-    return page('multimultiblock', {'text': text_content, 'multiblocks': [p.data['multiblock'] if 'multiblock' in p.data else p.data['multiblock_id'] for p in pages]}, custom=True, translation_keys=('text',))
-
-
-def rock_knapping_typical(recipe_with_category_format: str, text_content: str) -> Page:
-    return rock_knapping(*[recipe_with_category_format % c for c in ROCK_CATEGORIES], text_content=text_content)
-
-
-def rock_knapping(*recipes: str, text_content: str) -> Page:
-    return page('rock_knapping_recipe', {'recipes': recipes, 'text': text_content}, custom=True, translation_keys=('text',))
-
-
-def leather_knapping(recipe: str, text_content: str) -> Page:
-    return page('leather_knapping_recipe', {'recipe': recipe, 'text': text_content}, custom=True, translation_keys=('text',))
-
-
-def clay_knapping(recipe: str, text_content: str) -> Page:
-    return page('clay_knapping_recipe', {'recipe': recipe, 'text': text_content}, custom=True, translation_keys=('text',))
-
-
-def fire_clay_knapping(recipe: str, text_content: str) -> Page:
-    return page('fire_clay_knapping_recipe', {'recipe': recipe, 'text': text_content}, custom=True, translation_keys=('text',))
-
-
-def heat_recipe(recipe: str, text_content: str) -> Page:
-    return page('heat_recipe', {'recipe': recipe, 'text': text_content}, custom=True, translation_keys=('text',))
-
-
-def quern_recipe(recipe: str, text_content: str) -> Page:
-    return page('quern_recipe', {'recipe': recipe, 'text': text_content}, custom=True, translation_keys=('text',))
-
-
-def anvil_recipe(recipe: str, text_content: str) -> Page:
-    return page('anvil_recipe', {'recipe': recipe, 'text': text_content}, custom=True, translation_keys=('text',))
-
-
-def alloy_recipe(title: str, ingot: str, *components: Tuple[str, int, int], text_content: str) -> Page:
-    recipe = ''.join(['$(li)%d - %d %% : $(thing)%s$()' % (lo, hi, alloy) for (alloy, lo, hi) in components])
-    return item_spotlight(ingot, title, False, '$(br)$(bold)Requirements:$()$(br)' + recipe + '$(br2)' + text_content)
-
-
-def fertilizer(item: str, text_contents: str, n: float = 0, p: float = 0, k: float = 0) -> Page:
-    text_contents += ' $(br)'
-    if n > 0:
-        text_contents += '$(li)$(b)Nitrogen: %d$()' % (n * 100)
-    if p > 0:
-        text_contents += '$(li)$(6)Phosphorous: %d$()' % (p * 100)
-    if k > 0:
-        text_contents += '$(li)$(d)Potassium: %d$()' % (k * 100)
-    return item_spotlight(item, text_contents=text_contents)
-
-def page(page_type: str, page_data: JsonObject, custom: bool = False, translation_keys: Tuple[str, ...] = ()) -> Page:
-    return Page(page_type, page_data, custom, None, [], translation_keys)
-
-
-# Components
-
-def text_component(x: int, y: int) -> Component:
-    return Component('patchouli:text', x, y, {'text': '#text'})
-
-
-def header_component(x: int, y: int) -> Component:
-    return Component('patchouli:header', x, y, {'text': '#header'})
-=======
     return '$(bold)$(l:the_world/climate#temperature)Temperature$(): %d - %d °C$(br)$(bold)$(l:mechanics/hydration)Hydration$(): %d - %d %%$(br)$(bold)Nutrient$(): %s$(br2)' % (data.min_temp, data.max_temp, data.min_hydration, data.max_hydration, data.nutrient.title())
->>>>>>> 9d3caaed
 
 def detail_fruit_tree(fruit: str, text_contents: str = '', right: Page = None) -> Tuple[Page, Page, Page]:
     data = FRUITS[fruit]
