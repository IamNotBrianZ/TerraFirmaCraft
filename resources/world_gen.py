# Handles generation of all world gen objects

import hashlib
from enum import IntEnum
from typing import Tuple, Any

from mcresources import ResourceManager, world_gen as wg

from constants import *

BiomeTemperature = NamedTuple('BiomeTemperature', id=str, temperature=float, water_color=float, water_fog_color=float)
BiomeRainfall = NamedTuple('BiomeRainfall', id=str, downfall=float)

TEMPERATURES = (
    BiomeTemperature('frozen', 0, 3750089, 329011),
    BiomeTemperature('cold', 0.25, 4020182, 329011),
    BiomeTemperature('normal', 0.5, 4159204, 329011),
    BiomeTemperature('lukewarm', 0.75, 4566514, 267827),
    BiomeTemperature('warm', 1.0, 4445678, 270131)
)

RAINFALLS = (
    BiomeRainfall('arid', 0),
    BiomeRainfall('dry', 0.2),
    BiomeRainfall('normal', 0.45),
    BiomeRainfall('damp', 0.7),
    BiomeRainfall('wet', 0.9)
)

DEFAULT_FOG_COLOR = 12638463
DEFAULT_SKY_COLOR = 0x84E6FF


class Decoration(IntEnum):
    RAW_GENERATION = 0
    LAKES = 1
    LOCAL_MODIFICATIONS = 2
    UNDERGROUND_STRUCTURES = 3
    SURFACE_STRUCTURES = 4
    STRONGHOLDS = 5
    UNDERGROUND_ORES = 6
    UNDERGROUND_DECORATION = 7
    VEGETAL_DECORATION = 8
    TOP_LAYER_MODIFICATION = 9


def generate(rm: ResourceManager):
    # Surface Builder Configs - we allow lenient block state definitions, so use them
    grass_dirt_config = {
        'top_material': 'minecraft:grass_block',
        'under_material': 'minecraft:dirt'
    }

    # Surface Builders
    surface_builder(rm, 'badlands', wg.configure('tfc:badlands', grass_dirt_config))
    surface_builder(rm, 'canyons', wg.configure('tfc:thin', grass_dirt_config))
    surface_builder(rm, 'volcanic_canyons', wg.configure('tfc:with_volcanoes', {'parent': 'tfc:canyons'}))
    surface_builder(rm, 'default', wg.configure('tfc:normal', grass_dirt_config))
    surface_builder(rm, 'underwater', wg.configure('tfc:underwater'))
    surface_builder(rm, 'mountains', wg.configure('tfc:mountains'))
    surface_builder(rm, 'volcanic_mountains', wg.configure('tfc:with_volcanoes', {'parent': 'tfc:mountains'}))
    surface_builder(rm, 'shore', wg.configure('tfc:shore'))

    # Configured Features
    rm.feature('erosion', wg.configure('tfc:erosion'))
    rm.feature('ice_and_snow', wg.configure('tfc:ice_and_snow'))

    rm.feature('lake', wg.configure_decorated(wg.configure('tfc:lake'), decorate_chance(25), 'minecraft:heightmap_world_surface', 'minecraft:square'))
    rm.feature('flood_fill_lake', wg.configure_decorated(wg.configure('tfc:flood_fill_lake', {
        'state': 'minecraft:water'
    }), decorate_chance(5), 'minecraft:square', 'minecraft:heightmap_world_surface'))
    rm.feature('underground_flood_fill_lake', wg.configure_decorated(wg.configure('tfc:flood_fill_lake', {
        'state': 'minecraft:water'
    }), decorate_count(3), 'minecraft:square', ('minecraft:range', {'bottom_offset': 16, 'top_offset': 16, 'maximum': 100})))

    for spring_cfg in (('water', 80), ('lava', 35)):
        rm.feature('%s_spring' % spring_cfg[0], wg.configure_decorated(wg.configure('tfc:spring', {
            'state': wg.block_state('minecraft:%s[falling=true]' % spring_cfg[0]),
            'valid_blocks': ['tfc:rock/raw/%s' % rock for rock in ROCKS.keys()]
        }), ('minecraft:count', {'count': spring_cfg[1]}), 'minecraft:square', ('minecraft:range_biased', {'bottom_offset': 8, 'top_offset': 8, 'maximum': 256})))

    clay = [{'replace': 'tfc:dirt/%s' % soil, 'with': 'tfc:clay/%s' % soil} for soil in SOIL_BLOCK_VARIANTS] + [{'replace': 'tfc:grass/%s' % soil, 'with': 'tfc:clay_grass/%s' % soil} for soil in SOIL_BLOCK_VARIANTS]
    rm.feature('clay_disc', wg.configure_decorated(wg.configure('tfc:soil_disc', {
        'min_radius': 3,
        'max_radius': 5,
        'height': 3,
        'states': clay
    }), ('minecraft:chance', {'chance': 20}), 'minecraft:square', 'minecraft:heightmap_world_surface', ('tfc:climate', {'min_rainfall': 175})))
    rm.feature('water_clay_disc', wg.configure_decorated(wg.configure('tfc:soil_disc', {
        'min_radius': 2,
        'max_radius': 3,
        'height': 2,
        'states': clay
    }), ('minecraft:chance', {'chance': 10}), 'minecraft:square', 'minecraft:heightmap_world_surface', 'tfc:near_water'))
    rm.feature('peat_disc', wg.configure_decorated(wg.configure('tfc:soil_disc', {
        'min_radius': 5,
        'max_radius': 9,
        'height': 7,
        'states': [{'replace': 'tfc:dirt/%s' % soil, 'with': 'tfc:peat'} for soil in SOIL_BLOCK_VARIANTS] +
                  [{'replace': 'tfc:grass/%s' % soil, 'with': 'tfc:peat_grass'} for soil in SOIL_BLOCK_VARIANTS]
    }), ('minecraft:chance', {'chance': 10}), 'minecraft:square', 'minecraft:heightmap_world_surface', ('tfc:climate', {'min_rainfall': 350, 'min_temperature': 12})))
    rm.feature('loam_disc', wg.configure_decorated(wg.configure('tfc:soil_disc', {
        'min_radius': 3,
        'max_radius': 5,
        'height': 3,
        'states': [{'replace': 'tfc:dirt/%s' % soil, 'with': 'tfc:dirt/loam'} for soil in SOIL_BLOCK_VARIANTS] +
                  [{'replace': 'tfc:grass/%s' % soil, 'with': 'tfc:grass/loam'} for soil in SOIL_BLOCK_VARIANTS] +
                  [{'replace': 'tfc:clay/%s' % soil, 'with': 'tfc:clay/loam'} for soil in SOIL_BLOCK_VARIANTS] +
                  [{'replace': 'tfc:clay_grass/%s' % soil, 'with': 'tfc:clay_grass/loam'} for soil in SOIL_BLOCK_VARIANTS]
    }), ('minecraft:chance', {'chance': 120}), 'minecraft:square', 'minecraft:heightmap_world_surface', ('tfc:climate', {'min_rainfall': 400})))

    for step, prefix in (('air', ''), ('liquid', 'underwater_')):
        rm.feature('%scave_spike' % prefix, wg.configure_decorated(wg.configure('tfc:cave_spike'), ('minecraft:carving_mask', {'step': step, 'probability': 0.09})))
        rm.feature('%slarge_cave_spike' % prefix, wg.configure_decorated(wg.configure('tfc:large_cave_spike'), ('tfc:bounded_carving_mask', {'step': step, 'probability': 0.006, 'max_y': 45})))

    rm.feature('calcite', wg.configure_decorated(wg.configure('tfc:calcite', {
        'radius': 5,
        'tries': 20,
        'min_height': 2,
        'max_height': 5
    }), ('minecraft:count', {'count': 4}), 'minecraft:square', ('minecraft:range_biased', {'bottom_offset': 8, 'top_offset': 8, 'maximum': 128})))
    rm.feature('mega_calcite', wg.configure_decorated(wg.configure('tfc:calcite', {
        'radius': 12,
        'tries': 70,
        'min_height': 3,
        'max_height': 9
    }), decorate_chance(20), 'minecraft:square', ('minecraft:range_biased', {'bottom_offset': 8, 'top_offset': 8, 'maximum': 60})))

    for boulder_cfg in (('raw_boulder', 'raw', 'raw'), ('cobble_boulder', 'raw', 'cobble'), ('mossy_boulder', 'cobble', 'mossy_cobble')):
        rm.feature(boulder_cfg[0], wg.configure_decorated(wg.configure('tfc:boulder', {
            'base_type': boulder_cfg[1],
            'decoration_type': boulder_cfg[2]
        }), 'minecraft:square', 'minecraft:heightmap_world_surface', ('minecraft:chance', {'chance': 12}), 'tfc:flat_enough'))

    rm.feature('volcano_rivulet', wg.configure_decorated(wg.configure('tfc:rivulet', {
        'state': 'minecraft:magma_block'
    }), decorate_count(2), 'minecraft:square', ('tfc:volcano', {'distance': 0.7})))

    rm.feature('volcano_caldera', wg.configure_decorated(wg.configure('tfc:flood_fill_lake', {
        'overfill': True,
        'state': 'minecraft:lava'
    }), ('tfc:volcano', {'center': True}), 'minecraft:heightmap_world_surface'))

    # todo: this might be cool in cold mountain biomes, high altitude
    rm.feature('ice_rivulet', wg.configure_decorated(wg.configure('tfc:rivulet', {
        'state': 'minecraft:packed_ice'
    }), decorate_chance(7), 'minecraft:square', 'minecraft:heightmap_world_surface'))

    # Trees / Forests
    rm.feature('forest', wg.configure('tfc:forest', {
        'entries': [
            forest_config(30, 210, 17, 32, 'tfc:wood/wood/acacia', 'tfc:wood/leaves/acacia', 'tfc:wood/twig/acacia', 'tfc:wood/fallen_leaves/acacia', 'acacia', True),
            forest_config(60, 240, 1, 15, 'tfc:wood/wood/ash', 'tfc:wood/leaves/ash', 'tfc:wood/twig/ash', 'tfc:wood/fallen_leaves/ash', 'ash', True),
            forest_config(350, 500, -18, 5, 'tfc:wood/wood/aspen', 'tfc:wood/leaves/aspen', 'tfc:wood/twig/aspen', 'tfc:wood/fallen_leaves/aspen', 'aspen', False),
            forest_config(125, 310, -11, 7, 'tfc:wood/wood/birch', 'tfc:wood/leaves/birch', 'tfc:wood/twig/birch', 'tfc:wood/fallen_leaves/birch', 'birch', False),
            forest_config(0, 180, 12, 32, 'tfc:wood/wood/blackwood', 'tfc:wood/leaves/blackwood', 'tfc:wood/twig/blackwood', 'tfc:wood/fallen_leaves/blackwood', 'blackwood', True),
            forest_config(180, 370, -4, 17, 'tfc:wood/wood/chestnut', 'tfc:wood/leaves/chestnut', 'tfc:wood/twig/chestnut', 'tfc:wood/fallen_leaves/chestnut', 'chestnut', False),
            forest_config(290, 500, -16, -1, 'tfc:wood/wood/douglas_fir', 'tfc:wood/leaves/douglas_fir', 'tfc:wood/twig/douglas_fir', 'tfc:wood/fallen_leaves/douglas_fir', 'douglas_fir', True),
            forest_config(210, 400, 9, 24, 'tfc:wood/wood/hickory', 'tfc:wood/leaves/hickory', 'tfc:wood/twig/hickory', 'tfc:wood/fallen_leaves/hickory', 'hickory', True),
            forest_config(270, 500, 17, 32, 'tfc:wood/wood/kapok', 'tfc:wood/leaves/kapok', 'tfc:wood/twig/kapok', 'tfc:wood/fallen_leaves/kapok', 'kapok', False),
            forest_config(270, 500, -1, 15, 'tfc:wood/wood/maple', 'tfc:wood/leaves/maple', 'tfc:wood/twig/maple', 'tfc:wood/fallen_leaves/maple', 'maple',True),
            forest_config(240, 450, -9, 11, 'tfc:wood/wood/oak', 'tfc:wood/leaves/oak', 'tfc:wood/twig/oak', 'tfc:wood/fallen_leaves/oak', 'oak', False),
            forest_config(180, 470, 20, 32, 'tfc:wood/wood/palm', 'tfc:wood/leaves/palm', 'tfc:wood/twig/palm', 'tfc:wood/fallen_leaves/palm', 'palm',  False),
            forest_config(60, 270, -18, -4, 'tfc:wood/wood/pine', 'tfc:wood/leaves/pine', 'tfc:wood/twig/pine', 'tfc:wood/fallen_leaves/pine', 'pine', True),
            forest_config(140, 310, 8, 31, 'tfc:wood/wood/rosewood', 'tfc:wood/leaves/rosewood', 'tfc:wood/twig/rosewood', 'tfc:wood/fallen_leaves/rosewood', 'rosewood', False),
            forest_config(250, 420, -14, 2, 'tfc:wood/wood/sequoia', 'tfc:wood/leaves/sequoia', 'tfc:wood/twig/sequoia', 'tfc:wood/fallen_leaves/sequoia', 'sequoia', True),
            forest_config(110, 320, -17, 1, 'tfc:wood/wood/spruce', 'tfc:wood/leaves/spruce', 'tfc:wood/twig/spruce', 'tfc:wood/fallen_leaves/spruce', 'spruce', True),
            forest_config(230, 480, 15, 29, 'tfc:wood/wood/sycamore', 'tfc:wood/leaves/sycamore', 'tfc:wood/twig/sycamore', 'tfc:wood/fallen_leaves/sycamore', 'sycamore', True),
            forest_config(10, 220, -13, 9, 'tfc:wood/wood/white_cedar', 'tfc:wood/leaves/white_cedar', 'tfc:wood/twig/white_cedar', 'tfc:wood/fallen_leaves/white_cedar', 'white_cedar', True),
            forest_config(330, 500, 11, 32, 'tfc:wood/wood/willow', 'tfc:wood/leaves/willow', 'tfc:wood/twig/willow', 'tfc:wood/fallen_leaves/willow', 'willow', True),
        ]
    }))

    rm.feature(('tree', 'acacia'), wg.configure('tfc:random_tree', random_config('acacia', 35)))
    rm.feature(('tree', 'acacia_large'), wg.configure('tfc:random_tree', random_config('acacia', 6, 2, True)))
    rm.feature(('tree', 'ash'), wg.configure('tfc:overlay_tree', overlay_config('ash', 3, 5)))
    rm.feature(('tree', 'ash_large'), wg.configure('tfc:random_tree', random_config('ash', 5, 2, True)))
    rm.feature(('tree', 'aspen'), wg.configure('tfc:random_tree', random_config('aspen', 16, trunk=[3, 5, 1])))
    rm.feature(('tree', 'birch'), wg.configure('tfc:random_tree', random_config('birch', 16, trunk=[2, 3, 1])))
    rm.feature(('tree', 'blackwood'), wg.configure('tfc:random_tree', random_config('blackwood', 10)))
    rm.feature(('tree', 'blackwood_large'), wg.configure('tfc:random_tree', random_config('blackwood', 10, 1, True)))
    rm.feature(('tree', 'chestnut'), wg.configure('tfc:overlay_tree', overlay_config('chestnut', 2, 4)))
    rm.feature(('tree', 'douglas_fir'), wg.configure('tfc:random_tree', random_config('douglas_fir', 9)))
    rm.feature(('tree', 'douglas_fir_large'), wg.configure('tfc:random_tree', random_config('douglas_fir', 5, 2, True)))
    rm.feature(('tree', 'hickory'), wg.configure('tfc:random_tree', random_config('hickory', 9)))
    rm.feature(('tree', 'hickory_large'), wg.configure('tfc:random_tree', random_config('hickory', 5, 2, True)))
    rm.feature(('tree', 'kapok'), wg.configure('tfc:random_tree', random_config('kapok', 17)))
    rm.feature(('tree', 'maple'), wg.configure('tfc:overlay_tree', overlay_config('maple', 2, 4)))
    rm.feature(('tree', 'maple_large'), wg.configure('tfc:random_tree', random_config('maple', 5, 2, True)))
    rm.feature(('tree', 'oak'), wg.configure('tfc:overlay_tree', overlay_config('oak', 3, 5)))
    rm.feature(('tree', 'palm'), wg.configure('tfc:random_tree', random_config('palm', 7)))
    rm.feature(('tree', 'pine'), wg.configure('tfc:random_tree', random_config('pine', 9)))
    rm.feature(('tree', 'pine_large'), wg.configure('tfc:random_tree', random_config('pine', 5, 2, True)))
    rm.feature(('tree', 'rosewood'), wg.configure('tfc:overlay_tree', overlay_config('rosewood', 1, 3)))
    rm.feature(('tree', 'sequoia'), wg.configure('tfc:random_tree', random_config('sequoia', 7)))
    rm.feature(('tree', 'sequoia_large'), wg.configure('tfc:stacked_tree', stacked_config('sequoia', 8, 16, 2, [(2, 3, 3), (1, 2, 3), (1, 1, 3)], 2, True)))
    rm.feature(('tree', 'spruce'), wg.configure('tfc:random_tree', random_config('sequoia', 7)))
    rm.feature(('tree', 'spruce_large'), wg.configure('tfc:stacked_tree', stacked_config('spruce', 5, 9, 2, [(2, 3, 3), (1, 2, 3), (1, 1, 3)], 2, True)))
    rm.feature(('tree', 'sycamore'), wg.configure('tfc:overlay_tree', overlay_config('sycamore', 2, 5)))
    rm.feature(('tree', 'sycamore_large'), wg.configure('tfc:random_tree', random_config('sycamore', 5, 2, True)))
    rm.feature(('tree', 'white_cedar'), wg.configure('tfc:overlay_tree', overlay_config('white_cedar', 2, 4)))
    rm.feature(('tree', 'white_cedar_large'), wg.configure('tfc:overlay_tree', overlay_config('white_cedar', 2, 5, 1, 1, True)))
    rm.feature(('tree', 'willow'), wg.configure('tfc:random_tree', random_config('willow', 7)))
    rm.feature(('tree', 'willow_large'), wg.configure('tfc:random_tree', random_config('willow', 14, 1, True)))

    # Ore Veins
    for vein_name, vein in ORE_VEINS.items():
        rocks = expand_rocks(vein.rocks, vein_name)
        ore = ORES[vein.ore]  # standard ore
        if ore.graded:  # graded ore vein
            rm.feature(('vein', vein_name), wg.configure('tfc:%s_vein' % vein.type, {
                'rarity': vein.rarity,
                'min_y': vein.min_y,
                'max_y': vein.max_y,
                'size': vein.size,
                'density': vein.density * 0.01,
                'blocks': [{
                    'stone': ['tfc:rock/raw/%s' % rock],
                    'ore': [{
                        'weight': vein.poor,
                        'block': 'tfc:ore/poor_%s/%s' % (vein.ore, rock)
                    }, {
                        'weight': vein.normal,
                        'block': 'tfc:ore/normal_%s/%s' % (vein.ore, rock)
                    }, {
                        'weight': vein.rich,
                        'block': 'tfc:ore/rich_%s/%s' % (vein.ore, rock)
                    }]
                } for rock in rocks],
                'indicator': {
                    'rarity': 12,
                    'blocks': [{
                        'block': 'tfc:ore/small_%s' % vein.ore
                    }]
                },
                'salt': vein_salt(vein_name)
            }))
        else:  # non-graded ore vein (mineral)
            rm.feature(('vein', vein_name), wg.configure('tfc:%s_vein' % vein.type, {
                'rarity': vein.rarity,
                'min_y': vein.min_y,
                'max_y': vein.max_y,
                'size': vein.size,
                'density': vein.density,
                'blocks': [{
                    'stone': ['tfc:rock/raw/%s' % rock],
                    'ore': [{'block': 'tfc:ore/%s/%s' % (vein.ore, rock)}]
                } for rock in rocks],
                'salt': vein_salt(vein_name)
            }))

    rm.feature(('vein', 'gravel'), wg.configure('tfc:cluster_vein', {
        'rarity': 30,
        'min_y': 0,
        'max_y': 180,
        'size': 20,
        'density': 1,
        'blocks': [{
            'stone': ['tfc:rock/raw/%s' % rock],
            'ore': [{'block': 'tfc:rock/gravel/%s' % rock}]
        } for rock in ROCKS.keys()],
        'salt': vein_salt('gravel')
    }))

    # Plants
    rm.feature(('plant', 'allium'), wg.configure_decorated(plant_feature('tfc:plant/allium[age=1,stage=1]', 'minecraft:simple_block_placer', 1, 10, 10), decorate_chance(5), 'minecraft:square', decorate_climate(10, 18, 150, 400)))
    rm.feature(('plant', 'athyrium_fern'), wg.configure_decorated(plant_feature('tfc:plant/athyrium_fern[age=1,stage=1]', 'minecraft:simple_block_placer', 1, 10, 128, True), decorate_chance(1), 'minecraft:square', decorate_climate(20, 30, 200, 500)))
    rm.feature(('plant', 'barrel_cactus'), wg.configure_decorated(plant_feature('tfc:plant/barrel_cactus[age=1,stage=1,part=lower]', 'tfc:tall_plant', 1, 15, 10), decorate_chance(5), 'minecraft:square', decorate_climate(-6, 50, 0, 85)))
    rm.feature(('plant', 'black_orchid'), wg.configure_decorated(plant_feature('tfc:plant/black_orchid[age=1,stage=1]', 'minecraft:simple_block_placer', 1, 10, 10), decorate_chance(5), 'minecraft:square', decorate_climate(30, 41, 290, 410)))
    rm.feature(('plant', 'blood_lily'), wg.configure_decorated(plant_feature('tfc:plant/blood_lily[age=1,stage=1]', 'minecraft:simple_block_placer', 1, 10, 10), decorate_chance(5), 'minecraft:square', decorate_climate(33, 45, 200, 500)))
    rm.feature(('plant', 'blue_orchid'), wg.configure_decorated(plant_feature('tfc:plant/blue_orchid[age=1,stage=1]', 'minecraft:simple_block_placer', 1, 10, 10), decorate_chance(5), 'minecraft:square', decorate_climate(8, 16, 250, 390)))
    rm.feature(('plant', 'butterfly_milkweed'), wg.configure_decorated(plant_feature('tfc:plant/butterfly_milkweed[age=1,stage=1]', 'minecraft:simple_block_placer', 1, 10, 10), decorate_chance(5), 'minecraft:square', decorate_climate(-40, 25, 75, 300)))
    rm.feature(('plant', 'calendula'), wg.configure_decorated(plant_feature('tfc:plant/calendula[age=1,stage=1]', 'minecraft:simple_block_placer', 1, 10, 10), decorate_chance(5), 'minecraft:square', decorate_climate(-5, 15, 130, 300)))
    rm.feature(('plant', 'canna'), wg.configure_decorated(plant_feature('tfc:plant/canna[age=1,stage=1]', 'minecraft:simple_block_placer', 1, 10, 128, True), decorate_chance(1), 'minecraft:square', decorate_climate(30, 50, 270, 500)))
    rm.feature(('plant', 'cattail'), wg.configure_decorated(plant_feature('tfc:plant/cattail[age=1,stage=1,fluid=empty,part=lower]', 'tfc:emergent', 1, 7, 100), decorate_chance(2), 'minecraft:square', decorate_climate(-10, 50, 150, 500)))
    rm.feature(('plant', 'dandelion'), wg.configure_decorated(plant_feature('tfc:plant/dandelion[age=1,stage=1]', 'minecraft:simple_block_placer', 1, 10, 10), decorate_chance(5), 'minecraft:square', decorate_climate(0, 22, 120, 400)))
    rm.feature(('plant', 'duckweed'), wg.configure_decorated(plant_feature('tfc:plant/duckweed[age=1,stage=1]', 'minecraft:simple_block_placer', 1, 7, 100), decorate_chance(7), 'minecraft:square', decorate_climate(-34, 25, 0, 500)))
    rm.feature(('plant', 'field_horsetail'), wg.configure_decorated(plant_feature('tfc:plant/field_horsetail[age=1,stage=1]', 'minecraft:simple_block_placer', 1, 10, 10), decorate_chance(5), 'minecraft:square', decorate_climate(10, 26, 300, 500)))
    rm.feature(('plant', 'fountain_grass'), wg.configure_decorated(plant_feature('tfc:plant/fountain_grass[age=1,stage=1]', 'minecraft:simple_block_placer', 1, 20), decorate_chance(1), 'minecraft:square', decorate_climate(-12, 40, 75, 150)))
    rm.feature(('plant', 'foxglove'), wg.configure_decorated(plant_feature('tfc:plant/foxglove[age=1,stage=1,part=lower]', 'tfc:tall_plant', 1, 15, 10), decorate_chance(5), 'minecraft:square', decorate_climate(15, 29, 150, 300)))
    rm.feature(('plant', 'goldenrod'), wg.configure_decorated(plant_feature('tfc:plant/goldenrod[age=1,stage=1]', 'minecraft:simple_block_placer', 1, 10, 128, True), decorate_chance(1), 'minecraft:square', decorate_climate(17, 28, 75, 310)))
    rm.feature(('plant', 'grape_hyacinth'), wg.configure_decorated(plant_feature('tfc:plant/grape_hyacinth[age=1,stage=1]', 'minecraft:simple_block_placer', 1, 10, 10), decorate_chance(5), 'minecraft:square', decorate_climate(5, 27, 150, 250)))
    rm.feature(('plant', 'gutweed'), wg.configure_decorated(plant_feature('tfc:plant/gutweed[age=1,stage=1,fluid=empty]', 'tfc:water_plant', 1, 10, 10), decorate_chance(4), 'minecraft:square', decorate_climate(-50, 50, 100, 500)))
    rm.feature(('plant', 'guzmania'), wg.configure_decorated(plant_feature('tfc:plant/guzmania[age=1,stage=1,facing=north]', 'minecraft:simple_block_placer', 6, 5), decorate_chance(5), 'minecraft:square', decorate_climate(15, 29, 290, 480)))
    rm.feature(('plant', 'houstonia'), wg.configure_decorated(plant_feature('tfc:plant/houstonia[age=1,stage=1]', 'minecraft:simple_block_placer', 1, 10, 10), decorate_chance(5), 'minecraft:square', decorate_climate(-46, 10, 150, 500)))
    rm.feature(('plant', 'labrador_tea'), wg.configure_decorated(plant_feature('tfc:plant/labrador_tea[age=1,stage=1]', 'minecraft:simple_block_placer', 1, 10, 10), decorate_chance(5), 'minecraft:square', decorate_climate(-5, 9, 200, 380)))
    rm.feature(('plant', 'lady_fern'), wg.configure_decorated(plant_feature('tfc:plant/lady_fern[age=1,stage=1]', 'minecraft:simple_block_placer', 1, 10, 10), decorate_chance(5), 'minecraft:square', decorate_climate(-50, 16, 200, 490)))
    rm.feature(('plant', 'licorice_fern'), wg.configure_decorated(plant_feature('tfc:plant/licorice_fern[age=1,stage=1,facing=north]', 'minecraft:simple_block_placer', 6, 5), decorate_chance(5), 'minecraft:square', decorate_climate(-15, 25, 300, 400)))
    rm.feature(('plant', 'laminaria'), wg.configure_decorated(plant_feature('tfc:plant/laminaria[age=1,stage=1,fluid=empty]', 'tfc:water_plant', 1, 10, 10), decorate_chance(4), 'minecraft:square', decorate_climate(-50, 12, 100, 500)))
    rm.feature(('plant', 'lotus'), wg.configure_decorated(plant_feature('tfc:plant/lotus[age=1,stage=1]', 'minecraft:simple_block_placer', 1, 7, 100), decorate_chance(7), 'minecraft:square', decorate_climate(15, 50, 0, 500)))
    rm.feature(('plant', 'manatee_grass'), wg.configure_decorated(plant_feature('tfc:plant/manatee_grass[age=1,stage=1,fluid=empty]', 'tfc:water_plant', 1, 15, 100), decorate_chance(2), 'minecraft:square', decorate_climate(25, 50, 250, 500)))
    rm.feature(('plant', 'marigold'), wg.configure_decorated(plant_feature('tfc:plant/marigold[age=1,stage=1,fluid=empty,part=lower]', 'tfc:emergent', 1, 7, 100), decorate_chance(2), 'minecraft:square', decorate_climate(20, 50, 50, 390)))
    rm.feature(('plant', 'meads_milkweed'), wg.configure_decorated(plant_feature('tfc:plant/meads_milkweed[age=1,stage=1]', 'minecraft:simple_block_placer', 1, 10, 10), decorate_chance(5), 'minecraft:square', decorate_climate(-10, 14, 130, 380)))
    rm.feature(('plant', 'morning_glory'), wg.configure_decorated(plant_feature('tfc:plant/morning_glory[age=1,stage=1,up=false,down=true,north=false,east=false,west=false,south=false]', 'minecraft:simple_block_placer', 1, 6), decorate_chance(15), 'minecraft:square', decorate_climate(-11, 19, 300, 500)))
    rm.feature(('plant', 'moss'), wg.configure_decorated(plant_feature('tfc:plant/moss[age=1,stage=1,up=false,down=true,north=false,east=false,west=false,south=false]', 'minecraft:simple_block_placer', 1, 6), decorate_chance(15), 'minecraft:square', decorate_climate(-7, 28, 250, 450)))
    rm.feature(('plant', 'nasturtium'), wg.configure_decorated(plant_feature('tfc:plant/nasturtium[age=1,stage=1]', 'minecraft:simple_block_placer', 1, 10, 10), decorate_chance(5), 'minecraft:square', decorate_climate(-19, 0, 150, 380)))
    rm.feature(('plant', 'orchard_grass'), wg.configure_decorated(plant_feature('tfc:plant/orchard_grass[age=1,stage=1]', 'minecraft:simple_block_placer', 1, 20), decorate_chance(1), 'minecraft:square', decorate_climate(-29, 27, 75, 300)))
    rm.feature(('plant', 'ostrich_fern'), wg.configure_decorated(plant_feature('tfc:plant/ostrich_fern[age=1,stage=1,part=lower]', 'tfc:tall_plant', 1, 15, 10), decorate_chance(5), 'minecraft:square', decorate_climate(-49, 14, 290, 470)))
    rm.feature(('plant', 'oxeye_daisy'), wg.configure_decorated(plant_feature('tfc:plant/oxeye_daisy[age=1,stage=1]', 'minecraft:simple_block_placer', 1, 10, 10), decorate_chance(5), 'minecraft:square', decorate_climate(10, 40, 120, 300)))
    rm.feature(('plant', 'pampas_grass'), wg.configure_decorated(plant_feature('tfc:plant/pampas_grass[age=1,stage=1,part=lower]', 'tfc:tall_plant', 1, 15, True), decorate_chance(1), 'minecraft:square', decorate_climate(20, 50, 0, 200)))
    rm.feature(('plant', 'perovskia'), wg.configure_decorated(plant_feature('tfc:plant/perovskia[age=1,stage=1]', 'minecraft:simple_block_placer', 1, 15, 128, True), decorate_chance(1), 'minecraft:square', decorate_climate(-50, 20, 0, 200)))
    rm.feature(('plant', 'pistia'), wg.configure_decorated(plant_feature('tfc:plant/pistia[age=1,stage=1]', 'minecraft:simple_block_placer', 1, 7, 100), decorate_chance(7), 'minecraft:square', decorate_climate(10, 45, 0, 400)))
    rm.feature(('plant', 'poppy'), wg.configure_decorated(plant_feature('tfc:plant/poppy[age=1,stage=1]', 'minecraft:simple_block_placer', 1, 10, 10), decorate_chance(5), 'minecraft:square', decorate_climate(-40, 36, 150, 250)))
    rm.feature(('plant', 'primrose'), wg.configure_decorated(plant_feature('tfc:plant/primrose[age=1,stage=1]', 'minecraft:simple_block_placer', 1, 10, 10), decorate_chance(5), 'minecraft:square', decorate_climate(-34, 33, 150, 300)))
    rm.feature(('plant', 'pulsatilla'), wg.configure_decorated(plant_feature('tfc:plant/pulsatilla[age=1,stage=1]', 'minecraft:simple_block_placer', 1, 10, 10), decorate_chance(5), 'minecraft:square', decorate_climate(-50, 30, 50, 200)))
    rm.feature(('plant', 'reindeer_lichen'), wg.configure_decorated(plant_feature('tfc:plant/reindeer_lichen[age=1,stage=1,up=false,down=true,north=false,east=false,west=false,south=false]', 'minecraft:simple_block_placer', 1, 6), decorate_chance(15), 'minecraft:square', decorate_climate(10, 33, 50, 470)))
    rm.feature(('plant', 'rose'), wg.configure_decorated(plant_feature('tfc:plant/rose[age=1,stage=1,part=lower]', 'tfc:tall_plant', 1, 15, 128, True), decorate_chance(1), 'minecraft:square', decorate_climate(-5, 20, 150, 300)))
    rm.feature(('plant', 'ryegrass'), wg.configure_decorated(plant_feature('tfc:plant/ryegrass[age=1,stage=1]', 'minecraft:simple_block_placer', 1, 20), decorate_chance(1), 'minecraft:square', decorate_climate(-10, 35, 150, 300)))
    rm.feature(('plant', 'sacred_datura'), wg.configure_decorated(plant_feature('tfc:plant/sacred_datura[age=1,stage=1]', 'minecraft:simple_block_placer', 1, 10, 10), decorate_chance(5), 'minecraft:square', decorate_climate(18, 28, 75, 150)))
    rm.feature(('plant', 'sago'), wg.configure_decorated(plant_feature('tfc:plant/sago[age=1,stage=1,fluid=empty]', 'tfc:water_plant', 1, 10, 10), decorate_chance(4), 'minecraft:square', decorate_climate(-10, 50, 200, 500)))
    rm.feature(('plant', 'sagebrush'), wg.configure_decorated(plant_feature('tfc:plant/sagebrush[age=1,stage=1]', 'minecraft:simple_block_placer', 1, 15, 10), decorate_chance(5), 'minecraft:square', decorate_climate(-34, 50, 0, 120)))
    rm.feature(('plant', 'sapphire_tower'), wg.configure_decorated(plant_feature('tfc:plant/sapphire_tower[age=1,stage=1,part=lower]', 'tfc:tall_plant', 1, 15, 10), decorate_chance(5), 'minecraft:square', decorate_climate(16, 39, 75, 200)))
    rm.feature(('plant', 'sargassum'), wg.configure_decorated(plant_feature('tfc:plant/sargassum[age=1,stage=1]', 'minecraft:simple_block_placer', 1, 7, 100), decorate_chance(7), 'minecraft:square', decorate_climate(0, 25, 0, 500)))
    rm.feature(('plant', 'scutch_grass'), wg.configure_decorated(plant_feature('tfc:plant/scutch_grass[age=1,stage=1]', 'minecraft:simple_block_placer', 1, 20), decorate_chance(1), 'minecraft:square', decorate_climate(0, 50, 150, 500)))
    rm.feature(('plant', 'snapdragon_pink'), wg.configure_decorated(plant_feature('tfc:plant/snapdragon_pink[age=1,stage=1]', 'minecraft:simple_block_placer', 1, 10, 10), decorate_chance(5), 'minecraft:square', decorate_climate(24, 36, 150, 300)))
    rm.feature(('plant', 'snapdragon_red'), wg.configure_decorated(plant_feature('tfc:plant/snapdragon_red[age=1,stage=1]', 'minecraft:simple_block_placer', 1, 10, 10), decorate_chance(5), 'minecraft:square', decorate_climate(24, 36, 150, 300)))
    rm.feature(('plant', 'snapdragon_white'), wg.configure_decorated(plant_feature('tfc:plant/snapdragon_white[age=1,stage=1]', 'minecraft:simple_block_placer', 1, 10, 10), decorate_chance(5), 'minecraft:square', decorate_climate(24, 36, 150, 300)))
    rm.feature(('plant', 'snapdragon_yellow'), wg.configure_decorated(plant_feature('tfc:plant/snapdragon_yellow[age=1,stage=1]', 'minecraft:simple_block_placer', 1, 10, 10), decorate_chance(5), 'minecraft:square', decorate_climate(24, 36, 150, 300)))
    rm.feature(('plant', 'spanish_moss'), wg.configure_decorated(plant_feature('tfc:plant/spanish_moss[age=1,stage=1,hanging=false]', 'minecraft:simple_block_placer', 1, 5), decorate_chance(5), 'minecraft:square', decorate_climate(35, 41, 400, 500)))
    rm.feature(('plant', 'star_grass'), wg.configure_decorated(plant_feature('tfc:plant/star_grass[age=1,stage=1,fluid=empty]', 'tfc:water_plant', 1, 15, 100), decorate_chance(2), 'minecraft:square', decorate_climate(-50, 50, 50, 260)))
    rm.feature(('plant', 'strelitzia'), wg.configure_decorated(plant_feature('tfc:plant/strelitzia[age=1,stage=1]', 'minecraft:simple_block_placer', 1, 10, 10), decorate_chance(5), 'minecraft:square', decorate_climate(35, 50, 50, 300)))
    rm.feature(('plant', 'switchgrass'), wg.configure_decorated(plant_feature('tfc:plant/switchgrass[age=1,stage=1,part=lower]', 'tfc:tall_plant', 1, 15), decorate_chance(2), 'minecraft:square', decorate_climate(-29, 29, 110, 390)))
    rm.feature(('plant', 'sword_fern'), wg.configure_decorated(plant_feature('tfc:plant/sword_fern[age=1,stage=1]', 'minecraft:simple_block_placer', 1, 10, 10), decorate_chance(5), 'minecraft:square', decorate_climate(-40, 25, 100, 500)))
    rm.feature(('plant', 'tall_fescue_grass'), wg.configure_decorated(plant_feature('tfc:plant/tall_fescue_grass[age=1,stage=1,part=lower]', 'tfc:tall_plant', 1, 15), decorate_chance(2), 'minecraft:square', decorate_climate(-10, 15, 280, 430)))
    rm.feature(('plant', 'timothy_grass'), wg.configure_decorated(plant_feature('tfc:plant/timothy_grass[age=1,stage=1]', 'minecraft:simple_block_placer', 1, 20), decorate_chance(1), 'minecraft:square', decorate_climate(15, 29, 289, 500)))
    rm.feature(('plant', 'toquilla_palm'), wg.configure_decorated(plant_feature('tfc:plant/toquilla_palm[age=1,stage=1,part=lower]', 'tfc:tall_plant', 1, 15, 10), decorate_chance(5), 'minecraft:square', decorate_climate(25, 50, 250, 500)))
    rm.feature(('plant', 'tree_fern'), wg.configure_decorated(plant_feature('tfc:plant/tree_fern[age=1,stage=1,part=lower]', 'tfc:tall_plant', 1, 15, 10), decorate_chance(5), 'minecraft:square', decorate_climate(27, 49, 320, 500)))
    rm.feature(('plant', 'trillium'), wg.configure_decorated(plant_feature('tfc:plant/trillium[age=1,stage=1]', 'minecraft:simple_block_placer', 1, 10, 10), decorate_chance(5), 'minecraft:square', decorate_climate(10, 33, 150, 300)))
    rm.feature(('plant', 'tropical_milkweed'), wg.configure_decorated(plant_feature('tfc:plant/tropical_milkweed[age=1,stage=1]', 'minecraft:simple_block_placer', 1, 10, 10), decorate_chance(5), 'minecraft:square', decorate_climate(28, 41, 120, 300)))
    rm.feature(('plant', 'tulip_orange'), wg.configure_decorated(plant_feature('tfc:plant/tulip_orange[age=1,stage=1]', 'minecraft:simple_block_placer', 1, 10, 10), decorate_chance(5), 'minecraft:square', decorate_climate(-34, 0, 100, 200)))
    rm.feature(('plant', 'tulip_pink'), wg.configure_decorated(plant_feature('tfc:plant/tulip_pink[age=1,stage=1]', 'minecraft:simple_block_placer', 1, 10, 10), decorate_chance(5), 'minecraft:square', decorate_climate(-34, 0, 100, 200)))
    rm.feature(('plant', 'tulip_red'), wg.configure_decorated(plant_feature('tfc:plant/tulip_red[age=1,stage=1]', 'minecraft:simple_block_placer', 1, 10, 10), decorate_chance(5), 'minecraft:square', decorate_climate(-34, 0, 100, 200)))
    rm.feature(('plant', 'tulip_white'), wg.configure_decorated(plant_feature('tfc:plant/tulip_white[age=1,stage=1]', 'minecraft:simple_block_placer', 1, 10, 10), decorate_chance(5), 'minecraft:square', decorate_climate(-34, 0, 100, 200)))
    rm.feature(('plant', 'turtle_grass'), wg.configure_decorated(plant_feature('tfc:plant/turtle_grass[age=1,stage=1,fluid=empty]', 'tfc:water_plant', 1, 15, 100), decorate_chance(2), 'minecraft:square', decorate_climate(-50, 25, 240, 500)))
    rm.feature(('plant', 'vriesea'), wg.configure_decorated(plant_feature('tfc:plant/vriesea[age=1,stage=1,facing=north]', 'minecraft:simple_block_placer', 6, 5), decorate_chance(5), 'minecraft:square', decorate_climate(22, 31, 200, 400)))
    rm.feature(('plant', 'water_canna'), wg.configure_decorated(plant_feature('tfc:plant/water_canna[age=1,stage=1]', 'minecraft:simple_block_placer', 1, 7, 128, True), decorate_chance(1), 'minecraft:square', decorate_climate(0, 36, 150, 500)))
    rm.feature(('plant', 'water_lily'), wg.configure_decorated(plant_feature('tfc:plant/water_lily[age=1,stage=1]', 'minecraft:simple_block_placer', 1, 7, 100), decorate_chance(7), 'minecraft:square', decorate_climate(-5, 38, 0, 500)))
    rm.feature(('plant', 'yucca'), wg.configure_decorated(plant_feature('tfc:plant/yucca[age=1,stage=1]', 'minecraft:simple_block_placer', 1, 15, 10), decorate_chance(5), 'minecraft:square', decorate_climate(-34, 36, 0, 75)))

    rm.feature('bamboo', wg.configure_decorated(wg.configure('minecraft:bamboo', {
        'probability': 0.2
    }), decorate_chance(30), decorate_climate(20, 50, 300, 500, True), ('minecraft:count_noise_biased', {
        'noise_to_count_ratio': 160,
        'noise_factor': 80.0,
        'noise_offset': 0.3
    }), 'minecraft:square', 'minecraft:heightmap_world_surface'))
    # todo: mixin to bamboo to make it not grow insanely fast / not able to insta grow

    # Groundcover
    sand = [wg.block_state('tfc:sand/%s' % color) for color in SAND_BLOCK_TYPES]
    gravel = [wg.block_state('tfc:rock/gravel/%s' % rock) for rock in ROCKS.keys()]
    raw = [wg.block_state('tfc:rock/raw/%s[supported=false]' % rock) for rock in ROCKS.keys()]
    grass = [wg.block_state('tfc:grass/%s[north=false,south=false,east=false,west=false,snowy=false]' % soil) for soil in SOIL_BLOCK_VARIANTS]
    # Shore Only -- todo: figure out good ways to get these to spawn in more places
    rm.feature(('groundcover', 'driftwood'), wg.configure_decorated(simple_patch_feature('tfc:groundcover/driftwood', 1, 15, 10, sand + gravel, True), decorate_chance(5), 'minecraft:square', decorate_climate(-10, 50, 200, 500)))
    rm.feature(('groundcover', 'clam'), wg.configure_decorated(simple_patch_feature('tfc:groundcover/clam', 1, 15, 10, sand + gravel, True), decorate_chance(5), 'minecraft:square', decorate_climate(-50, 22, 10, 450)))
    rm.feature(('groundcover', 'mollusk'), wg.configure_decorated(simple_patch_feature('tfc:groundcover/mollusk', 1, 15, 10, sand + gravel, True), decorate_chance(5), 'minecraft:square', decorate_climate(-10, 30, 150, 500)))
    rm.feature(('groundcover', 'mussel'), wg.configure_decorated(simple_patch_feature('tfc:groundcover/mussel', 1, 15, 10, sand + gravel, True), decorate_chance(5), 'minecraft:square', decorate_climate(10, 50, 100, 500)))
    rm.feature(('groundcover', 'sticks_shore'), wg.configure_decorated(simple_patch_feature('tfc:groundcover/stick', 1, 15, 40, sand + gravel, True), decorate_chance(2), 'minecraft:square', decorate_climate(-50, 50, 100, 500)))
    rm.feature(('groundcover', 'seaweed'), wg.configure_decorated(simple_patch_feature('tfc:groundcover/seaweed', 1, 15, 10, sand + gravel, True), decorate_chance(5), 'minecraft:square', decorate_climate(-20, 50, 150, 500)))
    rm.feature(('groundcover', 'guano_shore'), wg.configure_decorated(simple_patch_feature('tfc:groundcover/guano', 1, 15, 10, raw + gravel, True), decorate_chance(45), 'minecraft:square', decorate_climate(-10, 40, 150, 500)))
    # Forest Only
    rm.feature(('groundcover', 'sticks_forest'), wg.configure_decorated(simple_patch_feature('tfc:groundcover/stick', 1, 15, 20), decorate_chance(3), 'minecraft:square', decorate_climate(-20, 50, 70, 500, True)))
    rm.feature(('groundcover', 'pinecone'), wg.configure_decorated(simple_patch_feature('tfc:groundcover/pinecone', 1, 15, 10), decorate_chance(5), 'minecraft:square', decorate_climate(-5, 33, 200, 500, True)))
    rm.feature(('groundcover', 'podzol'), wg.configure_decorated(simple_patch_feature('tfc:groundcover/podzol', 1, 5, 100), decorate_chance(5), 'minecraft:square', decorate_climate(-5, 50, 300, 500, True)))
    rm.feature(('groundcover', 'salt_lick'), wg.configure_decorated(simple_patch_feature('tfc:groundcover/salt_lick', 1, 5, 100, raw), decorate_chance(110), 'minecraft:square', decorate_climate(5, 33, 100, 500, True)))
    rm.feature(('groundcover', 'dead_grass'), wg.configure_decorated(simple_patch_feature('tfc:groundcover/dead_grass', 1, 5, 100, grass), decorate_chance(70), 'minecraft:square', decorate_climate(0, 50, 50, 350, True)))
    rm.feature(('groundcover', 'podzol'), wg.configure_decorated(simple_patch_feature('tfc:groundcover/podzol', 1, 5, 100, grass), decorate_chance(60), 'minecraft:square', decorate_climate(-7, 28, 80, 370, True)))

    # General
    rm.feature(('groundcover', 'feather'), wg.configure_decorated(simple_patch_feature('tfc:groundcover/feather', 1, 15, 10), decorate_chance(50), 'minecraft:square', decorate_climate(-10, 50, 30, 500)))
    rm.feature(('groundcover', 'flint'), wg.configure_decorated(simple_patch_feature('tfc:groundcover/flint', 1, 15, 10, None, True), decorate_chance(15), 'minecraft:square', decorate_climate(-50, 50, 0, 500)))
    rm.feature(('groundcover', 'loose_rocks'), wg.configure_decorated(wg.configure('tfc:loose_rocks'), decorate_chance(1), 'minecraft:square', 'minecraft:top_solid_heightmap'))
    rm.feature(('groundcover', 'rotten_flesh'), wg.configure_decorated(simple_patch_feature('tfc:groundcover/rotten_flesh', 1, 15, 10), decorate_chance(30), 'minecraft:square', decorate_climate(10, 50, 0, 150)))
    rm.feature(('groundcover', 'bone'), wg.configure_decorated(simple_patch_feature('tfc:groundcover/bone', 1, 15, 10), decorate_chance(30), 'minecraft:square', decorate_climate(10, 50, 0, 150)))

# Carvers
    rm.carver('cave', wg.configure('tfc:cave', {'probability': 0.1}))
    rm.carver('canyon', wg.configure('tfc:canyon', {'probability': 0.015}))
    rm.carver('worley_cave', wg.configure('tfc:worley_cave'))

    rm.carver('underwater_cave', wg.configure('tfc:underwater_cave', {'probability': 0.03}))
    rm.carver('underwater_canyon', wg.configure('tfc:underwater_canyon', {'probability': 0.02}))

    # Biomes
    for temp in TEMPERATURES:
        for rain in RAINFALLS:
            biome(rm, 'badlands', temp, rain, 'mesa', 'tfc:badlands', lake_features=False)
            biome(rm, 'canyons', temp, rain, 'plains', 'tfc:volcanic_canyons', boulders=True, lake_features=False, volcano_features=True)
            biome(rm, 'low_canyons', temp, rain, 'swamp', 'tfc:canyons', boulders=True, lake_features=False)
            biome(rm, 'plains', temp, rain, 'plains', 'tfc:default')
            biome(rm, 'plateau', temp, rain, 'extreme_hills', 'tfc:mountains', boulders=True)
            biome(rm, 'hills', temp, rain, 'plains', 'tfc:default')
            biome(rm, 'rolling_hills', temp, rain, 'plains', 'tfc:default', boulders=True)
            biome(rm, 'lake', temp, rain, 'river', 'tfc:underwater', spawnable=False)
            biome(rm, 'lowlands', temp, rain, 'swamp', 'tfc:default', lake_features=False)
            biome(rm, 'mountains', temp, rain, 'extreme_hills', 'tfc:mountains')
            biome(rm, 'volcanic_mountains', temp, rain, 'extreme_hills', 'tfc:volcanic_mountains', volcano_features=True)
            biome(rm, 'old_mountains', temp, rain, 'extreme_hills', 'tfc:mountains')
<<<<<<< HEAD
            biome(rm, 'flooded_mountains', temp, rain, 'extreme_hills', 'tfc:mountains_and_volcanoes', ocean_carvers=True, ocean_features=True, volcano_features=True)
=======
            biome(rm, 'oceanic_mountains', temp, rain, 'extreme_hills', 'tfc:mountains', ocean_carvers=True)
            biome(rm, 'volcanic_oceanic_mountains', temp, rain, 'extreme_hills', 'tfc:volcanic_mountains', ocean_carvers=True, volcano_features=True)
>>>>>>> c53c59c1
            biome(rm, 'ocean', temp, rain, 'ocean', 'tfc:underwater', spawnable=False, ocean_carvers=True, ocean_features=True)
            biome(rm, 'deep_ocean', temp, rain, 'ocean', 'tfc:underwater', spawnable=False, ocean_carvers=True, ocean_features=True)
            biome(rm, 'deep_ocean_ridge', temp, rain, 'ocean', 'tfc:underwater', spawnable=False, ocean_carvers=True, ocean_features=True)
            biome(rm, 'river', temp, rain, 'river', 'tfc:underwater', spawnable=False)
            biome(rm, 'shore', temp, rain, 'beach', 'tfc:shore', spawnable=False, ocean_features=True)

            biome(rm, 'mountain_river', temp, rain, 'extreme_hills', 'tfc:mountains', spawnable=False)
            biome(rm, 'volcanic_mountain_river', temp, rain, 'extreme_hills', 'tfc:volcanic_mountains', spawnable=False, volcano_features=True)
            biome(rm, 'old_mountain_river', temp, rain, 'extreme_hills', 'tfc:mountains', spawnable=False)
<<<<<<< HEAD
            biome(rm, 'flooded_mountain_river', temp, rain, 'river', 'tfc:mountains', spawnable=False, ocean_features=True, ocean_carvers=True)
=======
            biome(rm, 'oceanic_mountain_river', temp, rain, 'river', 'tfc:mountains', spawnable=False, ocean_carvers=True)
            biome(rm, 'volcanic_oceanic_mountain_river', temp, rain, 'river', 'tfc:volcanic_mountains', spawnable=False, ocean_carvers=True, volcano_features=True)
>>>>>>> c53c59c1
            biome(rm, 'mountain_lake', temp, rain, 'extreme_hills', 'tfc:mountains', spawnable=False)
            biome(rm, 'volcanic_mountain_lake', temp, rain, 'extreme_hills', 'tfc:volcanic_mountains', spawnable=False, volcano_features=True)
            biome(rm, 'old_mountain_lake', temp, rain, 'extreme_hills', 'tfc:mountains', spawnable=False)
<<<<<<< HEAD
            biome(rm, 'flooded_mountain_lake', temp, rain, 'river', 'tfc:mountains', spawnable=False, ocean_features=True, ocean_carvers=True)
=======
            biome(rm, 'oceanic_mountain_lake', temp, rain, 'river', 'tfc:mountains', spawnable=False, ocean_carvers=True)
            biome(rm, 'volcanic_oceanic_mountain_lake', temp, rain, 'river', 'tfc:volcanic_mountains', spawnable=False, ocean_carvers=True, volcano_features=True)
>>>>>>> c53c59c1
            biome(rm, 'plateau_lake', temp, rain, 'extreme_hills', 'tfc:mountains', spawnable=False, boulders=True)


def surface_builder(rm: ResourceManager, name: str, surface_builder):
    # Add a surface builder, and also one with glaciers for cold biomes
    rm.surface_builder(name, surface_builder)
    rm.surface_builder(name + '_with_glaciers', wg.configure('tfc:with_glaciers', {
        'parent': 'tfc:%s' % name
    }))


def forest_config(min_rain: float, max_rain: float, min_temp: float, max_temp: float, log: str, leaves: str, twig: str, fallen_leaves: str, tree: str, old_growth: bool):
    cfg = {
        'min_rain': min_rain,
        'max_rain': max_rain,
        'min_temp': min_temp,
        'max_temp': max_temp,
        'log': log,
        'leaves': leaves,
        'twig': twig,
        'fallen_leaves': fallen_leaves,
        'normal_tree': 'tfc:tree/%s' % tree
    }
    if old_growth:
        cfg['old_growth_tree'] = 'tfc:tree/%s_large' % tree
    return cfg


def plant_config(min_rain: float, max_rain: float, min_temp: float, max_temp: float, type: str, clay: bool, plant: str):
    return {
        'min_rain': min_rain,
        'max_rain': max_rain,
        'min_temp': min_temp,
        'max_temp': max_temp,
        'type': type,
        'clay_indicator': clay,
        'feature': 'tfc:plant/%s' % plant
    }


def overlay_config(tree: str, min_height: int, max_height: int, width: int = 1, radius: int = 1, large: bool = False):
    block = 'tfc:wood/log/%s[axis=y]' % tree
    if large:
        tree += '_large'
    return {
        'base': 'tfc:%s/base' % tree,
        'overlay': 'tfc:%s/overlay' % tree,
        'trunk': trunk_config(block, min_height, max_height, width),
        'radius': radius
    }


def random_config(tree: str, structure_count: int, radius: int = 1, large: bool = False, trunk: List = None):
    block = 'tfc:wood/log/%s[axis=y]' % tree
    if large:
        tree += '_large'
    cfg = {
        'structures': ['tfc:%s/%d' % (tree, i) for i in range(1, 1 + structure_count)],
        'radius': radius
    }
    if trunk is not None:
        cfg['trunk'] = trunk_config(block, *trunk)
    return cfg


def stacked_config(tree: str, min_height: int, max_height: int, width: int, layers: List[Tuple[int, int, int]], radius: int = 1, large: bool = False):
    # layers consists of each layer, which is a (min_count, max_count, total_templates)
    block = 'tfc:wood/log/%s[axis=y]' % tree
    if large:
        tree += '_large'
    return {
        'trunk': trunk_config(block, min_height, max_height, width),
        'layers': [{
            'templates': ['tfc:%s/layer%d_%d' % (tree, 1 + i, j) for j in range(1, 1 + layer[2])],
            'min_count': layer[0],
            'max_count': layer[1]
        } for i, layer in enumerate(layers)],
        'radius': radius
    }


def trunk_config(block: str, min_height: int, max_height: int, width: int):
    return {
        'state': wg.block_state(block),
        'min_height': min_height,
        'max_height': max_height,
        'width': width
    }


def vein_salt(vein_name: str) -> int:
    return int(hashlib.sha256(vein_name.encode('utf-8')).hexdigest(), 16) & 0xFFFFFFFF


def plant_feature(block: str, placer: str, vertical_spread: int, horizontal_spread: int, count: int = None, requires_clay: bool = False):
    cfg = {
        'state_provider': {
            'type': 'minecraft:simple_state_provider',
            'state': wg.block_state(block)
        },
        'block_placer': {
            'type': placer,
            'config': {}
        },
        'whitelist': [],
        'blacklist': [],
        'yspread': vertical_spread,
        'xspread': horizontal_spread,
        'zspread': horizontal_spread
    }
    if count is not None:
        cfg['tries'] = count
    if requires_clay:
        cfg['whitelist'] = [wg.block_state('tfc:clay_grass/%s[north=false,east=false,west=false,south=false,snowy=false]' % soil) for soil in SOIL_BLOCK_VARIANTS]
    feature = 'tfc:random_patch_density'
    if placer == 'tfc:water_plant':
        feature = 'tfc:water_patch'
    elif placer == 'tfc:emergent':
        feature = 'tfc:emergent_patch'
    return wg.configure(feature, cfg)

def simple_patch_feature(block: str, vertical_spread: int, horizontal_spread: int, count: int = None, whitelist: List = None, water_agnostic: bool = False):
    cfg = {
        'state_provider': {
            'type': 'tfc:facing_random',
            'state': block
        },
        'block_placer': {
            'type': 'minecraft:simple_block_placer',
            'config': {}
        },
        'whitelist': [],
        'blacklist': [],
        'yspread': vertical_spread,
        'xspread': horizontal_spread,
        'zspread': horizontal_spread
    }
    if count is not None:
        cfg['tries'] = count
    if whitelist is not None:
        cfg['whitelist'] = whitelist
    feature_name = 'minecraft:random_patch'
    if water_agnostic:
        feature_name = 'tfc:water_land_patch'
    return wg.configure(feature_name, cfg)

def decorate_climate(min_temp: float, max_temp: float, min_rain: float, max_rain: float, needs_forest: bool = False):
    return ('tfc:climate', {
        'min_temperature': min_temp,
        'max_temperature': max_temp,
        'min_rainfall': min_rain,
        'max_rainfall': max_rain,
        'needs_forest': needs_forest
    })


def decorate_chance(chance: int) -> Tuple[str, Dict[str, Any]]:
    return 'minecraft:chance', {'chance': chance}


def decorate_count(count: int) -> Tuple[str, Dict[str, Any]]:
    return 'minecraft:count', {'count': count}


def biome(rm: ResourceManager, name: str, temp: BiomeTemperature, rain: BiomeRainfall, category: str, surface_builder: str, boulders: bool = False, spawnable: bool = True, ocean_carvers: bool = False, ocean_features: bool = False, lake_features: bool = True, volcano_features: bool = False):
    # Temperature properties
    if rain.id == 'arid':
        rain_type = 'none'
    elif temp.id in ('cold', 'frozen'):
        rain_type = 'snow'
        surface_builder += '_with_glaciers'
    else:
        rain_type = 'rain'
    # Features
    features = [
        ['tfc:erosion'],  # raw generation
        ['tfc:underground_flood_fill_lake'],  # lakes
        [],  # local modification
        [],  # underground structure
        [],  # surface structure
        [],  # strongholds
        ['tfc:vein/gravel', *['tfc:vein/%s' % vein for vein in ORE_VEINS.keys()]],  # underground ores
        ['tfc:cave_spike', 'tfc:large_cave_spike', 'tfc:underwater_cave_spike', 'tfc:underwater_large_cave_spike', 'tfc:water_spring', 'tfc:lava_spring', 'tfc:calcite', 'tfc:mega_calcite'],  # underground decoration
        [],  # vegetal decoration
        ['tfc:groundcover/loose_rocks', *['tfc:groundcover/%s' % general_item for general_item in GENERAL_DECORATORS]]  # top layer modification
    ]
    if boulders:
        features[Decoration.SURFACE_STRUCTURES] += ['tfc:raw_boulder', 'tfc:cobble_boulder']
        if rain.id in ('damp', 'wet'):
            features[Decoration.SURFACE_STRUCTURES].append('tfc:mossy_boulder')
    if ocean_features:
        features[Decoration.VEGETAL_DECORATION] += ['tfc:plant/%s' % plant for plant, data in PLANTS.items() if data.type in OCEAN_PLANT_TYPES]
    if (not ocean_features) or name == 'flooded_mountains': # need to re-add freshwater features to flooded mountains
        # Non-ocean biome, add all land based features
        if lake_features:
            features[Decoration.LAKES] += ['tfc:flood_fill_lake', 'tfc:lake']
        features[Decoration.LAKES] += ['tfc:flood_fill_lake', 'tfc:lake']
        features[Decoration.LOCAL_MODIFICATIONS] += ['tfc:clay_disc', 'tfc:water_clay_disc', 'tfc:peat_disc']
        features[Decoration.VEGETAL_DECORATION].append('tfc:forest')
        features[Decoration.VEGETAL_DECORATION].append('tfc:bamboo')

        features[Decoration.TOP_LAYER_MODIFICATION] += ['tfc:groundcover/%s' % vegetal for vegetal in FOREST_DECORATORS if not ocean_features]
        features[Decoration.TOP_LAYER_MODIFICATION] += ['tfc:groundcover/%s' % beach_item for beach_item in SHORE_DECORATORS if name == 'shore']

        features[Decoration.TOP_LAYER_MODIFICATION] += ['tfc:ice_and_snow'] # This must go last

        # leaving freshwater plants to spawn anywhere so that they populate small lakes (something vanilla doesn't think to do)
        features[Decoration.VEGETAL_DECORATION] += ['tfc:plant/%s' % plant for plant, data in PLANTS.items() if data.type not in OCEAN_PLANT_TYPES]
        if volcano_features:
            features[Decoration.SURFACE_STRUCTURES] += ['tfc:volcano_rivulet', 'tfc:volcano_caldera']

    # Carvers
    air_carvers = ['tfc:worley_cave', 'tfc:cave', 'tfc:canyon']
    water_carvers = []
    if ocean_carvers:
        water_carvers += ['tfc:underwater_cave', 'tfc:underwater_canyon']

    # Generate based on properties
    rm.lang('biome.tfc.%s_%s_%s' % (name, temp.id, rain.id), '(%s / %s) %s' % (temp.id.title(), rain.id.title(), lang(name)))
    rm.biome(
        name_parts='%s_%s_%s' % (name, temp.id, rain.id),
        precipitation=rain_type,
        category=category,
        temperature=temp.temperature,
        downfall=rain.downfall,
        effects={
            'fog_color': DEFAULT_FOG_COLOR,
            'sky_color': DEFAULT_SKY_COLOR,
            'water_color': temp.water_color,
            'water_fog_color': temp.water_fog_color
        },
        surface_builder=surface_builder,
        air_carvers=air_carvers,
        water_carvers=water_carvers,
        features=features,
        player_spawn_friendly=spawnable
    )


def expand_rocks(rocks_list: List, path: str) -> List[str]:
    rocks = []
    for rock_spec in rocks_list:
        if rock_spec in ROCKS:
            rocks.append(rock_spec)
        elif rock_spec in ROCK_CATEGORIES:
            rocks += [r for r, d in ROCKS.items() if d.category == rock_spec]
        else:
            raise RuntimeError('Unknown rock or rock category specification: %s at %s' % (rock_spec, path))
    return rocks<|MERGE_RESOLUTION|>--- conflicted
+++ resolved
@@ -397,12 +397,8 @@
             biome(rm, 'mountains', temp, rain, 'extreme_hills', 'tfc:mountains')
             biome(rm, 'volcanic_mountains', temp, rain, 'extreme_hills', 'tfc:volcanic_mountains', volcano_features=True)
             biome(rm, 'old_mountains', temp, rain, 'extreme_hills', 'tfc:mountains')
-<<<<<<< HEAD
-            biome(rm, 'flooded_mountains', temp, rain, 'extreme_hills', 'tfc:mountains_and_volcanoes', ocean_carvers=True, ocean_features=True, volcano_features=True)
-=======
-            biome(rm, 'oceanic_mountains', temp, rain, 'extreme_hills', 'tfc:mountains', ocean_carvers=True)
-            biome(rm, 'volcanic_oceanic_mountains', temp, rain, 'extreme_hills', 'tfc:volcanic_mountains', ocean_carvers=True, volcano_features=True)
->>>>>>> c53c59c1
+            biome(rm, 'oceanic_mountains', temp, rain, 'extreme_hills', 'tfc:mountains', ocean_features=True, ocean_carvers=True)
+            biome(rm, 'volcanic_oceanic_mountains', temp, rain, 'extreme_hills', 'tfc:volcanic_mountains', ocean_carvers=True, ocean_features=True, volcano_features=True)
             biome(rm, 'ocean', temp, rain, 'ocean', 'tfc:underwater', spawnable=False, ocean_carvers=True, ocean_features=True)
             biome(rm, 'deep_ocean', temp, rain, 'ocean', 'tfc:underwater', spawnable=False, ocean_carvers=True, ocean_features=True)
             biome(rm, 'deep_ocean_ridge', temp, rain, 'ocean', 'tfc:underwater', spawnable=False, ocean_carvers=True, ocean_features=True)
@@ -412,21 +408,13 @@
             biome(rm, 'mountain_river', temp, rain, 'extreme_hills', 'tfc:mountains', spawnable=False)
             biome(rm, 'volcanic_mountain_river', temp, rain, 'extreme_hills', 'tfc:volcanic_mountains', spawnable=False, volcano_features=True)
             biome(rm, 'old_mountain_river', temp, rain, 'extreme_hills', 'tfc:mountains', spawnable=False)
-<<<<<<< HEAD
-            biome(rm, 'flooded_mountain_river', temp, rain, 'river', 'tfc:mountains', spawnable=False, ocean_features=True, ocean_carvers=True)
-=======
-            biome(rm, 'oceanic_mountain_river', temp, rain, 'river', 'tfc:mountains', spawnable=False, ocean_carvers=True)
-            biome(rm, 'volcanic_oceanic_mountain_river', temp, rain, 'river', 'tfc:volcanic_mountains', spawnable=False, ocean_carvers=True, volcano_features=True)
->>>>>>> c53c59c1
+            biome(rm, 'oceanic_mountain_river', temp, rain, 'river', 'tfc:mountains', spawnable=False, ocean_features=True, ocean_carvers=True)
+            biome(rm, 'volcanic_oceanic_mountain_river', temp, rain, 'river', 'tfc:volcanic_mountains', spawnable=False, ocean_features=True, ocean_carvers=True, volcano_features=True)
             biome(rm, 'mountain_lake', temp, rain, 'extreme_hills', 'tfc:mountains', spawnable=False)
             biome(rm, 'volcanic_mountain_lake', temp, rain, 'extreme_hills', 'tfc:volcanic_mountains', spawnable=False, volcano_features=True)
             biome(rm, 'old_mountain_lake', temp, rain, 'extreme_hills', 'tfc:mountains', spawnable=False)
-<<<<<<< HEAD
-            biome(rm, 'flooded_mountain_lake', temp, rain, 'river', 'tfc:mountains', spawnable=False, ocean_features=True, ocean_carvers=True)
-=======
-            biome(rm, 'oceanic_mountain_lake', temp, rain, 'river', 'tfc:mountains', spawnable=False, ocean_carvers=True)
-            biome(rm, 'volcanic_oceanic_mountain_lake', temp, rain, 'river', 'tfc:volcanic_mountains', spawnable=False, ocean_carvers=True, volcano_features=True)
->>>>>>> c53c59c1
+            biome(rm, 'oceanic_mountain_lake', temp, rain, 'river', 'tfc:mountains', spawnable=False, ocean_features=True, ocean_carvers=True)
+            biome(rm, 'volcanic_oceanic_mountain_lake', temp, rain, 'river', 'tfc:volcanic_mountains', spawnable=False, ocean_carvers=True, ocean_features=True, volcano_features=True)
             biome(rm, 'plateau_lake', temp, rain, 'extreme_hills', 'tfc:mountains', spawnable=False, boulders=True)
 
 
@@ -619,7 +607,7 @@
             features[Decoration.SURFACE_STRUCTURES].append('tfc:mossy_boulder')
     if ocean_features:
         features[Decoration.VEGETAL_DECORATION] += ['tfc:plant/%s' % plant for plant, data in PLANTS.items() if data.type in OCEAN_PLANT_TYPES]
-    if (not ocean_features) or name == 'flooded_mountains': # need to re-add freshwater features to flooded mountains
+    if (not ocean_features) or name in ['oceanic_mountains', 'volcanic_oceanic_mountains']:  # so that forests still generate in oceanic mountains
         # Non-ocean biome, add all land based features
         if lake_features:
             features[Decoration.LAKES] += ['tfc:flood_fill_lake', 'tfc:lake']
