--- conflicted
+++ resolved
@@ -1,12 +1,7 @@
 # Handles generation of all world gen objects
 
-<<<<<<< HEAD
 from enum import IntEnum
 from typing import Union, get_args
-=======
-import typing
-from typing import Union
->>>>>>> d36cd050
 
 from mcresources import ResourceManager, utils
 from mcresources.type_definitions import ResourceIdentifier, JsonObject, Json, VerticalAnchor
