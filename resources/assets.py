--- conflicted
+++ resolved
@@ -116,7 +116,6 @@
                 rm.block_loot('tfc:ore/normal_%s/%s' % (ore, rock), 'tfc:ore/%s' % ore)
                 rm.block_loot('tfc:ore/rich_%s/%s' % (ore, rock), 'tfc:ore/rich/%s' % ore)
                 for grade in ORE_GRADES:
-<<<<<<< HEAD
                     block = rm.blockstate(('ore', grade + '_' + ore, rock), 'tfc:block/ore/%s_%s/%s' % (grade, ore, rock))
                     block.with_block_model({
                         'all': 'tfc:block/rock/raw/%s' % rock,
@@ -125,6 +124,9 @@
                     }, parent='tfc:block/ore')
                     block.with_item_model()
                     block.with_lang(lang('%s %s %s', grade, rock, ore))
+                for grade in ORE_ITEM_GRADES:
+                    rm.item_model('tfc:ore/%s/%s' % (grade, ore)) \
+                    .with_lang(lang('%s %s', grade, ore))
             else:
                 block = rm.blockstate(('ore', ore, rock), 'tfc:block/ore/%s/%s' % (ore, rock))
                 block.with_block_model({
@@ -134,30 +136,7 @@
                 }, parent='tfc:block/ore')
                 block.with_item_model()
                 block.with_lang(lang('%s %s', rock, ore))
-=======
-                    rm.blockstate(('ore', grade + '_' + ore, rock), 'tfc:block/ore/%s_%s/%s' % (grade, ore, rock)) \
-                        .with_block_model({
-                            'all': 'tfc:block/rock/raw/%s' % rock,
-                            'particle': 'tfc:block/rock/raw/%s' % rock,
-                            'overlay': 'tfc:block/ore/%s_%s' % (grade, ore)
-                        }, parent='tfc:block/ore') \
-                        .with_item_model() \
-                        .with_lang(lang('%s %s %s', grade, rock, ore))
-                for grade in ORE_ITEM_GRADES:
-                    rm.item_model('tfc:ore/%s/%s' % (grade, ore)) \
-                    .with_lang(lang('%s %s', grade, ore))
-            else:
-                rm.blockstate(('ore', ore, rock), 'tfc:block/ore/%s/%s' % (ore, rock)) \
-                    .with_block_model({
-                        'all': 'tfc:block/rock/raw/%s' % rock,
-                        'particle': 'tfc:block/rock/raw/%s' % rock,
-                        'overlay': 'tfc:block/ore/%s' % ore
-                    }, parent='tfc:block/ore') \
-                    .with_item_model() \
-                    .with_lang(lang('%s %s', rock, ore))
                 rm.block_loot('tfc:ore/%s/%s' % (ore, rock), 'tfc:ore/%s' % ore)
-
->>>>>>> 3d89fb6a
     # Sand
     for sand in SAND_BLOCK_TYPES:
         block = rm.blockstate(('sand', sand))
@@ -417,17 +396,10 @@
         rm.block_loot(rack_namespace, rack_namespace)
 
         # Bookshelf
-<<<<<<< HEAD
         block = rm.blockstate('tfc:wood/planks/%s_bookshelf' % wood)
-        block.with_block_model({'planks': 'tfc:block/wood/planks/%s' % wood}, parent='tfc:block/bookshelf')
+        block.with_block_model({'end': 'tfc:block/wood/planks/%s' % wood, 'side': 'tfc:block/wood/planks/%s_bookshelf' % wood}, parent='minecraft:block/bookshelf')
         block.with_item_model()
         block.with_lang(lang('%s Bookshelf', wood))
-=======
-        rm.blockstate('tfc:wood/planks/%s_bookshelf' % wood) \
-            .with_block_model({'end': 'tfc:block/wood/planks/%s' % wood, 'side': 'tfc:block/wood/planks/%s_bookshelf' % wood}, parent='minecraft:block/bookshelf') \
-            .with_item_model() \
-            .with_lang(lang('%s Bookshelf', wood))
->>>>>>> 3d89fb6a
 
         # Doors
         rm.item_model('tfc:wood/planks/%s_door' % wood, 'tfc:item/wood/planks/%s_door' % wood)
